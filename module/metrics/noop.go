package metrics

import (
	"time"

	"github.com/libp2p/go-libp2p/core/network"
	"github.com/libp2p/go-libp2p/core/peer"
	"github.com/libp2p/go-libp2p/core/protocol"

	"github.com/onflow/flow-go/model/chainsync"
	"github.com/onflow/flow-go/model/cluster"
	"github.com/onflow/flow-go/model/flow"
	"github.com/onflow/flow-go/module"
)

type NoopCollector struct{}

<<<<<<< HEAD
func (nc *NoopCollector) Peers(prefix string, n int)                                     {}
func (nc *NoopCollector) Wantlist(prefix string, n int)                                  {}
func (nc *NoopCollector) BlobsReceived(prefix string, n uint64)                          {}
func (nc *NoopCollector) DataReceived(prefix string, n uint64)                           {}
func (nc *NoopCollector) BlobsSent(prefix string, n uint64)                              {}
func (nc *NoopCollector) DataSent(prefix string, n uint64)                               {}
func (nc *NoopCollector) DupBlobsReceived(prefix string, n uint64)                       {}
func (nc *NoopCollector) DupDataReceived(prefix string, n uint64)                        {}
func (nc *NoopCollector) MessagesReceived(prefix string, n uint64)                       {}
func (nc *NoopCollector) OutboundMessageSent(int, string, string, string)                {}
func (nc *NoopCollector) InboundMessageReceived(int, string, string, string)             {}
func (nc *NoopCollector) DuplicateInboundMessagesDropped(string, string, string)         {}
func (nc *NoopCollector) MessageAdded(priority int)                                      {}
func (nc *NoopCollector) MessageRemoved(priority int)                                    {}
func (nc *NoopCollector) QueueDuration(duration time.Duration, priority int)             {}
func (nc *NoopCollector) MessageProcessingStarted(topic string)                          {}
func (nc *NoopCollector) MessageProcessingFinished(topic string, duration time.Duration) {}
func (nc *NoopCollector) UnicastMessageSendingStarted(topic string)                      {}
func (nc *NoopCollector) UnicastMessageSendingCompleted(topic string)                    {}
func (nc *NoopCollector) MessageSent(engine string, message string)                      {}
func (nc *NoopCollector) MessageReceived(engine string, message string)                  {}
func (nc *NoopCollector) MessageHandled(engine string, message string)                   {}
func (nc *NoopCollector) OutboundConnections(_ uint)                                     {}
func (nc *NoopCollector) InboundConnections(_ uint)                                      {}
func (nc *NoopCollector) DNSLookupDuration(duration time.Duration)                       {}
func (nc *NoopCollector) OnDNSCacheMiss()                                                {}
func (nc *NoopCollector) OnDNSCacheInvalidated()                                         {}
func (nc *NoopCollector) OnDNSCacheHit()                                                 {}
func (nc *NoopCollector) OnDNSLookupRequestDropped()                                     {}
func (nc *NoopCollector) UnstakedOutboundConnections(_ uint)                             {}
func (nc *NoopCollector) UnstakedInboundConnections(_ uint)                              {}
func (nc *NoopCollector) RanGC(duration time.Duration)                                   {}
func (nc *NoopCollector) BadgerLSMSize(sizeBytes int64)                                  {}
func (nc *NoopCollector) BadgerVLogSize(sizeBytes int64)                                 {}
func (nc *NoopCollector) BadgerNumReads(n int64)                                         {}
func (nc *NoopCollector) BadgerNumWrites(n int64)                                        {}
func (nc *NoopCollector) BadgerNumBytesRead(n int64)                                     {}
func (nc *NoopCollector) BadgerNumBytesWritten(n int64)                                  {}
func (nc *NoopCollector) BadgerNumGets(n int64)                                          {}
func (nc *NoopCollector) BadgerNumPuts(n int64)                                          {}
func (nc *NoopCollector) BadgerNumBlockedPuts(n int64)                                   {}
func (nc *NoopCollector) BadgerNumMemtableGets(n int64)                                  {}
func (nc *NoopCollector) FinalizedHeight(height uint64)                                  {}
func (nc *NoopCollector) SealedHeight(height uint64)                                     {}
func (nc *NoopCollector) BlockProposed(*flow.Block)                                      {}
func (nc *NoopCollector) BlockFinalized(*flow.Block)                                     {}
func (nc *NoopCollector) BlockSealed(*flow.Block)                                        {}
func (nc *NoopCollector) BlockProposalDuration(duration time.Duration)                   {}
func (nc *NoopCollector) CommittedEpochFinalView(view uint64)                            {}
func (nc *NoopCollector) CurrentEpochCounter(counter uint64)                             {}
func (nc *NoopCollector) CurrentEpochPhase(phase flow.EpochPhase)                        {}
func (nc *NoopCollector) CurrentEpochFinalView(view uint64)                              {}
func (nc *NoopCollector) CurrentDKGPhase1FinalView(view uint64)                          {}
func (nc *NoopCollector) CurrentDKGPhase2FinalView(view uint64)                          {}
func (nc *NoopCollector) CurrentDKGPhase3FinalView(view uint64)                          {}
func (nc *NoopCollector) EpochEmergencyFallbackTriggered()                               {}
func (nc *NoopCollector) CacheEntries(resource string, entries uint)                     {}
func (nc *NoopCollector) CacheHit(resource string)                                       {}
func (nc *NoopCollector) CacheNotFound(resource string)                                  {}
func (nc *NoopCollector) CacheMiss(resource string)                                      {}
func (nc *NoopCollector) MempoolEntries(resource string, entries uint)                   {}
func (nc *NoopCollector) Register(resource string, entriesFunc module.EntriesFunc) error { return nil }
func (nc *NoopCollector) HotStuffBusyDuration(duration time.Duration, event string)      {}
func (nc *NoopCollector) HotStuffIdleDuration(duration time.Duration)                    {}
func (nc *NoopCollector) HotStuffWaitDuration(duration time.Duration, event string)      {}
func (nc *NoopCollector) SetCurView(view uint64)                                         {}
func (nc *NoopCollector) SetQCView(view uint64)                                          {}
func (nc *NoopCollector) CountSkipped()                                                  {}
func (nc *NoopCollector) CountTimeout()                                                  {}
func (nc *NoopCollector) SetTimeout(duration time.Duration)                              {}
func (nc *NoopCollector) CommitteeProcessingDuration(duration time.Duration)             {}
func (nc *NoopCollector) SignerProcessingDuration(duration time.Duration)                {}
func (nc *NoopCollector) ValidatorProcessingDuration(duration time.Duration)             {}
func (nc *NoopCollector) PayloadProductionDuration(duration time.Duration)               {}
func (nc *NoopCollector) TransactionIngested(txID flow.Identifier)                       {}
func (nc *NoopCollector) ClusterBlockProposed(*cluster.Block)                            {}
func (nc *NoopCollector) ClusterBlockFinalized(*cluster.Block)                           {}
func (nc *NoopCollector) StartCollectionToFinalized(collectionID flow.Identifier)        {}
func (nc *NoopCollector) FinishCollectionToFinalized(collectionID flow.Identifier)       {}
func (nc *NoopCollector) StartBlockToSeal(blockID flow.Identifier)                       {}
func (nc *NoopCollector) FinishBlockToSeal(blockID flow.Identifier)                      {}
func (nc *NoopCollector) EmergencySeal()                                                 {}
func (nc *NoopCollector) OnReceiptProcessingDuration(duration time.Duration)             {}
func (nc *NoopCollector) OnApprovalProcessingDuration(duration time.Duration)            {}
func (nc *NoopCollector) CheckSealingDuration(duration time.Duration)                    {}
func (nc *NoopCollector) OnExecutionResultReceivedAtAssignerEngine()                     {}
func (nc *NoopCollector) OnVerifiableChunkReceivedAtVerifierEngine()                     {}
func (nc *NoopCollector) OnResultApprovalDispatchedInNetworkByVerifier()                 {}
=======
var _ module.HotstuffMetrics = (*NoopCollector)(nil)
var _ module.EngineMetrics = (*NoopCollector)(nil)
var _ module.HeroCacheMetrics = (*NoopCollector)(nil)
var _ module.NetworkMetrics = (*NoopCollector)(nil)

func NewNoopCollector() *NoopCollector {
	nc := &NoopCollector{}
	return nc
}

func (nc *NoopCollector) Peers(prefix string, n int)                                             {}
func (nc *NoopCollector) Wantlist(prefix string, n int)                                          {}
func (nc *NoopCollector) BlobsReceived(prefix string, n uint64)                                  {}
func (nc *NoopCollector) DataReceived(prefix string, n uint64)                                   {}
func (nc *NoopCollector) BlobsSent(prefix string, n uint64)                                      {}
func (nc *NoopCollector) DataSent(prefix string, n uint64)                                       {}
func (nc *NoopCollector) DupBlobsReceived(prefix string, n uint64)                               {}
func (nc *NoopCollector) DupDataReceived(prefix string, n uint64)                                {}
func (nc *NoopCollector) MessagesReceived(prefix string, n uint64)                               {}
func (nc *NoopCollector) NetworkMessageSent(sizeBytes int, topic string, messageType string)     {}
func (nc *NoopCollector) NetworkMessageReceived(sizeBytes int, topic string, messageType string) {}
func (nc *NoopCollector) NetworkDuplicateMessagesDropped(topic string, messageType string)       {}
func (nc *NoopCollector) MessageAdded(priority int)                                              {}
func (nc *NoopCollector) MessageRemoved(priority int)                                            {}
func (nc *NoopCollector) QueueDuration(duration time.Duration, priority int)                     {}
func (nc *NoopCollector) MessageProcessingStarted(topic string)                                  {}
func (nc *NoopCollector) MessageProcessingFinished(topic string, duration time.Duration)         {}
func (nc *NoopCollector) DirectMessageStarted(topic string)                                      {}
func (nc *NoopCollector) DirectMessageFinished(topic string)                                     {}
func (nc *NoopCollector) MessageSent(engine string, message string)                              {}
func (nc *NoopCollector) MessageReceived(engine string, message string)                          {}
func (nc *NoopCollector) MessageHandled(engine string, message string)                           {}
func (nc *NoopCollector) InboundMessageDropped(engine string, message string)                    {}
func (nc *NoopCollector) OutboundMessageDropped(engine string, messages string)                  {}
func (nc *NoopCollector) OutboundConnections(_ uint)                                             {}
func (nc *NoopCollector) InboundConnections(_ uint)                                              {}
func (nc *NoopCollector) DNSLookupDuration(duration time.Duration)                               {}
func (nc *NoopCollector) OnDNSCacheMiss()                                                        {}
func (nc *NoopCollector) OnDNSCacheInvalidated()                                                 {}
func (nc *NoopCollector) OnDNSCacheHit()                                                         {}
func (nc *NoopCollector) OnDNSLookupRequestDropped()                                             {}
func (nc *NoopCollector) UnstakedOutboundConnections(_ uint)                                     {}
func (nc *NoopCollector) UnstakedInboundConnections(_ uint)                                      {}
func (nc *NoopCollector) RanGC(duration time.Duration)                                           {}
func (nc *NoopCollector) BadgerLSMSize(sizeBytes int64)                                          {}
func (nc *NoopCollector) BadgerVLogSize(sizeBytes int64)                                         {}
func (nc *NoopCollector) BadgerNumReads(n int64)                                                 {}
func (nc *NoopCollector) BadgerNumWrites(n int64)                                                {}
func (nc *NoopCollector) BadgerNumBytesRead(n int64)                                             {}
func (nc *NoopCollector) BadgerNumBytesWritten(n int64)                                          {}
func (nc *NoopCollector) BadgerNumGets(n int64)                                                  {}
func (nc *NoopCollector) BadgerNumPuts(n int64)                                                  {}
func (nc *NoopCollector) BadgerNumBlockedPuts(n int64)                                           {}
func (nc *NoopCollector) BadgerNumMemtableGets(n int64)                                          {}
func (nc *NoopCollector) FinalizedHeight(height uint64)                                          {}
func (nc *NoopCollector) SealedHeight(height uint64)                                             {}
func (nc *NoopCollector) BlockFinalized(*flow.Block)                                             {}
func (nc *NoopCollector) BlockSealed(*flow.Block)                                                {}
func (nc *NoopCollector) CommittedEpochFinalView(view uint64)                                    {}
func (nc *NoopCollector) CurrentEpochCounter(counter uint64)                                     {}
func (nc *NoopCollector) CurrentEpochPhase(phase flow.EpochPhase)                                {}
func (nc *NoopCollector) CurrentEpochFinalView(view uint64)                                      {}
func (nc *NoopCollector) CurrentDKGPhase1FinalView(view uint64)                                  {}
func (nc *NoopCollector) CurrentDKGPhase2FinalView(view uint64)                                  {}
func (nc *NoopCollector) CurrentDKGPhase3FinalView(view uint64)                                  {}
func (nc *NoopCollector) EpochEmergencyFallbackTriggered()                                       {}
func (nc *NoopCollector) CacheEntries(resource string, entries uint)                             {}
func (nc *NoopCollector) CacheHit(resource string)                                               {}
func (nc *NoopCollector) CacheNotFound(resource string)                                          {}
func (nc *NoopCollector) CacheMiss(resource string)                                              {}
func (nc *NoopCollector) MempoolEntries(resource string, entries uint)                           {}
func (nc *NoopCollector) Register(resource string, entriesFunc module.EntriesFunc) error         { return nil }
func (nc *NoopCollector) HotStuffBusyDuration(duration time.Duration, event string)              {}
func (nc *NoopCollector) HotStuffIdleDuration(duration time.Duration)                            {}
func (nc *NoopCollector) HotStuffWaitDuration(duration time.Duration, event string)              {}
func (nc *NoopCollector) SetCurView(view uint64)                                                 {}
func (nc *NoopCollector) SetQCView(view uint64)                                                  {}
func (nc *NoopCollector) SetTCView(uint64)                                                       {}
func (nc *NoopCollector) CountSkipped()                                                          {}
func (nc *NoopCollector) CountTimeout()                                                          {}
func (nc *NoopCollector) BlockProcessingDuration(time.Duration)                                  {}
func (nc *NoopCollector) VoteProcessingDuration(time.Duration)                                   {}
func (nc *NoopCollector) TimeoutObjectProcessingDuration(time.Duration)                          {}
func (nc *NoopCollector) SetTimeout(duration time.Duration)                                      {}
func (nc *NoopCollector) CommitteeProcessingDuration(duration time.Duration)                     {}
func (nc *NoopCollector) SignerProcessingDuration(duration time.Duration)                        {}
func (nc *NoopCollector) ValidatorProcessingDuration(duration time.Duration)                     {}
func (nc *NoopCollector) PayloadProductionDuration(duration time.Duration)                       {}
func (nc *NoopCollector) TransactionIngested(txID flow.Identifier)                               {}
func (nc *NoopCollector) ClusterBlockProposed(*cluster.Block)                                    {}
func (nc *NoopCollector) ClusterBlockFinalized(*cluster.Block)                                   {}
func (nc *NoopCollector) StartCollectionToFinalized(collectionID flow.Identifier)                {}
func (nc *NoopCollector) FinishCollectionToFinalized(collectionID flow.Identifier)               {}
func (nc *NoopCollector) StartBlockToSeal(blockID flow.Identifier)                               {}
func (nc *NoopCollector) FinishBlockToSeal(blockID flow.Identifier)                              {}
func (nc *NoopCollector) EmergencySeal()                                                         {}
func (nc *NoopCollector) OnReceiptProcessingDuration(duration time.Duration)                     {}
func (nc *NoopCollector) OnApprovalProcessingDuration(duration time.Duration)                    {}
func (nc *NoopCollector) CheckSealingDuration(duration time.Duration)                            {}
func (nc *NoopCollector) OnExecutionResultReceivedAtAssignerEngine()                             {}
func (nc *NoopCollector) OnVerifiableChunkReceivedAtVerifierEngine()                             {}
func (nc *NoopCollector) OnResultApprovalDispatchedInNetworkByVerifier()                         {}
>>>>>>> 5061110a
func (nc *NoopCollector) SetMaxChunkDataPackAttemptsForNextUnsealedHeightAtRequester(attempts uint64) {
}
func (nc *NoopCollector) OnFinalizedBlockArrivedAtAssigner(height uint64)                       {}
func (nc *NoopCollector) OnChunksAssignmentDoneAtAssigner(chunks int)                           {}
func (nc *NoopCollector) OnAssignedChunkProcessedAtAssigner()                                   {}
func (nc *NoopCollector) OnAssignedChunkReceivedAtFetcher()                                     {}
func (nc *NoopCollector) OnChunkDataPackRequestDispatchedInNetworkByRequester()                 {}
func (nc *NoopCollector) OnChunkDataPackRequestSentByFetcher()                                  {}
func (nc *NoopCollector) OnChunkDataPackRequestReceivedByRequester()                            {}
func (nc *NoopCollector) OnChunkDataPackArrivedAtFetcher()                                      {}
func (nc *NoopCollector) OnChunkDataPackSentToFetcher()                                         {}
func (nc *NoopCollector) OnVerifiableChunkSentToVerifier()                                      {}
func (nc *NoopCollector) OnBlockConsumerJobDone(uint64)                                         {}
func (nc *NoopCollector) OnChunkConsumerJobDone(uint64)                                         {}
func (nc *NoopCollector) OnChunkDataPackResponseReceivedFromNetworkByRequester()                {}
func (nc *NoopCollector) TotalConnectionsInPool(connectionCount uint, connectionPoolSize uint)  {}
func (nc *NoopCollector) ConnectionFromPoolReused()                                             {}
func (nc *NoopCollector) ConnectionAddedToPool()                                                {}
func (nc *NoopCollector) NewConnectionEstablished()                                             {}
func (nc *NoopCollector) ConnectionFromPoolInvalidated()                                        {}
func (nc *NoopCollector) ConnectionFromPoolUpdated()                                            {}
func (nc *NoopCollector) ConnectionFromPoolEvicted()                                            {}
func (nc *NoopCollector) StartBlockReceivedToExecuted(blockID flow.Identifier)                  {}
func (nc *NoopCollector) FinishBlockReceivedToExecuted(blockID flow.Identifier)                 {}
func (nc *NoopCollector) ExecutionComputationUsedPerBlock(computation uint64)                   {}
func (nc *NoopCollector) ExecutionStorageStateCommitment(bytes int64)                           {}
func (nc *NoopCollector) ExecutionLastExecutedBlockHeight(height uint64)                        {}
func (nc *NoopCollector) ExecutionBlockExecuted(_ time.Duration, _ module.ExecutionResultStats) {}
func (nc *NoopCollector) ExecutionCollectionExecuted(_ time.Duration, _ module.ExecutionResultStats) {
}
func (nc *NoopCollector) ExecutionBlockExecutionEffortVectorComponent(_ string, _ uint) {}
func (nc *NoopCollector) ExecutionTransactionExecuted(_ time.Duration, _, _, _ uint64, _, _ int, _ bool) {
}
func (nc *NoopCollector) ExecutionChunkDataPackGenerated(_, _ int)                         {}
func (nc *NoopCollector) ExecutionScriptExecuted(dur time.Duration, compUsed, _, _ uint64) {}
func (nc *NoopCollector) ForestApproxMemorySize(bytes uint64)                              {}
func (nc *NoopCollector) ForestNumberOfTrees(number uint64)                                {}
func (nc *NoopCollector) LatestTrieRegCount(number uint64)                                 {}
func (nc *NoopCollector) LatestTrieRegCountDiff(number int64)                              {}
func (nc *NoopCollector) LatestTrieRegSize(size uint64)                                    {}
func (nc *NoopCollector) LatestTrieRegSizeDiff(size int64)                                 {}
func (nc *NoopCollector) LatestTrieMaxDepthTouched(maxDepth uint16)                        {}
func (nc *NoopCollector) UpdateCount()                                                     {}
func (nc *NoopCollector) ProofSize(bytes uint32)                                           {}
func (nc *NoopCollector) UpdateValuesNumber(number uint64)                                 {}
func (nc *NoopCollector) UpdateValuesSize(byte uint64)                                     {}
func (nc *NoopCollector) UpdateDuration(duration time.Duration)                            {}
func (nc *NoopCollector) UpdateDurationPerItem(duration time.Duration)                     {}
func (nc *NoopCollector) ReadValuesNumber(number uint64)                                   {}
func (nc *NoopCollector) ReadValuesSize(byte uint64)                                       {}
func (nc *NoopCollector) ReadDuration(duration time.Duration)                              {}
func (nc *NoopCollector) ReadDurationPerItem(duration time.Duration)                       {}
func (nc *NoopCollector) ExecutionCollectionRequestSent()                                  {}
func (nc *NoopCollector) ExecutionCollectionRequestRetried()                               {}
func (nc *NoopCollector) RuntimeTransactionParsed(dur time.Duration)                       {}
func (nc *NoopCollector) RuntimeTransactionChecked(dur time.Duration)                      {}
func (nc *NoopCollector) RuntimeTransactionInterpreted(dur time.Duration)                  {}
func (nc *NoopCollector) RuntimeSetNumberOfAccounts(count uint64)                          {}
func (nc *NoopCollector) ScriptExecuted(dur time.Duration, size int)                       {}
func (nc *NoopCollector) TransactionResultFetched(dur time.Duration, size int)             {}
func (nc *NoopCollector) TransactionReceived(txID flow.Identifier, when time.Time)         {}
func (nc *NoopCollector) TransactionFinalized(txID flow.Identifier, when time.Time)        {}
func (nc *NoopCollector) TransactionExecuted(txID flow.Identifier, when time.Time)         {}
func (nc *NoopCollector) TransactionExpired(txID flow.Identifier)                          {}
func (nc *NoopCollector) TransactionSubmissionFailed()                                     {}
func (nc *NoopCollector) UpdateExecutionReceiptMaxHeight(height uint64)                    {}
func (nc *NoopCollector) ChunkDataPackRequestProcessed()                                   {}
func (nc *NoopCollector) ExecutionSync(syncing bool)                                       {}
func (nc *NoopCollector) ExecutionBlockDataUploadStarted()                                 {}
func (nc *NoopCollector) ExecutionBlockDataUploadFinished(dur time.Duration)               {}
func (nc *NoopCollector) ExecutionComputationResultUploaded()                              {}
func (nc *NoopCollector) ExecutionComputationResultUploadRetried()                         {}
func (nc *NoopCollector) RootIDComputed(duration time.Duration, numberOfChunks int)        {}
func (nc *NoopCollector) AddBlobsSucceeded(duration time.Duration, totalSize uint64)       {}
func (nc *NoopCollector) AddBlobsFailed()                                                  {}
func (nc *NoopCollector) FulfilledHeight(blockHeight uint64)                               {}
func (nc *NoopCollector) ReceiptSkipped()                                                  {}
func (nc *NoopCollector) RequestSucceeded(blockHeight uint64, duration time.Duration, totalSize uint64, numberOfAttempts int) {
}
func (nc *NoopCollector) RequestFailed(duration time.Duration, retryable bool)                  {}
func (nc *NoopCollector) RequestCanceled()                                                      {}
func (nc *NoopCollector) ResponseDropped()                                                      {}
func (nc *NoopCollector) Pruned(height uint64, duration time.Duration)                          {}
func (nc *NoopCollector) UpdateCollectionMaxHeight(height uint64)                               {}
func (nc *NoopCollector) BucketAvailableSlots(uint64, uint64)                                   {}
func (nc *NoopCollector) OnKeyPutSuccess(uint32)                                                {}
func (nc *NoopCollector) OnEntityEjectionDueToFullCapacity()                                    {}
func (nc *NoopCollector) OnEntityEjectionDueToEmergency()                                       {}
func (nc *NoopCollector) OnKeyGetSuccess()                                                      {}
func (nc *NoopCollector) OnKeyGetFailure()                                                      {}
func (nc *NoopCollector) OnKeyPutAttempt(uint32)                                                {}
func (nc *NoopCollector) OnKeyPutDrop()                                                         {}
func (nc *NoopCollector) OnKeyPutDeduplicated()                                                 {}
func (nc *NoopCollector) OnKeyRemoved(uint32)                                                   {}
func (nc *NoopCollector) ExecutionDataFetchStarted()                                            {}
func (nc *NoopCollector) ExecutionDataFetchFinished(_ time.Duration, _ bool, _ uint64)          {}
func (nc *NoopCollector) NotificationSent(height uint64)                                        {}
func (nc *NoopCollector) FetchRetried()                                                         {}
func (nc *NoopCollector) RoutingTablePeerAdded()                                                {}
func (nc *NoopCollector) RoutingTablePeerRemoved()                                              {}
func (nc *NoopCollector) PrunedBlockById(status *chainsync.Status)                              {}
func (nc *NoopCollector) PrunedBlockByHeight(status *chainsync.Status)                          {}
func (nc *NoopCollector) PrunedBlocks(totalByHeight, totalById, storedByHeight, storedById int) {}
func (nc *NoopCollector) RangeRequested(ran chainsync.Range)                                    {}
func (nc *NoopCollector) BatchRequested(batch chainsync.Batch)                                  {}
func (nc *NoopCollector) OnUnauthorizedMessage(role, msgType, topic, offense string)            {}
<<<<<<< HEAD
func (nc *NoopCollector) OnRateLimitedPeer(pid peer.ID, role, msgType, topic, reason string) {
}
func (nc *NoopCollector) OnIWantReceived(int)                            {}
func (nc *NoopCollector) OnIHaveReceived(int)                            {}
func (nc *NoopCollector) OnGraftReceived(int)                            {}
func (nc *NoopCollector) OnPruneReceived(int)                            {}
func (nc *NoopCollector) OnIncomingRpcAcceptedFully()                    {}
func (nc *NoopCollector) OnIncomingRpcAcceptedOnlyForControlMessages()   {}
func (nc *NoopCollector) OnIncomingRpcRejected()                         {}
func (nc *NoopCollector) OnPublishedGossipMessagesReceived(count int)    {}
func (nc *NoopCollector) AllowConn(dir network.Direction, usefd bool)    {}
func (nc *NoopCollector) BlockConn(dir network.Direction, usefd bool)    {}
func (nc *NoopCollector) AllowStream(p peer.ID, dir network.Direction)   {}
func (nc *NoopCollector) BlockStream(p peer.ID, dir network.Direction)   {}
func (nc *NoopCollector) AllowPeer(p peer.ID)                            {}
func (nc *NoopCollector) BlockPeer(p peer.ID)                            {}
func (nc *NoopCollector) AllowProtocol(proto protocol.ID)                {}
func (nc *NoopCollector) BlockProtocol(proto protocol.ID)                {}
func (nc *NoopCollector) BlockProtocolPeer(proto protocol.ID, p peer.ID) {}
func (nc *NoopCollector) AllowService(svc string)                        {}
func (nc *NoopCollector) BlockService(svc string)                        {}
func (nc *NoopCollector) BlockServicePeer(svc string, p peer.ID)         {}
func (nc *NoopCollector) AllowMemory(size int)                           {}
func (nc *NoopCollector) BlockMemory(size int)                           {}

var _ module.HeroCacheMetrics = (*NoopCollector)(nil)
var _ module.NetworkMetrics = (*NoopCollector)(nil)

func NewNoopCollector() *NoopCollector {
	nc := &NoopCollector{}
	return nc
}
=======
func (nc *NoopCollector) OnRateLimitedUnicastMessage(role, msgType, topic, reason string)       {}
func (nc *NoopCollector) OnIWantReceived(int)                                                   {}
func (nc *NoopCollector) OnIHaveReceived(int)                                                   {}
func (nc *NoopCollector) OnGraftReceived(int)                                                   {}
func (nc *NoopCollector) OnPruneReceived(int)                                                   {}
func (nc *NoopCollector) OnIncomingRpcAcceptedFully()                                           {}
func (nc *NoopCollector) OnIncomingRpcAcceptedOnlyForControlMessages()                          {}
func (nc *NoopCollector) OnIncomingRpcRejected()                                                {}
func (nc *NoopCollector) OnPublishedGossipMessagesReceived(count int)                           {}
func (nc *NoopCollector) AllowConn(dir network.Direction, usefd bool)                           {}
func (nc *NoopCollector) BlockConn(dir network.Direction, usefd bool)                           {}
func (nc *NoopCollector) AllowStream(p peer.ID, dir network.Direction)                          {}
func (nc *NoopCollector) BlockStream(p peer.ID, dir network.Direction)                          {}
func (nc *NoopCollector) AllowPeer(p peer.ID)                                                   {}
func (nc *NoopCollector) BlockPeer(p peer.ID)                                                   {}
func (nc *NoopCollector) AllowProtocol(proto protocol.ID)                                       {}
func (nc *NoopCollector) BlockProtocol(proto protocol.ID)                                       {}
func (nc *NoopCollector) BlockProtocolPeer(proto protocol.ID, p peer.ID)                        {}
func (nc *NoopCollector) AllowService(svc string)                                               {}
func (nc *NoopCollector) BlockService(svc string)                                               {}
func (nc *NoopCollector) BlockServicePeer(svc string, p peer.ID)                                {}
func (nc *NoopCollector) AllowMemory(size int)                                                  {}
func (nc *NoopCollector) BlockMemory(size int)                                                  {}
>>>>>>> 5061110a
<|MERGE_RESOLUTION|>--- conflicted
+++ resolved
@@ -15,105 +15,23 @@
 
 type NoopCollector struct{}
 
-<<<<<<< HEAD
-func (nc *NoopCollector) Peers(prefix string, n int)                                     {}
-func (nc *NoopCollector) Wantlist(prefix string, n int)                                  {}
-func (nc *NoopCollector) BlobsReceived(prefix string, n uint64)                          {}
-func (nc *NoopCollector) DataReceived(prefix string, n uint64)                           {}
-func (nc *NoopCollector) BlobsSent(prefix string, n uint64)                              {}
-func (nc *NoopCollector) DataSent(prefix string, n uint64)                               {}
-func (nc *NoopCollector) DupBlobsReceived(prefix string, n uint64)                       {}
-func (nc *NoopCollector) DupDataReceived(prefix string, n uint64)                        {}
-func (nc *NoopCollector) MessagesReceived(prefix string, n uint64)                       {}
-func (nc *NoopCollector) OutboundMessageSent(int, string, string, string)                {}
-func (nc *NoopCollector) InboundMessageReceived(int, string, string, string)             {}
-func (nc *NoopCollector) DuplicateInboundMessagesDropped(string, string, string)         {}
-func (nc *NoopCollector) MessageAdded(priority int)                                      {}
-func (nc *NoopCollector) MessageRemoved(priority int)                                    {}
-func (nc *NoopCollector) QueueDuration(duration time.Duration, priority int)             {}
-func (nc *NoopCollector) MessageProcessingStarted(topic string)                          {}
-func (nc *NoopCollector) MessageProcessingFinished(topic string, duration time.Duration) {}
-func (nc *NoopCollector) UnicastMessageSendingStarted(topic string)                      {}
-func (nc *NoopCollector) UnicastMessageSendingCompleted(topic string)                    {}
-func (nc *NoopCollector) MessageSent(engine string, message string)                      {}
-func (nc *NoopCollector) MessageReceived(engine string, message string)                  {}
-func (nc *NoopCollector) MessageHandled(engine string, message string)                   {}
-func (nc *NoopCollector) OutboundConnections(_ uint)                                     {}
-func (nc *NoopCollector) InboundConnections(_ uint)                                      {}
-func (nc *NoopCollector) DNSLookupDuration(duration time.Duration)                       {}
-func (nc *NoopCollector) OnDNSCacheMiss()                                                {}
-func (nc *NoopCollector) OnDNSCacheInvalidated()                                         {}
-func (nc *NoopCollector) OnDNSCacheHit()                                                 {}
-func (nc *NoopCollector) OnDNSLookupRequestDropped()                                     {}
-func (nc *NoopCollector) UnstakedOutboundConnections(_ uint)                             {}
-func (nc *NoopCollector) UnstakedInboundConnections(_ uint)                              {}
-func (nc *NoopCollector) RanGC(duration time.Duration)                                   {}
-func (nc *NoopCollector) BadgerLSMSize(sizeBytes int64)                                  {}
-func (nc *NoopCollector) BadgerVLogSize(sizeBytes int64)                                 {}
-func (nc *NoopCollector) BadgerNumReads(n int64)                                         {}
-func (nc *NoopCollector) BadgerNumWrites(n int64)                                        {}
-func (nc *NoopCollector) BadgerNumBytesRead(n int64)                                     {}
-func (nc *NoopCollector) BadgerNumBytesWritten(n int64)                                  {}
-func (nc *NoopCollector) BadgerNumGets(n int64)                                          {}
-func (nc *NoopCollector) BadgerNumPuts(n int64)                                          {}
-func (nc *NoopCollector) BadgerNumBlockedPuts(n int64)                                   {}
-func (nc *NoopCollector) BadgerNumMemtableGets(n int64)                                  {}
-func (nc *NoopCollector) FinalizedHeight(height uint64)                                  {}
-func (nc *NoopCollector) SealedHeight(height uint64)                                     {}
-func (nc *NoopCollector) BlockProposed(*flow.Block)                                      {}
-func (nc *NoopCollector) BlockFinalized(*flow.Block)                                     {}
-func (nc *NoopCollector) BlockSealed(*flow.Block)                                        {}
-func (nc *NoopCollector) BlockProposalDuration(duration time.Duration)                   {}
-func (nc *NoopCollector) CommittedEpochFinalView(view uint64)                            {}
-func (nc *NoopCollector) CurrentEpochCounter(counter uint64)                             {}
-func (nc *NoopCollector) CurrentEpochPhase(phase flow.EpochPhase)                        {}
-func (nc *NoopCollector) CurrentEpochFinalView(view uint64)                              {}
-func (nc *NoopCollector) CurrentDKGPhase1FinalView(view uint64)                          {}
-func (nc *NoopCollector) CurrentDKGPhase2FinalView(view uint64)                          {}
-func (nc *NoopCollector) CurrentDKGPhase3FinalView(view uint64)                          {}
-func (nc *NoopCollector) EpochEmergencyFallbackTriggered()                               {}
-func (nc *NoopCollector) CacheEntries(resource string, entries uint)                     {}
-func (nc *NoopCollector) CacheHit(resource string)                                       {}
-func (nc *NoopCollector) CacheNotFound(resource string)                                  {}
-func (nc *NoopCollector) CacheMiss(resource string)                                      {}
-func (nc *NoopCollector) MempoolEntries(resource string, entries uint)                   {}
-func (nc *NoopCollector) Register(resource string, entriesFunc module.EntriesFunc) error { return nil }
-func (nc *NoopCollector) HotStuffBusyDuration(duration time.Duration, event string)      {}
-func (nc *NoopCollector) HotStuffIdleDuration(duration time.Duration)                    {}
-func (nc *NoopCollector) HotStuffWaitDuration(duration time.Duration, event string)      {}
-func (nc *NoopCollector) SetCurView(view uint64)                                         {}
-func (nc *NoopCollector) SetQCView(view uint64)                                          {}
-func (nc *NoopCollector) CountSkipped()                                                  {}
-func (nc *NoopCollector) CountTimeout()                                                  {}
-func (nc *NoopCollector) SetTimeout(duration time.Duration)                              {}
-func (nc *NoopCollector) CommitteeProcessingDuration(duration time.Duration)             {}
-func (nc *NoopCollector) SignerProcessingDuration(duration time.Duration)                {}
-func (nc *NoopCollector) ValidatorProcessingDuration(duration time.Duration)             {}
-func (nc *NoopCollector) PayloadProductionDuration(duration time.Duration)               {}
-func (nc *NoopCollector) TransactionIngested(txID flow.Identifier)                       {}
-func (nc *NoopCollector) ClusterBlockProposed(*cluster.Block)                            {}
-func (nc *NoopCollector) ClusterBlockFinalized(*cluster.Block)                           {}
-func (nc *NoopCollector) StartCollectionToFinalized(collectionID flow.Identifier)        {}
-func (nc *NoopCollector) FinishCollectionToFinalized(collectionID flow.Identifier)       {}
-func (nc *NoopCollector) StartBlockToSeal(blockID flow.Identifier)                       {}
-func (nc *NoopCollector) FinishBlockToSeal(blockID flow.Identifier)                      {}
-func (nc *NoopCollector) EmergencySeal()                                                 {}
-func (nc *NoopCollector) OnReceiptProcessingDuration(duration time.Duration)             {}
-func (nc *NoopCollector) OnApprovalProcessingDuration(duration time.Duration)            {}
-func (nc *NoopCollector) CheckSealingDuration(duration time.Duration)                    {}
-func (nc *NoopCollector) OnExecutionResultReceivedAtAssignerEngine()                     {}
-func (nc *NoopCollector) OnVerifiableChunkReceivedAtVerifierEngine()                     {}
-func (nc *NoopCollector) OnResultApprovalDispatchedInNetworkByVerifier()                 {}
-=======
+func NewNoopCollector() *NoopCollector {
+	nc := &NoopCollector{}
+	return nc
+}
+
+func (nc *NoopCollector) OutboundMessageSent(int, string, string, string)        {}
+func (nc *NoopCollector) InboundMessageReceived(int, string, string, string)     {}
+func (nc *NoopCollector) DuplicateInboundMessagesDropped(string, string, string) {}
+func (nc *NoopCollector) UnicastMessageSendingStarted(topic string)              {}
+func (nc *NoopCollector) UnicastMessageSendingCompleted(topic string)            {}
+func (nc *NoopCollector) BlockProposed(*flow.Block)                              {}
+func (nc *NoopCollector) BlockProposalDuration(duration time.Duration)           {}
+
 var _ module.HotstuffMetrics = (*NoopCollector)(nil)
 var _ module.EngineMetrics = (*NoopCollector)(nil)
 var _ module.HeroCacheMetrics = (*NoopCollector)(nil)
 var _ module.NetworkMetrics = (*NoopCollector)(nil)
-
-func NewNoopCollector() *NoopCollector {
-	nc := &NoopCollector{}
-	return nc
-}
 
 func (nc *NoopCollector) Peers(prefix string, n int)                                             {}
 func (nc *NoopCollector) Wantlist(prefix string, n int)                                          {}
@@ -207,7 +125,6 @@
 func (nc *NoopCollector) OnExecutionResultReceivedAtAssignerEngine()                             {}
 func (nc *NoopCollector) OnVerifiableChunkReceivedAtVerifierEngine()                             {}
 func (nc *NoopCollector) OnResultApprovalDispatchedInNetworkByVerifier()                         {}
->>>>>>> 5061110a
 func (nc *NoopCollector) SetMaxChunkDataPackAttemptsForNextUnsealedHeightAtRequester(attempts uint64) {
 }
 func (nc *NoopCollector) OnFinalizedBlockArrivedAtAssigner(height uint64)                       {}
@@ -314,61 +231,32 @@
 func (nc *NoopCollector) RangeRequested(ran chainsync.Range)                                    {}
 func (nc *NoopCollector) BatchRequested(batch chainsync.Batch)                                  {}
 func (nc *NoopCollector) OnUnauthorizedMessage(role, msgType, topic, offense string)            {}
-<<<<<<< HEAD
 func (nc *NoopCollector) OnRateLimitedPeer(pid peer.ID, role, msgType, topic, reason string) {
 }
-func (nc *NoopCollector) OnIWantReceived(int)                            {}
-func (nc *NoopCollector) OnIHaveReceived(int)                            {}
-func (nc *NoopCollector) OnGraftReceived(int)                            {}
-func (nc *NoopCollector) OnPruneReceived(int)                            {}
-func (nc *NoopCollector) OnIncomingRpcAcceptedFully()                    {}
-func (nc *NoopCollector) OnIncomingRpcAcceptedOnlyForControlMessages()   {}
-func (nc *NoopCollector) OnIncomingRpcRejected()                         {}
-func (nc *NoopCollector) OnPublishedGossipMessagesReceived(count int)    {}
-func (nc *NoopCollector) AllowConn(dir network.Direction, usefd bool)    {}
-func (nc *NoopCollector) BlockConn(dir network.Direction, usefd bool)    {}
-func (nc *NoopCollector) AllowStream(p peer.ID, dir network.Direction)   {}
-func (nc *NoopCollector) BlockStream(p peer.ID, dir network.Direction)   {}
-func (nc *NoopCollector) AllowPeer(p peer.ID)                            {}
-func (nc *NoopCollector) BlockPeer(p peer.ID)                            {}
-func (nc *NoopCollector) AllowProtocol(proto protocol.ID)                {}
-func (nc *NoopCollector) BlockProtocol(proto protocol.ID)                {}
-func (nc *NoopCollector) BlockProtocolPeer(proto protocol.ID, p peer.ID) {}
-func (nc *NoopCollector) AllowService(svc string)                        {}
-func (nc *NoopCollector) BlockService(svc string)                        {}
-func (nc *NoopCollector) BlockServicePeer(svc string, p peer.ID)         {}
-func (nc *NoopCollector) AllowMemory(size int)                           {}
-func (nc *NoopCollector) BlockMemory(size int)                           {}
 
 var _ module.HeroCacheMetrics = (*NoopCollector)(nil)
 var _ module.NetworkMetrics = (*NoopCollector)(nil)
 
-func NewNoopCollector() *NoopCollector {
-	nc := &NoopCollector{}
-	return nc
-}
-=======
-func (nc *NoopCollector) OnRateLimitedUnicastMessage(role, msgType, topic, reason string)       {}
-func (nc *NoopCollector) OnIWantReceived(int)                                                   {}
-func (nc *NoopCollector) OnIHaveReceived(int)                                                   {}
-func (nc *NoopCollector) OnGraftReceived(int)                                                   {}
-func (nc *NoopCollector) OnPruneReceived(int)                                                   {}
-func (nc *NoopCollector) OnIncomingRpcAcceptedFully()                                           {}
-func (nc *NoopCollector) OnIncomingRpcAcceptedOnlyForControlMessages()                          {}
-func (nc *NoopCollector) OnIncomingRpcRejected()                                                {}
-func (nc *NoopCollector) OnPublishedGossipMessagesReceived(count int)                           {}
-func (nc *NoopCollector) AllowConn(dir network.Direction, usefd bool)                           {}
-func (nc *NoopCollector) BlockConn(dir network.Direction, usefd bool)                           {}
-func (nc *NoopCollector) AllowStream(p peer.ID, dir network.Direction)                          {}
-func (nc *NoopCollector) BlockStream(p peer.ID, dir network.Direction)                          {}
-func (nc *NoopCollector) AllowPeer(p peer.ID)                                                   {}
-func (nc *NoopCollector) BlockPeer(p peer.ID)                                                   {}
-func (nc *NoopCollector) AllowProtocol(proto protocol.ID)                                       {}
-func (nc *NoopCollector) BlockProtocol(proto protocol.ID)                                       {}
-func (nc *NoopCollector) BlockProtocolPeer(proto protocol.ID, p peer.ID)                        {}
-func (nc *NoopCollector) AllowService(svc string)                                               {}
-func (nc *NoopCollector) BlockService(svc string)                                               {}
-func (nc *NoopCollector) BlockServicePeer(svc string, p peer.ID)                                {}
-func (nc *NoopCollector) AllowMemory(size int)                                                  {}
-func (nc *NoopCollector) BlockMemory(size int)                                                  {}
->>>>>>> 5061110a
+func (nc *NoopCollector) OnRateLimitedUnicastMessage(role, msgType, topic, reason string) {}
+func (nc *NoopCollector) OnIWantReceived(int)                                             {}
+func (nc *NoopCollector) OnIHaveReceived(int)                                             {}
+func (nc *NoopCollector) OnGraftReceived(int)                                             {}
+func (nc *NoopCollector) OnPruneReceived(int)                                             {}
+func (nc *NoopCollector) OnIncomingRpcAcceptedFully()                                     {}
+func (nc *NoopCollector) OnIncomingRpcAcceptedOnlyForControlMessages()                    {}
+func (nc *NoopCollector) OnIncomingRpcRejected()                                          {}
+func (nc *NoopCollector) OnPublishedGossipMessagesReceived(count int)                     {}
+func (nc *NoopCollector) AllowConn(dir network.Direction, usefd bool)                     {}
+func (nc *NoopCollector) BlockConn(dir network.Direction, usefd bool)                     {}
+func (nc *NoopCollector) AllowStream(p peer.ID, dir network.Direction)                    {}
+func (nc *NoopCollector) BlockStream(p peer.ID, dir network.Direction)                    {}
+func (nc *NoopCollector) AllowPeer(p peer.ID)                                             {}
+func (nc *NoopCollector) BlockPeer(p peer.ID)                                             {}
+func (nc *NoopCollector) AllowProtocol(proto protocol.ID)                                 {}
+func (nc *NoopCollector) BlockProtocol(proto protocol.ID)                                 {}
+func (nc *NoopCollector) BlockProtocolPeer(proto protocol.ID, p peer.ID)                  {}
+func (nc *NoopCollector) AllowService(svc string)                                         {}
+func (nc *NoopCollector) BlockService(svc string)                                         {}
+func (nc *NoopCollector) BlockServicePeer(svc string, p peer.ID)                          {}
+func (nc *NoopCollector) AllowMemory(size int)                                            {}
+func (nc *NoopCollector) BlockMemory(size int)                                            {}