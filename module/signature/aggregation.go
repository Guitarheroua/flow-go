--- conflicted
+++ resolved
@@ -9,10 +9,6 @@
 
 	"github.com/onflow/flow-go/crypto"
 	"github.com/onflow/flow-go/crypto/hash"
-<<<<<<< HEAD
-	"github.com/onflow/flow-go/engine"
-=======
->>>>>>> a94cb22b
 	"github.com/onflow/flow-go/module"
 )
 
@@ -28,20 +24,11 @@
 // Implementation of SignatureAggregator is not thread-safe, the caller should
 // make sure the calls are concurrent safe.
 type SignatureAggregatorSameMessage struct {
-<<<<<<< HEAD
 	message          []byte
 	hasher           hash.Hasher
 	n                int                // number of participants indexed from 0 to n-1
 	publicKeys       []crypto.PublicKey // keys indexed from 0 to n-1, signer i is assigned to public key i
 	indexToSignature map[int]string     // signatures indexed by the signer index
-=======
-	// TODO: initial incomplete fields that will evolve
-	/*message       []byte
-	hasher        hash.Hasher
-	n             int                      // number of participants indexed from 0 to n-1
-	publicKeys    []crypto.PublicKey       // keys indexed from 0 to n-1, signer i is assigned to public key i
-	idToSignature map[int]crypto.Signature // signatures indexed by the signer index*/
->>>>>>> a94cb22b
 }
 
 // NewSignatureAggregatorSameMessage returns a new SignatureAggregatorSameMessage structure.
@@ -55,7 +42,6 @@
 	dsTag string, // domain separation tag used for signatures
 	publicKeys []crypto.PublicKey, // public keys of participants agreed upon upfront
 ) (*SignatureAggregatorSameMessage, error) {
-<<<<<<< HEAD
 
 	if len(publicKeys) == 0 {
 		return nil, engine.NewInvalidInputErrorf("number of participants must be larger than 0, got %d", len(publicKeys))
@@ -74,9 +60,6 @@
 		publicKeys:       publicKeys,
 		indexToSignature: make(map[int]string),
 	}, nil
-=======
-	panic("implement me")
->>>>>>> a94cb22b
 }
 
 // Verify verifies the input signature under the stored message and stored
