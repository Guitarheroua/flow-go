--- conflicted
+++ resolved
@@ -4,6 +4,7 @@
 
 import (
 	"crypto/rand"
+	"fmt"
 	mrand "math/rand"
 	"sort"
 	"testing"
@@ -13,12 +14,9 @@
 	"github.com/stretchr/testify/require"
 
 	"github.com/onflow/flow-go/crypto"
-<<<<<<< HEAD
 	"github.com/onflow/flow-go/engine"
-=======
 	"github.com/onflow/flow-go/model/flow"
 	"github.com/onflow/flow-go/module/local"
->>>>>>> c5a986b8
 )
 
 func createAggregationData(t *testing.T, signersNumber int) (*SignatureAggregatorSameMessage, []crypto.Signature) {
@@ -28,7 +26,6 @@
 	tag := "random_tag"
 	hasher := crypto.NewBLSKMAC(tag)
 
-<<<<<<< HEAD
 	// create keys and signatures
 	keys := make([]crypto.PublicKey, 0, signersNumber)
 	sigs := make([]crypto.Signature, 0, signersNumber)
@@ -42,7 +39,12 @@
 		sig, err := sk.Sign(msg, hasher)
 		require.NoError(t, err)
 		sigs = append(sigs, sig)
-=======
+	}
+	aggregator, err := NewSignatureAggregatorSameMessage(msg, tag, keys)
+	require.NoError(t, err)
+	return aggregator, sigs
+}
+
 func createAggregationT(t *testing.T) (*AggregationProvider, crypto.PrivateKey) {
 	agg, priv, err := createAggregation()
 	require.NoError(t, err)
@@ -89,7 +91,6 @@
 	local, err := local.New(node, priv)
 	if err != nil {
 		return nil, nil, err
->>>>>>> c5a986b8
 	}
 	aggregator, err := NewSignatureAggregatorSameMessage(msg, tag, keys)
 	require.NoError(t, err)
