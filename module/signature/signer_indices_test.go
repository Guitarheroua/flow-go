package signature_test

import (
	"fmt"
	"sort"
	"testing"

	"github.com/stretchr/testify/require"
	"golang.org/x/exp/slices"
	"pgregory.net/rapid"

	"github.com/onflow/flow-go/ledger/common/bitutils"
	"github.com/onflow/flow-go/model/flow"
	"github.com/onflow/flow-go/model/flow/filter"
	"github.com/onflow/flow-go/model/flow/filter/id"
	"github.com/onflow/flow-go/model/flow/order"
	"github.com/onflow/flow-go/module/signature"
	"github.com/onflow/flow-go/utils/unittest"
)

// TestEncodeDecodeIdentities verifies the two path of encoding -> decoding:
//  1. Identifiers --encode--> Indices --decode--> Identifiers
//  2. for the decoding step, we offer an optimized convenience function to directly
//     decode to full identities: Indices --decode--> Identities
func TestEncodeDecodeIdentities(t *testing.T) {
	canonicalIdentities := unittest.IdentityListFixture(20).ToSkeleton()
	canonicalIdentifiers := canonicalIdentities.NodeIDs()
	for s := 0; s < 20; s++ {
		for e := s; e < 20; e++ {
			var signers = canonicalIdentities[s:e]

			// encoding
			indices, err := signature.EncodeSignersToIndices(canonicalIdentities.NodeIDs(), signers.NodeIDs())
			require.NoError(t, err)

			// decoding option 1: decode to Identifiers
			decodedIDs, err := signature.DecodeSignerIndicesToIdentifiers(canonicalIdentifiers, indices)
			require.NoError(t, err)
			require.Equal(t, signers.NodeIDs(), decodedIDs)

			// decoding option 2: decode to Identities
			decodedIdentities, err := signature.DecodeSignerIndicesToIdentities(canonicalIdentities, indices)
			require.NoError(t, err)
			require.Equal(t, signers, decodedIdentities)
		}
	}
}

func TestEncodeDecodeIdentitiesFail(t *testing.T) {
	canonicalIdentities := unittest.IdentityListFixture(20)
	canonicalIdentifiers := canonicalIdentities.NodeIDs()
	signers := canonicalIdentities[3:19]
	validIndices, err := signature.EncodeSignersToIndices(canonicalIdentities.NodeIDs(), signers.NodeIDs())
	require.NoError(t, err)

	_, err = signature.DecodeSignerIndicesToIdentifiers(canonicalIdentifiers, validIndices)
	require.NoError(t, err)

	invalidSum := make([]byte, len(validIndices))
	copy(invalidSum, validIndices)
	if invalidSum[0] == byte(0) {
		invalidSum[0] = byte(1)
	} else {
		invalidSum[0] = byte(0)
	}
	_, err = signature.DecodeSignerIndicesToIdentifiers(canonicalIdentifiers, invalidSum)
	require.True(t, signature.IsInvalidSignerIndicesError(err), err)
	require.ErrorIs(t, err, signature.ErrInvalidChecksum, err)

	incompatibleLength := append(validIndices, byte(0))
	_, err = signature.DecodeSignerIndicesToIdentifiers(canonicalIdentifiers, incompatibleLength)
	require.True(t, signature.IsInvalidSignerIndicesError(err), err)
	require.False(t, signature.IsInvalidSignerIndicesError(signature.NewInvalidSigTypesErrorf("sdf")))
	require.ErrorIs(t, err, signature.ErrIncompatibleBitVectorLength, err)

	illegallyPadded := make([]byte, len(validIndices))
	copy(illegallyPadded, validIndices)
	illegallyPadded[len(illegallyPadded)-1]++
	_, err = signature.DecodeSignerIndicesToIdentifiers(canonicalIdentifiers, illegallyPadded)
	require.True(t, signature.IsInvalidSignerIndicesError(err), err)
	require.ErrorIs(t, err, signature.ErrIllegallyPaddedBitVector, err)
}

func TestEncodeIdentity(t *testing.T) {
	only := unittest.IdentifierListFixture(1)
	indices, err := signature.EncodeSignersToIndices(only, only)
	require.NoError(t, err)
	// byte(1,0,0,0,0,0,0,0)
	require.Equal(t, []byte{byte(1 << 7)}, indices[signature.CheckSumLen:])
}

// TestEncodeFail verifies that an error is returned in case some signer is not part
// of the set of canonicalIdentifiers
func TestEncodeFail(t *testing.T) {
	fullIdentities := unittest.IdentifierListFixture(20)
	_, err := signature.EncodeSignersToIndices(fullIdentities[1:], fullIdentities[:10])
	require.Error(t, err)
}

// Test_EncodeSignerToIndicesAndSigType uses fuzzy-testing framework Rapid to
// test the method EncodeSignerToIndicesAndSigType:
// * we generate a set of authorized signer: `committeeIdentities`
// * part of this set is sampled as staking singers: `stakingSigners`
// * another part of `committeeIdentities` is sampled as beacon singers: `beaconSigners`
// * we encode the set and check that the results conform to the protocol specification
func Test_EncodeSignerToIndicesAndSigType(t *testing.T) {
	rapid.Check(t, func(t *rapid.T) {
		// select total committee size, number of random beacon signers and number of staking signers
		committeeSize := rapid.IntRange(1, 272).Draw(t, "committeeSize").(int)
		numStakingSigners := rapid.IntRange(0, committeeSize).Draw(t, "numStakingSigners").(int)
		numRandomBeaconSigners := rapid.IntRange(0, committeeSize-numStakingSigners).Draw(t, "numRandomBeaconSigners").(int)

		// create committee
		committeeIdentities := unittest.IdentityListFixture(committeeSize, unittest.WithRole(flow.RoleConsensus)).Sort(order.Canonical)
		committee := committeeIdentities.NodeIDs()
		stakingSigners, beaconSigners := sampleSigners(t, committee, numStakingSigners, numRandomBeaconSigners)

		// encode
		prefixed, sigTypes, err := signature.EncodeSignerToIndicesAndSigType(committee, stakingSigners, beaconSigners)
		require.NoError(t, err)

		signerIndices, err := signature.CompareAndExtract(committeeIdentities.NodeIDs(), prefixed)
		require.NoError(t, err)

		// check verify signer indices
		unorderedSigners := stakingSigners.Union(beaconSigners) // caution, the Union operation potentially changes the ordering
		correctEncoding(t, signerIndices, committee, unorderedSigners)

		// check sigTypes
		canSigners := committeeIdentities.Filter(filter.HasNodeID(unorderedSigners...)).NodeIDs() // generates list of signer IDs in canonical order
		correctEncoding(t, sigTypes, canSigners, beaconSigners)
	})
}

// Test_DecodeSigTypeToStakingAndBeaconSigners uses fuzzy-testing framework Rapid to
// test the method DecodeSigTypeToStakingAndBeaconSigners:
//   - we generate a set of authorized signer: `committeeIdentities`
//   - part of this set is sampled as staking singers: `stakingSigners`
//   - another part of `committeeIdentities` is sampled as beacon singers: `beaconSigners`
//   - we encode the set and check that the results conform to the protocol specification
//   - We encode the set using `EncodeSignerToIndicesAndSigType` (tested before) and then decode it.
//     Thereby we should recover the original input. Caution, the order might be different,
//     so we sort both sets.
func Test_DecodeSigTypeToStakingAndBeaconSigners(t *testing.T) {
	rapid.Check(t, func(t *rapid.T) {
		// select total committee size, number of random beacon signers and number of staking signers
		committeeSize := rapid.IntRange(1, 272).Draw(t, "committeeSize").(int)
		numStakingSigners := rapid.IntRange(0, committeeSize).Draw(t, "numStakingSigners").(int)
		numRandomBeaconSigners := rapid.IntRange(0, committeeSize-numStakingSigners).Draw(t, "numRandomBeaconSigners").(int)

		// create committee
		committeeIdentities := unittest.IdentityListFixture(committeeSize, unittest.WithRole(flow.RoleConsensus)).
			Sort(order.Canonical)
		committee := committeeIdentities.NodeIDs()
		stakingSigners, beaconSigners := sampleSigners(t, committee, numStakingSigners, numRandomBeaconSigners)

		// encode
		signerIndices, sigTypes, err := signature.EncodeSignerToIndicesAndSigType(committee, stakingSigners, beaconSigners)
		require.NoError(t, err)

		// decode
		decSignerIdentites, err := signature.DecodeSignerIndicesToIdentities(committeeIdentities.ToSkeleton(), signerIndices)
		require.NoError(t, err)
		decStakingSigners, decBeaconSigners, err := signature.DecodeSigTypeToStakingAndBeaconSigners(decSignerIdentites, sigTypes)
		require.NoError(t, err)

		// verify; note that there is a slightly different convention between Filter and the decoding logic:
		// Filter returns nil for an empty list, while the decoding logic returns an instance of an empty slice
		sigIdentities := committeeIdentities.Filter(
			filter.Or(filter.HasNodeID(stakingSigners...), filter.HasNodeID(beaconSigners...))).ToSkeleton() // signer identities in canonical order
		if len(stakingSigners)+len(decBeaconSigners) > 0 {
			require.Equal(t, sigIdentities, decSignerIdentites)
		}
		if len(stakingSigners) == 0 {
			require.Empty(t, decStakingSigners)
		} else {
			require.Equal(t, committeeIdentities.Filter(filter.HasNodeID(stakingSigners...)).ToSkeleton(), decStakingSigners)
		}
		if len(decBeaconSigners) == 0 {
			require.Empty(t, decBeaconSigners)
		} else {
			require.Equal(t, committeeIdentities.Filter(filter.HasNodeID(beaconSigners...)).ToSkeleton(), decBeaconSigners)
		}
	})
}

func Test_ValidPaddingErrIncompatibleBitVectorLength(t *testing.T) {
	var err error
	// if bits is multiply of 8, then there is no padding needed, any sig type can be decoded.
	signers := unittest.IdentityListFixture(16).ToSkeleton()

	// 16 bits needs 2 bytes, provided 2 bytes
	_, _, err = signature.DecodeSigTypeToStakingAndBeaconSigners(signers, unittest.RandomBytes(2))
	require.NoError(t, err)

	// 1 byte less
	_, _, err = signature.DecodeSigTypeToStakingAndBeaconSigners(signers, []byte{byte(255)})
	require.True(t, signature.IsInvalidSigTypesError(err), "API-level error should be InvalidSigTypesError")
	require.ErrorIs(t, err, signature.ErrIncompatibleBitVectorLength, "low-level error representing the failure should be ErrIncompatibleBitVectorLength")

	// 1 byte more
	_, _, err = signature.DecodeSigTypeToStakingAndBeaconSigners(signers, []byte{})
	require.True(t, signature.IsInvalidSigTypesError(err), "API-level error should be InvalidSigTypesError")
	require.ErrorIs(t, err, signature.ErrIncompatibleBitVectorLength, "low-level error representing the failure should be ErrIncompatibleBitVectorLength")

	// if bits is not multiply of 8, then padding is needed
	signers = unittest.IdentityListFixture(15).ToSkeleton()
	_, _, err = signature.DecodeSigTypeToStakingAndBeaconSigners(signers, []byte{byte(255), byte(254)})
	require.NoError(t, err)

	// 1 byte more
	_, _, err = signature.DecodeSigTypeToStakingAndBeaconSigners(signers, []byte{byte(255), byte(255), byte(254)})
	require.True(t, signature.IsInvalidSigTypesError(err), "API-level error should be InvalidSigTypesError")
	require.ErrorIs(t, err, signature.ErrIncompatibleBitVectorLength, "low-level error representing the failure should be ErrIncompatibleBitVectorLength")

	// 1 byte less
	_, _, err = signature.DecodeSigTypeToStakingAndBeaconSigners(signers, []byte{byte(254)})
	require.True(t, signature.IsInvalidSigTypesError(err), "API-level error should be InvalidSigTypesError")
	require.ErrorIs(t, err, signature.ErrIncompatibleBitVectorLength, "low-level error representing the failure should be ErrIncompatibleBitVectorLength")

	// if bits is not multiply of 8,
	// 1 byte more
	signers = unittest.IdentityListFixture(0).ToSkeleton()
	_, _, err = signature.DecodeSigTypeToStakingAndBeaconSigners(signers, []byte{byte(255)})
	require.True(t, signature.IsInvalidSigTypesError(err), "API-level error should be InvalidSigTypesError")
	require.ErrorIs(t, err, signature.ErrIncompatibleBitVectorLength, "low-level error representing the failure should be ErrIncompatibleBitVectorLength")

	// 1 byte more
	signers = unittest.IdentityListFixture(1).ToSkeleton()
	_, _, err = signature.DecodeSigTypeToStakingAndBeaconSigners(signers, []byte{byte(0), byte(0)})
	require.True(t, signature.IsInvalidSigTypesError(err), "API-level error should be InvalidSigTypesError")
	require.ErrorIs(t, err, signature.ErrIncompatibleBitVectorLength, "low-level error representing the failure should be ErrIncompatibleBitVectorLength")

	// 1 byte less
	signers = unittest.IdentityListFixture(7).ToSkeleton()
	_, _, err = signature.DecodeSigTypeToStakingAndBeaconSigners(signers, []byte{})
	require.True(t, signature.IsInvalidSigTypesError(err), "API-level error should be InvalidSigTypesError")
	require.ErrorIs(t, err, signature.ErrIncompatibleBitVectorLength, "low-level error representing the failure should be ErrIncompatibleBitVectorLength")
}

func TestValidPaddingErrIllegallyPaddedBitVector(t *testing.T) {
	var signers flow.IdentitySkeletonList
	var err error
	// if bits is multiply of 8, then there is no padding needed, any sig type can be decoded.
	for count := 1; count < 8; count++ {
		signers = unittest.IdentityListFixture(count).ToSkeleton()
		_, _, err = signature.DecodeSigTypeToStakingAndBeaconSigners(signers, []byte{byte(255)}) // last bit should be 0, but 1
		require.True(t, signature.IsInvalidSigTypesError(err), "API-level error should be InvalidSigTypesError")
		require.ErrorIs(t, err, signature.ErrIllegallyPaddedBitVector, "low-level error representing the failure should be ErrIllegallyPaddedBitVector")

		_, _, err = signature.DecodeSigTypeToStakingAndBeaconSigners(signers, []byte{byte(1)}) // last bit should be 0, but 1
		require.True(t, signature.IsInvalidSigTypesError(err), "API-level error should be InvalidSigTypesError")
		require.ErrorIs(t, err, signature.ErrIllegallyPaddedBitVector, "low-level error representing the failure should be ErrIllegallyPaddedBitVector")
	}

	for count := 9; count < 16; count++ {
		signers = unittest.IdentityListFixture(count).ToSkeleton()
		_, _, err = signature.DecodeSigTypeToStakingAndBeaconSigners(signers, []byte{byte(255), byte(255)}) // last bit should be 0, but 1
		require.True(t, signature.IsInvalidSigTypesError(err), "API-level error should be InvalidSigTypesError")
		require.ErrorIs(t, err, signature.ErrIllegallyPaddedBitVector, "low-level error representing the failure should be ErrIllegallyPaddedBitVector")

		_, _, err = signature.DecodeSigTypeToStakingAndBeaconSigners(signers, []byte{byte(1), byte(1)}) // last bit should be 0, but 1
		require.True(t, signature.IsInvalidSigTypesError(err), "API-level error should be InvalidSigTypesError")
		require.ErrorIs(t, err, signature.ErrIllegallyPaddedBitVector, "low-level error representing the failure should be ErrIllegallyPaddedBitVector")
	}
}

// Test_EncodeSignersToIndices uses fuzzy-testing framework Rapid to test the method EncodeSignersToIndices:
// * we generate a set of authorized signer: `identities`
// * part of this set is sampled as singers: `signers`
// * we encode the set and check that the results conform to the protocol specification
func Test_EncodeSignersToIndices(t *testing.T) {
	rapid.Check(t, func(t *rapid.T) {
		// select total committee size, number of random beacon signers and number of staking signers
		committeeSize := rapid.IntRange(1, 272).Draw(t, "committeeSize").(int)
		numSigners := rapid.IntRange(0, committeeSize).Draw(t, "numSigners").(int)

		// create committee
		identities := unittest.IdentityListFixture(committeeSize, unittest.WithRole(flow.RoleConsensus)).Sort(order.Canonical)
		committee := identities.NodeIDs()
		signers, err := committee.Sample(uint(numSigners))
		require.NoError(t, err)

		// encode
		prefixed, err := signature.EncodeSignersToIndices(committee, signers)
		require.NoError(t, err)

		signerIndices, err := signature.CompareAndExtract(committee, prefixed)
		require.NoError(t, err)

		// check verify signer indices
		correctEncoding(t, signerIndices, committee, signers)
	})
}

// Test_DecodeSignerIndicesToIdentifiers uses fuzzy-testing framework Rapid to test the method DecodeSignerIndicesToIdentifiers:
//   - we generate a set of authorized signer: `identities`
//   - part of this set is sampled as signers: `signers`
//   - We encode the set using `EncodeSignersToIndices` (tested before) and then decode it.
//     Thereby we should recover the original input. Caution, the order might be different,
//     so we sort both sets.
func Test_DecodeSignerIndicesToIdentifiers(t *testing.T) {
	rapid.Check(t, func(t *rapid.T) {
		// select total committee size, number of random beacon signers and number of staking signers
		committeeSize := rapid.IntRange(1, 272).Draw(t, "committeeSize").(int)
		numSigners := rapid.IntRange(0, committeeSize).Draw(t, "numSigners").(int)

		// create committee
		identities := unittest.IdentityListFixture(committeeSize, unittest.WithRole(flow.RoleConsensus)).Sort(order.Canonical)
		committee := identities.NodeIDs()
		signers, err := committee.Sample(uint(numSigners))
		require.NoError(t, err)
		sort.Sort(signers)

		// encode
		signerIndices, err := signature.EncodeSignersToIndices(committee, signers)
		require.NoError(t, err)

		// decode and verify
		decodedSigners, err := signature.DecodeSignerIndicesToIdentifiers(committee, signerIndices)
		require.NoError(t, err)
		sort.Sort(decodedSigners)
		require.Equal(t, signers, decodedSigners)
	})
}

// Test_DecodeSignerIndicesToIdentities uses fuzzy-testing framework Rapid to test the method DecodeSignerIndicesToIdentities:
// * we generate a set of authorized signer: `identities`
// * part of this set is sampled as singers: `signers`
// * We encode the set using `EncodeSignersToIndices` (tested before) and then decode it.
//   Thereby we should recover the original input. Caution, the order might be different,
//   so we sort both sets.
// Note: this is _almost_ the same test as `Test_DecodeSignerIndicesToIdentifiers`. However, in the other
// test, we decode to node IDs; while in this test, we decode to full _Identities_.

const UpperBoundCommitteeSize = 272

func Test_DecodeSignerIndicesToIdentities(t *testing.T) {

	rapid.Check(t, func(t *rapid.T) {
		// select total committee size, number of random beacon signers and number of staking signers
		committeeSize := rapid.IntRange(1, UpperBoundCommitteeSize).Draw(t, "committeeSize").(int)
		numSigners := rapid.IntRange(0, committeeSize).Draw(t, "numSigners").(int)

		// create committee
		identities := unittest.IdentityListFixture(committeeSize, unittest.WithRole(flow.RoleConsensus)).Sort(order.Canonical)
<<<<<<< HEAD
		signers := identities.Sample(uint(numSigners)).ToSkeleton()
=======
		signers, err := identities.Sample(uint(numSigners))
		require.NoError(t, err)
>>>>>>> 7c2b3403

		// encode
		signerIndices, err := signature.EncodeSignersToIndices(identities.NodeIDs(), signers.NodeIDs())
		require.NoError(t, err)

		// decode and verify
		decodedSigners, err := signature.DecodeSignerIndicesToIdentities(identities.ToSkeleton(), signerIndices)
		require.NoError(t, err)

		slices.SortFunc(signers, func(lhs, rhs *flow.IdentitySkeleton) bool {
			return order.IdentifierCanonical(lhs.NodeID, rhs.NodeID)
		})

		slices.SortFunc(decodedSigners, func(lhs, rhs *flow.IdentitySkeleton) bool {
			return order.IdentifierCanonical(lhs.NodeID, rhs.NodeID)
		})

		require.Equal(t, signers, decodedSigners)
	})
}

// sampleSigners takes `committee` and samples to _disjoint_ subsets
// (`stakingSigners` and `randomBeaconSigners`) with the specified cardinality
func sampleSigners(
	t *rapid.T,
	committee flow.IdentifierList,
	numStakingSigners int,
	numRandomBeaconSigners int,
) (stakingSigners flow.IdentifierList, randomBeaconSigners flow.IdentifierList) {
	if numStakingSigners+numRandomBeaconSigners > len(committee) {
		panic(fmt.Sprintf("Cannot sample %d nodes out of a committee is size %d", numStakingSigners+numRandomBeaconSigners, len(committee)))
	}

	var err error
	stakingSigners, err = committee.Sample(uint(numStakingSigners))
	require.NoError(t, err)
	remaining := committee.Filter(id.Not(id.In(stakingSigners...)))
	randomBeaconSigners, err = remaining.Sample(uint(numRandomBeaconSigners))
	require.NoError(t, err)
	return
}

// correctEncoding verifies that the given indices conform to the following specification:
//   - indices is the _smallest_ possible byte slice that contains at least `len(canonicalIdentifiers)` number of _bits_
//   - Let indices[i] denote the ith bit of `indices`. We verify that:
//
// .                            ┌ 1 if and only if canonicalIdentifiers[i] is in `subset`
// .               indices[i] = └ 0 otherwise
//
// This function can be used to verify signer indices as well as signature type encoding
func correctEncoding(t require.TestingT, indices []byte, canonicalIdentifiers flow.IdentifierList, subset flow.IdentifierList) {
	// verify that indices has correct length
	numberBits := 8 * len(indices)
	require.True(t, numberBits >= len(canonicalIdentifiers), "signerIndices has too few bits")
	require.True(t, numberBits-len(canonicalIdentifiers) < 8, fmt.Sprintf("signerIndices %v is padded with too many %v bits",
		numberBits, len(canonicalIdentifiers)))

	// convert canonicalIdentifiers to map Identifier -> index
	m := make(map[flow.Identifier]int)
	for i, id := range canonicalIdentifiers {
		m[id] = i
	}

	// make sure that every member of the subset is represented by a 1 in `indices`
	for _, id := range subset {
		bitIndex := m[id]
		require.True(t, bitutils.ReadBit(indices, bitIndex) == 1)
		delete(m, id)
	}

	// as we delete all IDs in subset from m, the remaining ID in `m` should be represented by a 0 in `indices`
	for id := range m {
		bitIndex := m[id]
		require.True(t, bitutils.ReadBit(indices, bitIndex) == 0)
	}

	// the padded bits should also all be 0:
	for i := len(canonicalIdentifiers); i < 8*len(indices); i++ {
		require.True(t, bitutils.ReadBit(indices, i) == 0)
	}
}<|MERGE_RESOLUTION|>--- conflicted
+++ resolved
@@ -344,12 +344,9 @@
 
 		// create committee
 		identities := unittest.IdentityListFixture(committeeSize, unittest.WithRole(flow.RoleConsensus)).Sort(order.Canonical)
-<<<<<<< HEAD
-		signers := identities.Sample(uint(numSigners)).ToSkeleton()
-=======
-		signers, err := identities.Sample(uint(numSigners))
-		require.NoError(t, err)
->>>>>>> 7c2b3403
+		fullSigners, err := identities.Sample(uint(numSigners))
+		require.NoError(t, err)
+		signers := fullSigners.ToSkeleton()
 
 		// encode
 		signerIndices, err := signature.EncodeSignersToIndices(identities.NodeIDs(), signers.NodeIDs())
