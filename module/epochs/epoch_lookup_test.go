--- conflicted
+++ resolved
@@ -95,13 +95,8 @@
 // CommitEpochs adds the new epochs to the state.
 func (suite *EpochLookupSuite) CommitEpochs(epochs ...viewRange) {
 	for _, epoch := range epochs {
-<<<<<<< HEAD
-		mockEpoch := newMockCommittedEpoch(epoch.counter, epoch.firstView, epoch.finalView)
+		mockEpoch := newMockCommittedEpoch(epoch.epochCounter, epoch.firstView, epoch.finalView)
 		suite.epochQuery.AddCommitted(mockEpoch)
-=======
-		mockEpoch := newMockEpoch(epoch.epochCounter, epoch.firstView, epoch.finalView)
-		suite.epochQuery.Add(mockEpoch)
->>>>>>> 806075ea
 		// if we add a next epoch (counter 1 greater than current), then set phase to committed
 		if epoch.epochCounter == suite.currentEpochCounter+1 {
 			suite.WithLock(func() {
