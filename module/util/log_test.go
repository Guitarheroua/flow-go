--- conflicted
+++ resolved
@@ -3,11 +3,8 @@
 import (
 	"bytes"
 	"fmt"
-<<<<<<< HEAD
-=======
 	"strings"
 	"sync"
->>>>>>> d488ae3b
 	"testing"
 	"time"
 
@@ -19,9 +16,6 @@
 	buf := bytes.NewBufferString("")
 	lg := zerolog.New(buf)
 	total := 40
-<<<<<<< HEAD
-	logger := LogProgress(lg, "test", total)
-=======
 	logger := LogProgress(
 		lg,
 		DefaultLogProgressConfig(
@@ -29,7 +23,6 @@
 			total,
 		),
 	)
->>>>>>> d488ae3b
 	for i := 0; i < total; i++ {
 		logger(1)
 	}
@@ -57,11 +50,6 @@
 	for total := 11; total < 1000; total++ {
 		buf := bytes.NewBufferString("")
 		lg := zerolog.New(buf)
-<<<<<<< HEAD
-		logger := LogProgress(lg, "test", total)
-		for i := 0; i < total; i++ {
-			logger(1)
-=======
 		logger := LogProgress(
 			lg,
 			DefaultLogProgressConfig(
@@ -149,7 +137,6 @@
 		if i == 7 || i == 77 || i == 777 {
 			// s
 			time.Sleep(20 * time.Millisecond)
->>>>>>> d488ae3b
 		}
 		logger(1)
 	}
@@ -163,18 +150,7 @@
 	// every 10% + 1 for the final log + 3 for the custom sampler
 	require.Equal(t, 14, lines)
 
-<<<<<<< HEAD
-		expectedLogs := []string{
-			fmt.Sprintf(`test progress 1/%d`, total),
-			fmt.Sprintf(`test progress %d/%d (100.0%%)`, total, total),
-		}
-
-		for _, log := range expectedLogs {
-			require.Contains(t, buf.String(), log, total)
-		}
-=======
 	for _, log := range expectedLogs {
 		require.Contains(t, buf.String(), log, total)
->>>>>>> d488ae3b
 	}
 }