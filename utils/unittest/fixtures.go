package unittest

import (
	"bytes"
	crand "crypto/rand"
	"fmt"
	"math/rand"
	"net"
	"testing"
	"time"

	"github.com/ipfs/go-cid"
	pubsub "github.com/libp2p/go-libp2p-pubsub"
	pubsub_pb "github.com/libp2p/go-libp2p-pubsub/pb"
	"github.com/libp2p/go-libp2p/core/peer"
	"github.com/onflow/cadence"
	"github.com/stretchr/testify/require"

	sdk "github.com/onflow/flow-go-sdk"
	hotstuff "github.com/onflow/flow-go/consensus/hotstuff/model"
	"github.com/onflow/flow-go/crypto"
	"github.com/onflow/flow-go/crypto/hash"
	"github.com/onflow/flow-go/engine"
	"github.com/onflow/flow-go/engine/access/rest/util"
	"github.com/onflow/flow-go/fvm/storage/snapshot"
	"github.com/onflow/flow-go/ledger"
	"github.com/onflow/flow-go/ledger/common/bitutils"
	"github.com/onflow/flow-go/ledger/common/testutils"
	"github.com/onflow/flow-go/model/bootstrap"
	"github.com/onflow/flow-go/model/chainsync"
	"github.com/onflow/flow-go/model/chunks"
	"github.com/onflow/flow-go/model/cluster"
	"github.com/onflow/flow-go/model/encoding"
	"github.com/onflow/flow-go/model/flow"
	"github.com/onflow/flow-go/model/flow/filter"
<<<<<<< HEAD
	"github.com/onflow/flow-go/model/flow/mapfunc"
	"github.com/onflow/flow-go/model/flow/order"
=======
>>>>>>> 38484ebe
	"github.com/onflow/flow-go/model/messages"
	"github.com/onflow/flow-go/model/verification"
	"github.com/onflow/flow-go/module"
	"github.com/onflow/flow-go/module/executiondatasync/execution_data"
	"github.com/onflow/flow-go/module/mempool/entity"
	"github.com/onflow/flow-go/module/signature"
	"github.com/onflow/flow-go/module/updatable_configs"
	"github.com/onflow/flow-go/network/channels"
	"github.com/onflow/flow-go/network/message"
	p2pconfig "github.com/onflow/flow-go/network/p2p/config"
	"github.com/onflow/flow-go/network/p2p/keyutils"
	"github.com/onflow/flow-go/state/protocol"
	"github.com/onflow/flow-go/state/protocol/inmem"
	"github.com/onflow/flow-go/utils/dsl"
)

const (
	DefaultSeedFixtureLength = 64
	DefaultAddress           = "localhost:0"
)

// returns a deterministic math/rand PRG that can be used for deterministic randomness in tests only.
// The PRG seed is logged in case the test iteration needs to be reproduced.
func GetPRG(t *testing.T) *rand.Rand {
	random := time.Now().UnixNano()
	t.Logf("rng seed is %d", random)
	rng := rand.New(rand.NewSource(random))
	return rng
}

func IPPort(port string) string {
	return net.JoinHostPort("localhost", port)
}

func AddressFixture() flow.Address {
	return flow.Testnet.Chain().ServiceAddress()
}

func RandomAddressFixture() flow.Address {
	return RandomAddressFixtureForChain(flow.Testnet)
}

func RandomAddressFixtureForChain(chainID flow.ChainID) flow.Address {
	// we use a 32-bit index - since the linear address generator uses 45 bits,
	// this won't error
	addr, err := chainID.Chain().AddressAtIndex(uint64(rand.Uint32()))
	if err != nil {
		panic(err)
	}
	return addr
}

// Uint64InRange returns a uint64 value drawn from the uniform random distribution [min,max].
func Uint64InRange(min, max uint64) uint64 {
	return min + uint64(rand.Intn(int(max)+1-int(min)))
}

func RandomSDKAddressFixture() sdk.Address {
	addr := RandomAddressFixture()
	var sdkAddr sdk.Address
	copy(sdkAddr[:], addr[:])
	return sdkAddr
}

func InvalidAddressFixture() flow.Address {
	addr := AddressFixture()
	addr[0] ^= 1 // alter one bit to obtain an invalid address
	if flow.Testnet.Chain().IsValid(addr) {
		panic("invalid address fixture generated valid address")
	}
	return addr
}

func InvalidFormatSignature() flow.TransactionSignature {
	return flow.TransactionSignature{
		Address:     AddressFixture(),
		SignerIndex: 0,
		Signature:   make([]byte, crypto.SignatureLenECDSAP256), // zero signature is invalid
		KeyIndex:    1,
	}
}

func TransactionSignatureFixture() flow.TransactionSignature {
	sigLen := crypto.SignatureLenECDSAP256
	s := flow.TransactionSignature{
		Address:     AddressFixture(),
		SignerIndex: 0,
		Signature:   SeedFixture(sigLen),
		KeyIndex:    1,
	}
	// make sure the ECDSA signature passes the format check
	s.Signature[sigLen/2] = 0
	s.Signature[0] = 0
	s.Signature[sigLen/2-1] |= 1
	s.Signature[sigLen-1] |= 1
	return s
}

func ProposalKeyFixture() flow.ProposalKey {
	return flow.ProposalKey{
		Address:        AddressFixture(),
		KeyIndex:       1,
		SequenceNumber: 0,
	}
}

// AccountKeyDefaultFixture returns a randomly generated ECDSA/SHA3 account key.
func AccountKeyDefaultFixture() (*flow.AccountPrivateKey, error) {
	return AccountKeyFixture(crypto.KeyGenSeedMinLen, crypto.ECDSAP256, hash.SHA3_256)
}

// AccountKeyFixture returns a randomly generated account key.
func AccountKeyFixture(
	seedLength int,
	signingAlgo crypto.SigningAlgorithm,
	hashAlgo hash.HashingAlgorithm,
) (*flow.AccountPrivateKey, error) {
	seed := make([]byte, seedLength)

	_, err := crand.Read(seed)
	if err != nil {
		return nil, err
	}

	key, err := crypto.GeneratePrivateKey(signingAlgo, seed)
	if err != nil {
		return nil, err
	}

	return &flow.AccountPrivateKey{
		PrivateKey: key,
		SignAlgo:   key.Algorithm(),
		HashAlgo:   hashAlgo,
	}, nil
}

// AccountFixture returns a randomly generated account.
func AccountFixture() (*flow.Account, error) {
	key, err := AccountKeyFixture(128, crypto.ECDSAP256, hash.SHA3_256)
	if err != nil {
		return nil, err
	}

	contracts := make(map[string][]byte, 2)
	contracts["contract1"] = []byte("contract1")
	contracts["contract2"] = []byte("contract2")

	return &flow.Account{
		Address:   RandomAddressFixture(),
		Balance:   100,
		Keys:      []flow.AccountPublicKey{key.PublicKey(1000)},
		Contracts: contracts,
	}, nil
}

func BlockFixture() flow.Block {
	header := BlockHeaderFixture()
	return *BlockWithParentFixture(header)
}

func FullBlockFixture() flow.Block {
	block := BlockFixture()
	payload := block.Payload
	payload.Seals = Seal.Fixtures(10)
	payload.Results = []*flow.ExecutionResult{
		ExecutionResultFixture(),
		ExecutionResultFixture(),
	}
	payload.Receipts = []*flow.ExecutionReceiptMeta{
		ExecutionReceiptFixture(WithResult(payload.Results[0])).Meta(),
		ExecutionReceiptFixture(WithResult(payload.Results[1])).Meta(),
	}
	payload.ProtocolStateID = IdentifierFixture()

	header := block.Header
	header.PayloadHash = payload.Hash()

	return flow.Block{
		Header:  header,
		Payload: payload,
	}
}

func BlockFixtures(number int) []*flow.Block {
	blocks := make([]*flow.Block, 0, number)
	for ; number > 0; number-- {
		block := BlockFixture()
		blocks = append(blocks, &block)
	}
	return blocks
}

func ProposalFixture() *messages.BlockProposal {
	block := BlockFixture()
	return ProposalFromBlock(&block)
}

func ProposalFromBlock(block *flow.Block) *messages.BlockProposal {
	return messages.NewBlockProposal(block)
}

func ClusterProposalFromBlock(block *cluster.Block) *messages.ClusterBlockProposal {
	return messages.NewClusterBlockProposal(block)
}

func BlockchainFixture(length int) []*flow.Block {
	blocks := make([]*flow.Block, length)

	genesis := BlockFixture()
	blocks[0] = &genesis
	for i := 1; i < length; i++ {
		blocks[i] = BlockWithParentFixture(blocks[i-1].Header)
	}

	return blocks
}

// AsSlashable returns the input message T, wrapped as a flow.Slashable instance with a random origin ID.
func AsSlashable[T any](msg T) flow.Slashable[T] {
	slashable := flow.Slashable[T]{
		OriginID: IdentifierFixture(),
		Message:  msg,
	}
	return slashable
}

func ReceiptAndSealForBlock(block *flow.Block) (*flow.ExecutionReceipt, *flow.Seal) {
	receipt := ReceiptForBlockFixture(block)
	seal := Seal.Fixture(Seal.WithBlock(block.Header), Seal.WithResult(&receipt.ExecutionResult))
	return receipt, seal
}

func PayloadFixture(options ...func(*flow.Payload)) flow.Payload {
	payload := flow.EmptyPayload()
	for _, option := range options {
		option(&payload)
	}
	return payload
}

// WithAllTheFixins ensures a payload contains no empty slice fields. When
// encoding and decoding, nil vs empty slices are not preserved, which can
// result in two models that are semantically equal being considered non-equal
// by our testing framework.
func WithAllTheFixins(payload *flow.Payload) {
	payload.Seals = Seal.Fixtures(3)
	payload.Guarantees = CollectionGuaranteesFixture(4)
	for i := 0; i < 10; i++ {
		receipt := ExecutionReceiptFixture(
			WithResult(ExecutionResultFixture(WithServiceEvents(3))),
			WithSpocks(SignaturesFixture(3)),
		)
		payload.Receipts = flow.ExecutionReceiptMetaList{receipt.Meta()}
		payload.Results = flow.ExecutionResultList{&receipt.ExecutionResult}
	}
	payload.ProtocolStateID = IdentifierFixture()
}

func WithSeals(seals ...*flow.Seal) func(*flow.Payload) {
	return func(payload *flow.Payload) {
		payload.Seals = append(payload.Seals, seals...)
	}
}

func WithGuarantees(guarantees ...*flow.CollectionGuarantee) func(*flow.Payload) {
	return func(payload *flow.Payload) {
		payload.Guarantees = append(payload.Guarantees, guarantees...)
	}
}

func WithReceipts(receipts ...*flow.ExecutionReceipt) func(*flow.Payload) {
	return func(payload *flow.Payload) {
		for _, receipt := range receipts {
			payload.Receipts = append(payload.Receipts, receipt.Meta())
			payload.Results = append(payload.Results, &receipt.ExecutionResult)
		}
	}
}

func WithProtocolStateID(stateID flow.Identifier) func(payload *flow.Payload) {
	return func(payload *flow.Payload) {
		payload.ProtocolStateID = stateID
	}
}

// WithReceiptsAndNoResults will add receipt to payload only
func WithReceiptsAndNoResults(receipts ...*flow.ExecutionReceipt) func(*flow.Payload) {
	return func(payload *flow.Payload) {
		for _, receipt := range receipts {
			payload.Receipts = append(payload.Receipts, receipt.Meta())
		}
	}
}

// WithExecutionResults will add execution results to payload
func WithExecutionResults(results ...*flow.ExecutionResult) func(*flow.Payload) {
	return func(payload *flow.Payload) {
		for _, result := range results {
			payload.Results = append(payload.Results, result)
		}
	}
}

func BlockWithParentFixture(parent *flow.Header) *flow.Block {
	payload := PayloadFixture()
	header := BlockHeaderWithParentFixture(parent)
	header.PayloadHash = payload.Hash()
	return &flow.Block{
		Header:  header,
		Payload: &payload,
	}
}

func BlockWithParentProtocolState(parent *flow.Block) *flow.Block {
	payload := PayloadFixture(WithProtocolStateID(parent.Payload.ProtocolStateID))
	header := BlockHeaderWithParentFixture(parent.Header)
	header.PayloadHash = payload.Hash()
	return &flow.Block{
		Header:  header,
		Payload: &payload,
	}
}

func BlockWithGuaranteesFixture(guarantees []*flow.CollectionGuarantee) *flow.Block {
	payload := PayloadFixture(WithGuarantees(guarantees...))
	header := BlockHeaderFixture()
	header.PayloadHash = payload.Hash()
	return &flow.Block{
		Header:  header,
		Payload: &payload,
	}

}

func WithoutGuarantee(payload *flow.Payload) {
	payload.Guarantees = nil
}

func StateInteractionsFixture() *snapshot.ExecutionSnapshot {
	return &snapshot.ExecutionSnapshot{}
}

func BlockWithParentAndProposerFixture(
	t *testing.T,
	parent *flow.Header,
	proposer flow.Identifier,
) flow.Block {
	block := BlockWithParentFixture(parent)

	indices, err := signature.EncodeSignersToIndices(
		[]flow.Identifier{proposer}, []flow.Identifier{proposer})
	require.NoError(t, err)

	block.Header.ProposerID = proposer
	block.Header.ParentVoterIndices = indices
	if block.Header.LastViewTC != nil {
		block.Header.LastViewTC.SignerIndices = indices
		block.Header.LastViewTC.NewestQC.SignerIndices = indices
	}

	return *block
}

func BlockWithParentAndSeals(parent *flow.Header, seals []*flow.Header) *flow.Block {
	block := BlockWithParentFixture(parent)
	payload := flow.Payload{
		Guarantees: nil,
	}

	if len(seals) > 0 {
		payload.Seals = make([]*flow.Seal, len(seals))
		for i, seal := range seals {
			payload.Seals[i] = Seal.Fixture(
				Seal.WithBlockID(seal.ID()),
			)
		}
	}

	block.SetPayload(payload)
	return block
}

func GenesisFixture() *flow.Block {
	genesis := flow.Genesis(flow.Emulator)
	return genesis
}

func WithHeaderHeight(height uint64) func(header *flow.Header) {
	return func(header *flow.Header) {
		header.Height = height
	}
}

func HeaderWithView(view uint64) func(*flow.Header) {
	return func(header *flow.Header) {
		header.View = view
	}
}

func BlockHeaderFixture(opts ...func(header *flow.Header)) *flow.Header {
	height := 1 + uint64(rand.Uint32()) // avoiding edge case of height = 0 (genesis block)
	view := height + uint64(rand.Intn(1000))
	header := BlockHeaderWithParentFixture(&flow.Header{
		ChainID:  flow.Emulator,
		ParentID: IdentifierFixture(),
		Height:   height,
		View:     view,
	})

	for _, opt := range opts {
		opt(header)
	}

	return header
}

func BlockHeaderFixtureOnChain(
	chainID flow.ChainID,
	opts ...func(header *flow.Header),
) *flow.Header {
	height := 1 + uint64(rand.Uint32()) // avoiding edge case of height = 0 (genesis block)
	view := height + uint64(rand.Intn(1000))
	header := BlockHeaderWithParentFixture(&flow.Header{
		ChainID:  chainID,
		ParentID: IdentifierFixture(),
		Height:   height,
		View:     view,
	})

	for _, opt := range opts {
		opt(header)
	}

	return header
}

func BlockHeaderWithParentFixture(parent *flow.Header) *flow.Header {
	height := parent.Height + 1
	view := parent.View + 1 + uint64(rand.Intn(10)) // Intn returns [0, n)
	var lastViewTC *flow.TimeoutCertificate
	if view != parent.View+1 {
		newestQC := QuorumCertificateFixture(func(qc *flow.QuorumCertificate) {
			qc.View = parent.View
		})
		lastViewTC = &flow.TimeoutCertificate{
			View:          view - 1,
			NewestQCViews: []uint64{newestQC.View},
			NewestQC:      newestQC,
			SignerIndices: SignerIndicesFixture(4),
			SigData:       SignatureFixture(),
		}
	}
	return &flow.Header{
		ChainID:            parent.ChainID,
		ParentID:           parent.ID(),
		Height:             height,
		PayloadHash:        IdentifierFixture(),
		Timestamp:          time.Now().UTC(),
		View:               view,
		ParentView:         parent.View,
		ParentVoterIndices: SignerIndicesFixture(4),
		ParentVoterSigData: QCSigDataFixture(),
		ProposerID:         IdentifierFixture(),
		ProposerSigData:    SignatureFixture(),
		LastViewTC:         lastViewTC,
	}
}

func BlockHeaderWithParentWithSoRFixture(parent *flow.Header, source []byte) *flow.Header {
	height := parent.Height + 1
	view := parent.View + 1 + uint64(rand.Intn(10)) // Intn returns [0, n)
	var lastViewTC *flow.TimeoutCertificate
	if view != parent.View+1 {
		newestQC := QuorumCertificateFixture(func(qc *flow.QuorumCertificate) {
			qc.View = parent.View
		})
		lastViewTC = &flow.TimeoutCertificate{
			View:          view - 1,
			NewestQCViews: []uint64{newestQC.View},
			NewestQC:      newestQC,
			SignerIndices: SignerIndicesFixture(4),
			SigData:       SignatureFixture(),
		}
	}
	return &flow.Header{
		ChainID:            parent.ChainID,
		ParentID:           parent.ID(),
		Height:             height,
		PayloadHash:        IdentifierFixture(),
		Timestamp:          time.Now().UTC(),
		View:               view,
		ParentView:         parent.View,
		ParentVoterIndices: SignerIndicesFixture(4),
		ParentVoterSigData: QCSigDataWithSoRFixture(source),
		ProposerID:         IdentifierFixture(),
		ProposerSigData:    SignatureFixture(),
		LastViewTC:         lastViewTC,
	}
}

func ClusterPayloadFixture(n int) *cluster.Payload {
	transactions := make([]*flow.TransactionBody, n)
	for i := 0; i < n; i++ {
		tx := TransactionBodyFixture()
		transactions[i] = &tx
	}
	payload := cluster.PayloadFromTransactions(flow.ZeroID, transactions...)
	return &payload
}

func ClusterBlockFixture() cluster.Block {

	payload := ClusterPayloadFixture(3)
	header := BlockHeaderFixture()
	header.PayloadHash = payload.Hash()

	return cluster.Block{
		Header:  header,
		Payload: payload,
	}
}

func ClusterBlockChainFixture(n int) []cluster.Block {
	clusterBlocks := make([]cluster.Block, 0, n)

	parent := ClusterBlockFixture()

	for i := 0; i < n; i++ {
		block := ClusterBlockWithParent(&parent)
		clusterBlocks = append(clusterBlocks, block)
		parent = block
	}

	return clusterBlocks
}

// ClusterBlockWithParent creates a new cluster consensus block that is valid
// with respect to the given parent block.
func ClusterBlockWithParent(parent *cluster.Block) cluster.Block {

	payload := ClusterPayloadFixture(3)

	header := BlockHeaderFixture()
	header.Height = parent.Header.Height + 1
	header.View = parent.Header.View + 1
	header.ChainID = parent.Header.ChainID
	header.Timestamp = time.Now()
	header.ParentID = parent.ID()
	header.ParentView = parent.Header.View
	header.PayloadHash = payload.Hash()

	block := cluster.Block{
		Header:  header,
		Payload: payload,
	}

	return block
}

func WithCollRef(refID flow.Identifier) func(*flow.CollectionGuarantee) {
	return func(guarantee *flow.CollectionGuarantee) {
		guarantee.ReferenceBlockID = refID
	}
}

func WithCollection(collection *flow.Collection) func(guarantee *flow.CollectionGuarantee) {
	return func(guarantee *flow.CollectionGuarantee) {
		guarantee.CollectionID = collection.ID()
	}
}

func CollectionGuaranteeFixture(options ...func(*flow.CollectionGuarantee)) *flow.CollectionGuarantee {
	guarantee := &flow.CollectionGuarantee{
		CollectionID:  IdentifierFixture(),
		SignerIndices: RandomBytes(16),
		Signature:     SignatureFixture(),
	}
	for _, option := range options {
		option(guarantee)
	}
	return guarantee
}

func CollectionGuaranteesWithCollectionIDFixture(collections []*flow.Collection) []*flow.CollectionGuarantee {
	guarantees := make([]*flow.CollectionGuarantee, 0, len(collections))
	for i := 0; i < len(collections); i++ {
		guarantee := CollectionGuaranteeFixture(WithCollection(collections[i]))
		guarantees = append(guarantees, guarantee)
	}
	return guarantees
}

func CollectionGuaranteesFixture(
	n int,
	options ...func(*flow.CollectionGuarantee),
) []*flow.CollectionGuarantee {
	guarantees := make([]*flow.CollectionGuarantee, 0, n)
	for i := 1; i <= n; i++ {
		guarantee := CollectionGuaranteeFixture(options...)
		guarantees = append(guarantees, guarantee)
	}
	return guarantees
}

func BlockSealsFixture(n int) []*flow.Seal {
	seals := make([]*flow.Seal, 0, n)
	for i := 0; i < n; i++ {
		seal := Seal.Fixture()
		seals = append(seals, seal)
	}
	return seals
}

func CollectionListFixture(n int, options ...func(*flow.Collection)) []*flow.Collection {
	collections := make([]*flow.Collection, n)
	for i := 0; i < n; i++ {
		collection := CollectionFixture(1, options...)
		collections[i] = &collection
	}

	return collections
}

func CollectionFixture(n int, options ...func(*flow.Collection)) flow.Collection {
	transactions := make([]*flow.TransactionBody, 0, n)

	for i := 0; i < n; i++ {
		tx := TransactionFixture()
		transactions = append(transactions, &tx.TransactionBody)
	}

	col := flow.Collection{Transactions: transactions}
	for _, opt := range options {
		opt(&col)
	}
	return col
}

func FixedReferenceBlockID() flow.Identifier {
	blockID := flow.Identifier{}
	blockID[0] = byte(1)
	return blockID
}

func CompleteCollectionFixture() *entity.CompleteCollection {
	txBody := TransactionBodyFixture()
	return &entity.CompleteCollection{
		Guarantee: &flow.CollectionGuarantee{
			CollectionID:     flow.Collection{Transactions: []*flow.TransactionBody{&txBody}}.ID(),
			Signature:        SignatureFixture(),
			ReferenceBlockID: FixedReferenceBlockID(),
			SignerIndices:    SignerIndicesFixture(1),
		},
		Transactions: []*flow.TransactionBody{&txBody},
	}
}

func CompleteCollectionFromTransactions(txs []*flow.TransactionBody) *entity.CompleteCollection {
	return &entity.CompleteCollection{
		Guarantee: &flow.CollectionGuarantee{
			CollectionID:     flow.Collection{Transactions: txs}.ID(),
			Signature:        SignatureFixture(),
			ReferenceBlockID: IdentifierFixture(),
			SignerIndices:    SignerIndicesFixture(3),
		},
		Transactions: txs,
	}
}

func ExecutableBlockFixture(
	collectionsSignerIDs [][]flow.Identifier,
	startState *flow.StateCommitment,
) *entity.ExecutableBlock {

	header := BlockHeaderFixture()
	return ExecutableBlockFixtureWithParent(collectionsSignerIDs, header, startState)
}

func ExecutableBlockFixtureWithParent(
	collectionsSignerIDs [][]flow.Identifier,
	parent *flow.Header,
	startState *flow.StateCommitment,
) *entity.ExecutableBlock {

	completeCollections := make(map[flow.Identifier]*entity.CompleteCollection, len(collectionsSignerIDs))
	block := BlockWithParentFixture(parent)
	block.Payload.Guarantees = nil

	for range collectionsSignerIDs {
		completeCollection := CompleteCollectionFixture()
		block.Payload.Guarantees = append(block.Payload.Guarantees, completeCollection.Guarantee)
		completeCollections[completeCollection.Guarantee.CollectionID] = completeCollection
	}

	block.Header.PayloadHash = block.Payload.Hash()

	executableBlock := &entity.ExecutableBlock{
		Block:               block,
		CompleteCollections: completeCollections,
		StartState:          startState,
	}
	return executableBlock
}

func ExecutableBlockFromTransactions(
	chain flow.ChainID,
	txss [][]*flow.TransactionBody,
) *entity.ExecutableBlock {

	completeCollections := make(map[flow.Identifier]*entity.CompleteCollection, len(txss))
	blockHeader := BlockHeaderFixtureOnChain(chain)
	block := *BlockWithParentFixture(blockHeader)
	block.Payload.Guarantees = nil

	for _, txs := range txss {
		cc := CompleteCollectionFromTransactions(txs)
		block.Payload.Guarantees = append(block.Payload.Guarantees, cc.Guarantee)
		completeCollections[cc.Guarantee.CollectionID] = cc
	}

	block.Header.PayloadHash = block.Payload.Hash()

	executableBlock := &entity.ExecutableBlock{
		Block:               &block,
		CompleteCollections: completeCollections,
	}
	// Preload the id
	executableBlock.ID()
	return executableBlock
}

func WithExecutorID(executorID flow.Identifier) func(*flow.ExecutionReceipt) {
	return func(er *flow.ExecutionReceipt) {
		er.ExecutorID = executorID
	}
}

func WithResult(result *flow.ExecutionResult) func(*flow.ExecutionReceipt) {
	return func(receipt *flow.ExecutionReceipt) {
		receipt.ExecutionResult = *result
	}
}

func WithSpocks(spocks []crypto.Signature) func(*flow.ExecutionReceipt) {
	return func(receipt *flow.ExecutionReceipt) {
		receipt.Spocks = spocks
	}
}

func ExecutionReceiptFixture(opts ...func(*flow.ExecutionReceipt)) *flow.ExecutionReceipt {
	receipt := &flow.ExecutionReceipt{
		ExecutorID:        IdentifierFixture(),
		ExecutionResult:   *ExecutionResultFixture(),
		Spocks:            nil,
		ExecutorSignature: SignatureFixture(),
	}

	for _, apply := range opts {
		apply(receipt)
	}

	return receipt
}

func ReceiptForBlockFixture(block *flow.Block) *flow.ExecutionReceipt {
	return ReceiptForBlockExecutorFixture(block, IdentifierFixture())
}

func ReceiptForBlockExecutorFixture(
	block *flow.Block,
	executor flow.Identifier,
) *flow.ExecutionReceipt {
	result := ExecutionResultFixture(WithBlock(block))
	receipt := ExecutionReceiptFixture(WithResult(result), WithExecutorID(executor))
	return receipt
}

func ReceiptsForBlockFixture(
	block *flow.Block,
	ids []flow.Identifier,
) []*flow.ExecutionReceipt {
	result := ExecutionResultFixture(WithBlock(block))
	var ers []*flow.ExecutionReceipt
	for _, id := range ids {
		ers = append(ers, ExecutionReceiptFixture(WithResult(result), WithExecutorID(id)))
	}
	return ers
}

func WithPreviousResult(prevResult flow.ExecutionResult) func(*flow.ExecutionResult) {
	return func(result *flow.ExecutionResult) {
		result.PreviousResultID = prevResult.ID()
		finalState, err := prevResult.FinalStateCommitment()
		if err != nil {
			panic("missing final state commitment")
		}
		result.Chunks[0].StartState = finalState
	}
}

func WithBlock(block *flow.Block) func(*flow.ExecutionResult) {
	chunks := 1 // tailing chunk is always system chunk
	var previousResultID flow.Identifier
	if block.Payload != nil {
		chunks += len(block.Payload.Guarantees)
	}
	blockID := block.ID()

	return func(result *flow.ExecutionResult) {
		startState := result.Chunks[0].StartState // retain previous start state in case it was user-defined
		result.BlockID = blockID
		result.Chunks = ChunkListFixture(uint(chunks), blockID)
		result.Chunks[0].StartState = startState // set start state to value before update
		result.PreviousResultID = previousResultID
	}
}

func WithChunks(n uint) func(*flow.ExecutionResult) {
	return func(result *flow.ExecutionResult) {
		result.Chunks = ChunkListFixture(n, result.BlockID)
	}
}

func ExecutionResultListFixture(
	n int,
	opts ...func(*flow.ExecutionResult),
) []*flow.ExecutionResult {
	results := make([]*flow.ExecutionResult, 0, n)
	for i := 0; i < n; i++ {
		results = append(results, ExecutionResultFixture(opts...))
	}

	return results
}

func WithExecutionResultBlockID(blockID flow.Identifier) func(*flow.ExecutionResult) {
	return func(result *flow.ExecutionResult) {
		result.BlockID = blockID
		for _, chunk := range result.Chunks {
			chunk.BlockID = blockID
		}
	}
}

func WithFinalState(commit flow.StateCommitment) func(*flow.ExecutionResult) {
	return func(result *flow.ExecutionResult) {
		result.Chunks[len(result.Chunks)-1].EndState = commit
	}
}

func WithServiceEvents(n int) func(result *flow.ExecutionResult) {
	return func(result *flow.ExecutionResult) {
		result.ServiceEvents = ServiceEventsFixture(n)
	}
}

func WithExecutionDataID(id flow.Identifier) func(result *flow.ExecutionResult) {
	return func(result *flow.ExecutionResult) {
		result.ExecutionDataID = id
	}
}

func ServiceEventsFixture(n int) flow.ServiceEventList {
	sel := make(flow.ServiceEventList, n)

	for i := 0; i < n; i++ {
		switch i % 3 {
		case 0:
			sel[i] = EpochCommitFixture().ServiceEvent()
		case 1:
			sel[i] = EpochSetupFixture().ServiceEvent()
		case 2:
			sel[i] = VersionBeaconFixture().ServiceEvent()
		}
	}

	return sel
}

func ExecutionResultFixture(opts ...func(*flow.ExecutionResult)) *flow.ExecutionResult {
	blockID := IdentifierFixture()
	result := &flow.ExecutionResult{
		PreviousResultID: IdentifierFixture(),
		BlockID:          IdentifierFixture(),
		Chunks:           ChunkListFixture(2, blockID),
		ExecutionDataID:  IdentifierFixture(),
	}

	for _, apply := range opts {
		apply(result)
	}

	return result
}

func WithApproverID(approverID flow.Identifier) func(*flow.ResultApproval) {
	return func(ra *flow.ResultApproval) {
		ra.Body.ApproverID = approverID
	}
}

func WithAttestationBlock(block *flow.Block) func(*flow.ResultApproval) {
	return func(ra *flow.ResultApproval) {
		ra.Body.Attestation.BlockID = block.ID()
	}
}

func WithExecutionResultID(id flow.Identifier) func(*flow.ResultApproval) {
	return func(ra *flow.ResultApproval) {
		ra.Body.ExecutionResultID = id
	}
}

func WithBlockID(id flow.Identifier) func(*flow.ResultApproval) {
	return func(ra *flow.ResultApproval) {
		ra.Body.BlockID = id
	}
}

func WithChunk(chunkIdx uint64) func(*flow.ResultApproval) {
	return func(approval *flow.ResultApproval) {
		approval.Body.ChunkIndex = chunkIdx
	}
}

func ResultApprovalFixture(opts ...func(*flow.ResultApproval)) *flow.ResultApproval {
	attestation := flow.Attestation{
		BlockID:           IdentifierFixture(),
		ExecutionResultID: IdentifierFixture(),
		ChunkIndex:        uint64(0),
	}

	approval := flow.ResultApproval{
		Body: flow.ResultApprovalBody{
			Attestation:          attestation,
			ApproverID:           IdentifierFixture(),
			AttestationSignature: SignatureFixture(),
			Spock:                nil,
		},
		VerifierSignature: SignatureFixture(),
	}

	for _, apply := range opts {
		apply(&approval)
	}

	return &approval
}

func AttestationFixture() *flow.Attestation {
	return &flow.Attestation{
		BlockID:           IdentifierFixture(),
		ExecutionResultID: IdentifierFixture(),
		ChunkIndex:        uint64(0),
	}
}

func StateCommitmentFixture() flow.StateCommitment {
	var state flow.StateCommitment
	_, _ = crand.Read(state[:])
	return state
}

func StateCommitmentPointerFixture() *flow.StateCommitment {
	state := StateCommitmentFixture()
	return &state
}

func HashFixture(size int) hash.Hash {
	hash := make(hash.Hash, size)
	for i := 0; i < size; i++ {
		hash[i] = byte(i)
	}
	return hash
}

func IdentifierListFixture(n int) flow.IdentifierList {
	list := make([]flow.Identifier, n)
	for i := 0; i < n; i++ {
		list[i] = IdentifierFixture()
	}
	return list
}

func IdentifierFixture() flow.Identifier {
	var id flow.Identifier
	_, _ = crand.Read(id[:])
	return id
}

func SignerIndicesFixture(n int) []byte {
	indices := bitutils.MakeBitVector(10)
	for i := 0; i < n; i++ {
		bitutils.SetBit(indices, 1)
	}
	return indices
}

func SignerIndicesByIndices(n int, indices []int) []byte {
	signers := bitutils.MakeBitVector(n)
	for _, i := range indices {
		bitutils.SetBit(signers, i)
	}
	return signers
}

// WithRole adds a role to an identity fixture.
func WithRole(role flow.Role) func(*flow.Identity) {
	return func(identity *flow.Identity) {
		identity.Role = role
	}
}

// WithInitialWeight sets the initial weight on an identity fixture.
func WithInitialWeight(weight uint64) func(*flow.Identity) {
	return func(identity *flow.Identity) {
		identity.InitialWeight = weight
	}
}

// WithParticipationStatus sets the epoch participation status on an identity fixture.
func WithParticipationStatus(status flow.EpochParticipationStatus) func(*flow.Identity) {
	return func(identity *flow.Identity) {
		identity.EpochParticipationStatus = status
	}
}

// WithAddress sets the network address of identity fixture.
func WithAddress(address string) func(*flow.Identity) {
	return func(identity *flow.Identity) {
		identity.Address = address
	}
}

// WithNetworkingKey sets the networking public key of identity fixture.
func WithNetworkingKey(key crypto.PublicKey) func(*flow.Identity) {
	return func(identity *flow.Identity) {
		identity.NetworkPubKey = key
	}
}

func RandomBytes(n int) []byte {
	b := make([]byte, n)
	read, err := crand.Read(b)
	if err != nil {
		panic("cannot read random bytes")
	}
	if read != n {
		panic(fmt.Errorf("cannot read enough random bytes (got %d of %d)", read, n))
	}
	return b
}

func NodeConfigFixture(opts ...func(*flow.Identity)) bootstrap.NodeConfig {
	identity := IdentityFixture(opts...)
	return bootstrap.NodeConfig{
		Role:    identity.Role,
		Address: identity.Address,
		Weight:  identity.InitialWeight,
	}
}

func NodeInfoFixture(opts ...func(*flow.Identity)) bootstrap.NodeInfo {
	opts = append(opts, WithKeys)
	return bootstrap.NodeInfoFromIdentity(IdentityFixture(opts...))
}

func NodeInfosFixture(n int, opts ...func(*flow.Identity)) []bootstrap.NodeInfo {
	opts = append(opts, WithKeys)
	il := IdentityListFixture(n, opts...)
	nodeInfos := make([]bootstrap.NodeInfo, 0, n)
	for _, identity := range il {
		nodeInfos = append(nodeInfos, bootstrap.NodeInfoFromIdentity(identity))
	}
	return nodeInfos
}

func PrivateNodeInfoFixture(opts ...func(*flow.Identity)) bootstrap.NodeInfo {
	return PrivateNodeInfosFixture(1, opts...)[0]
}

func PrivateNodeInfosFixture(n int, opts ...func(*flow.Identity)) []bootstrap.NodeInfo {
	return PrivateNodeInfosFromIdentityList(IdentityListFixture(n, opts...))
}

func PrivateNodeInfosFromIdentityList(il flow.IdentityList) []bootstrap.NodeInfo {
	nodeInfos := make([]bootstrap.NodeInfo, 0, len(il))
	for _, identity := range il {
		nodeInfo := bootstrap.PrivateNodeInfoFromIdentity(identity, KeyFixture(crypto.ECDSAP256), KeyFixture(crypto.BLSBLS12381))
		nodeInfos = append(nodeInfos, nodeInfo)
	}
	return nodeInfos
}

// IdentityFixture returns a node identity.
func IdentityFixture(opts ...func(*flow.Identity)) *flow.Identity {
	nodeID := IdentifierFixture()
	stakingKey := StakingPrivKeyByIdentifier(nodeID)
	identity := flow.Identity{
		IdentitySkeleton: flow.IdentitySkeleton{
			NodeID:        nodeID,
			Address:       fmt.Sprintf("address-%x", nodeID[0:7]),
			Role:          flow.RoleConsensus,
			InitialWeight: 1000,
			StakingPubKey: stakingKey.PublicKey(),
		},
		DynamicIdentity: flow.DynamicIdentity{
			EpochParticipationStatus: flow.EpochParticipationStatusActive,
		},
	}
	for _, apply := range opts {
		apply(&identity)
	}
	return &identity
}

// IdentityWithNetworkingKeyFixture returns a node identity and networking private key
func IdentityWithNetworkingKeyFixture(opts ...func(*flow.Identity)) (
	*flow.Identity,
	crypto.PrivateKey,
) {
	networkKey := NetworkingPrivKeyFixture()
	opts = append(opts, WithNetworkingKey(networkKey.PublicKey()))
	id := IdentityFixture(opts...)
	return id, networkKey
}

func WithKeys(identity *flow.Identity) {
	staking := StakingPrivKeyFixture()
	networking := NetworkingPrivKeyFixture()
	identity.StakingPubKey = staking.PublicKey()
	identity.NetworkPubKey = networking.PublicKey()
}

// WithNodeID adds a node ID with the given first byte to an identity.
func WithNodeID(id flow.Identifier) func(*flow.Identity) {
	return func(identity *flow.Identity) {
		identity.NodeID = id
	}
}

// WithStakingPubKey adds a staking public key to the identity
func WithStakingPubKey(pubKey crypto.PublicKey) func(*flow.Identity) {
	return func(identity *flow.Identity) {
		identity.StakingPubKey = pubKey
	}
}

// WithRandomPublicKeys adds random public keys to an identity.
func WithRandomPublicKeys() func(*flow.Identity) {
	return func(identity *flow.Identity) {
		identity.StakingPubKey = KeyFixture(crypto.BLSBLS12381).PublicKey()
		identity.NetworkPubKey = KeyFixture(crypto.ECDSAP256).PublicKey()
	}
}

// WithAllRoles can be used used to ensure an IdentityList fixtures contains
// all the roles required for a valid genesis block.
func WithAllRoles() func(*flow.Identity) {
	return WithAllRolesExcept()
}

// Same as above, but omitting a certain role for cases where we are manually
// setting up nodes or a particular role.
func WithAllRolesExcept(except ...flow.Role) func(*flow.Identity) {
	i := 0
	roles := flow.Roles()

	// remove omitted roles
	for _, omitRole := range except {
		for i, role := range roles {
			if role == omitRole {
				roles = append(roles[:i], roles[i+1:]...)
			}
		}
	}

	return func(id *flow.Identity) {
		id.Role = roles[i%len(roles)]
		i++
	}
}

// CompleteIdentitySet takes a number of identities and completes the missing roles.
func CompleteIdentitySet(identities ...*flow.Identity) flow.IdentityList {
	required := map[flow.Role]struct{}{
		flow.RoleCollection:   {},
		flow.RoleConsensus:    {},
		flow.RoleExecution:    {},
		flow.RoleVerification: {},
	}
	// don't add identities for roles that already exist
	for _, identity := range identities {
		delete(required, identity.Role)
	}
	// add identities for missing roles
	for role := range required {
		identities = append(identities, IdentityFixture(WithRole(role)))
	}
	return identities
}

// IdentityListFixture returns a list of node identity objects. The identities
// can be customized (ie. set their role) by passing in a function that modifies
// the input identities as required.
func IdentityListFixture(n int, opts ...func(*flow.Identity)) flow.IdentityList {
	identities := make(flow.IdentityList, 0, n)

	for i := 0; i < n; i++ {
		identity := IdentityFixture()
		identity.Address = fmt.Sprintf("%x@flow.com:1234", identity.NodeID)
		for _, opt := range opts {
			opt(identity)
		}
		identities = append(identities, identity)
	}

	return identities
}

func WithChunkStartState(startState flow.StateCommitment) func(chunk *flow.Chunk) {
	return func(chunk *flow.Chunk) {
		chunk.StartState = startState
	}
}

func ChunkFixture(
	blockID flow.Identifier,
	collectionIndex uint,
	opts ...func(*flow.Chunk),
) *flow.Chunk {
	chunk := &flow.Chunk{
		ChunkBody: flow.ChunkBody{
			CollectionIndex:      collectionIndex,
			StartState:           StateCommitmentFixture(),
			EventCollection:      IdentifierFixture(),
			TotalComputationUsed: 4200,
			NumberOfTransactions: 42,
			BlockID:              blockID,
		},
		Index:    0,
		EndState: StateCommitmentFixture(),
	}

	for _, opt := range opts {
		opt(chunk)
	}

	return chunk
}

func ChunkListFixture(n uint, blockID flow.Identifier) flow.ChunkList {
	chunks := make([]*flow.Chunk, 0, n)
	for i := uint64(0); i < uint64(n); i++ {
		chunk := ChunkFixture(blockID, uint(i))
		chunk.Index = i
		chunks = append(chunks, chunk)
	}
	return chunks
}

func ChunkLocatorListFixture(n uint) chunks.LocatorList {
	locators := chunks.LocatorList{}
	resultID := IdentifierFixture()
	for i := uint64(0); i < uint64(n); i++ {
		locator := ChunkLocatorFixture(resultID, i)
		locators = append(locators, locator)
	}
	return locators
}

func ChunkLocatorFixture(resultID flow.Identifier, index uint64) *chunks.Locator {
	return &chunks.Locator{
		ResultID: resultID,
		Index:    index,
	}
}

// ChunkStatusListToChunkLocatorFixture extracts chunk locators from a list of chunk statuses.
func ChunkStatusListToChunkLocatorFixture(statuses []*verification.ChunkStatus) chunks.LocatorMap {
	locators := chunks.LocatorMap{}
	for _, status := range statuses {
		locator := ChunkLocatorFixture(status.ExecutionResult.ID(), status.ChunkIndex)
		locators[locator.ID()] = locator
	}

	return locators
}

// ChunkStatusListFixture receives an execution result, samples `n` chunks out of it and
// creates a chunk status for them.
// It returns the list of sampled chunk statuses for the result.
func ChunkStatusListFixture(
	t *testing.T,
	blockHeight uint64,
	result *flow.ExecutionResult,
	n int,
) verification.ChunkStatusList {
	statuses := verification.ChunkStatusList{}

	// result should have enough chunk to sample
	require.GreaterOrEqual(t, len(result.Chunks), n)

	chunkList := make(flow.ChunkList, n)
	copy(chunkList, result.Chunks)
	rand.Shuffle(len(chunkList), func(i, j int) { chunkList[i], chunkList[j] = chunkList[j], chunkList[i] })

	for _, chunk := range chunkList[:n] {
		status := &verification.ChunkStatus{
			ChunkIndex:      chunk.Index,
			BlockHeight:     blockHeight,
			ExecutionResult: result,
		}
		statuses = append(statuses, status)
	}

	return statuses
}

func qcSignatureDataFixture() hotstuff.SignatureData {
	sigType := RandomBytes(5)
	for i := range sigType {
		sigType[i] = sigType[i] % 2
	}
	sigData := hotstuff.SignatureData{
		SigType:                      sigType,
		AggregatedStakingSig:         SignatureFixture(),
		AggregatedRandomBeaconSig:    SignatureFixture(),
		ReconstructedRandomBeaconSig: SignatureFixture(),
	}
	return sigData
}

func QCSigDataFixture() []byte {
	packer := hotstuff.SigDataPacker{}
	sigData := qcSignatureDataFixture()
	encoded, _ := packer.Encode(&sigData)
	return encoded
}

func QCSigDataWithSoRFixture(sor []byte) []byte {
	packer := hotstuff.SigDataPacker{}
	sigData := qcSignatureDataFixture()
	sigData.ReconstructedRandomBeaconSig = sor
	encoded, _ := packer.Encode(&sigData)
	return encoded
}

func SignatureFixture() crypto.Signature {
	sig := make([]byte, crypto.SignatureLenBLSBLS12381)
	_, _ = crand.Read(sig)
	return sig
}

func SignaturesFixture(n int) []crypto.Signature {
	var sigs []crypto.Signature
	for i := 0; i < n; i++ {
		sigs = append(sigs, SignatureFixture())
	}
	return sigs
}

func RandomSourcesFixture(n int) [][]byte {
	var sigs [][]byte
	for i := 0; i < n; i++ {
		sigs = append(sigs, SignatureFixture())
	}
	return sigs
}

func TransactionFixture(n ...func(t *flow.Transaction)) flow.Transaction {
	tx := flow.Transaction{TransactionBody: TransactionBodyFixture()}
	if len(n) > 0 {
		n[0](&tx)
	}
	return tx
}

func TransactionBodyFixture(opts ...func(*flow.TransactionBody)) flow.TransactionBody {
	tb := flow.TransactionBody{
		Script:             []byte("pub fun main() {}"),
		ReferenceBlockID:   IdentifierFixture(),
		GasLimit:           10,
		ProposalKey:        ProposalKeyFixture(),
		Payer:              AddressFixture(),
		Authorizers:        []flow.Address{AddressFixture()},
		EnvelopeSignatures: []flow.TransactionSignature{TransactionSignatureFixture()},
	}

	for _, apply := range opts {
		apply(&tb)
	}

	return tb
}

func TransactionBodyListFixture(n int) []flow.TransactionBody {
	l := make([]flow.TransactionBody, n)
	for i := 0; i < n; i++ {
		l[i] = TransactionBodyFixture()
	}

	return l
}

func WithTransactionDSL(txDSL dsl.Transaction) func(tx *flow.TransactionBody) {
	return func(tx *flow.TransactionBody) {
		tx.Script = []byte(txDSL.ToCadence())
	}
}

func WithReferenceBlock(id flow.Identifier) func(tx *flow.TransactionBody) {
	return func(tx *flow.TransactionBody) {
		tx.ReferenceBlockID = id
	}
}

func TransactionDSLFixture(chain flow.Chain) dsl.Transaction {
	return dsl.Transaction{
		Import: dsl.Import{Address: sdk.Address(chain.ServiceAddress())},
		Content: dsl.Prepare{
			Content: dsl.Code(`
				pub fun main() {}
			`),
		},
	}
}

// RegisterIDFixture returns a RegisterID with a fixed key and owner
func RegisterIDFixture() flow.RegisterID {
	return flow.NewRegisterID(RandomAddressFixture(), "key")
}

// VerifiableChunkDataFixture returns a complete verifiable chunk with an
// execution receipt referencing the block/collections.
func VerifiableChunkDataFixture(chunkIndex uint64) *verification.VerifiableChunkData {

	guarantees := make([]*flow.CollectionGuarantee, 0)

	var col flow.Collection

	for i := 0; i <= int(chunkIndex); i++ {
		col = CollectionFixture(1)
		guarantee := col.Guarantee()
		guarantees = append(guarantees, &guarantee)
	}

	payload := flow.Payload{
		Guarantees: guarantees,
		Seals:      nil,
	}
	header := BlockHeaderFixture()
	header.PayloadHash = payload.Hash()

	block := flow.Block{
		Header:  header,
		Payload: &payload,
	}

	chunks := make([]*flow.Chunk, 0)

	var chunk flow.Chunk

	for i := 0; i <= int(chunkIndex); i++ {
		chunk = flow.Chunk{
			ChunkBody: flow.ChunkBody{
				CollectionIndex: uint(i),
				StartState:      StateCommitmentFixture(),
				BlockID:         block.ID(),
			},
			Index: uint64(i),
		}
		chunks = append(chunks, &chunk)
	}

	result := flow.ExecutionResult{
		BlockID: block.ID(),
		Chunks:  chunks,
	}

	// computes chunk end state
	index := chunk.Index
	var endState flow.StateCommitment
	if int(index) == len(result.Chunks)-1 {
		// last chunk in receipt takes final state commitment
		endState = StateCommitmentFixture()
	} else {
		// any chunk except last takes the subsequent chunk's start state
		endState = result.Chunks[index+1].StartState
	}

	return &verification.VerifiableChunkData{
		Chunk:         &chunk,
		Header:        block.Header,
		Result:        &result,
		ChunkDataPack: ChunkDataPackFixture(result.ID()),
		EndState:      endState,
	}
}

// ChunkDataResponseMsgFixture creates a chunk data response message with a single-transaction collection, and random chunk ID.
// Use options to customize the response.
func ChunkDataResponseMsgFixture(
	chunkID flow.Identifier,
	opts ...func(*messages.ChunkDataResponse),
) *messages.ChunkDataResponse {
	cdp := &messages.ChunkDataResponse{
		ChunkDataPack: *ChunkDataPackFixture(chunkID),
		Nonce:         rand.Uint64(),
	}

	for _, opt := range opts {
		opt(cdp)
	}

	return cdp
}

// WithApproximateSize sets the ChunkDataResponse to be approximately bytes in size.
func WithApproximateSize(bytes uint64) func(*messages.ChunkDataResponse) {
	return func(request *messages.ChunkDataResponse) {
		// 1 tx fixture is approximately 350 bytes
		txCount := bytes / 350
		collection := CollectionFixture(int(txCount) + 1)
		pack := ChunkDataPackFixture(request.ChunkDataPack.ChunkID, WithChunkDataPackCollection(&collection))
		request.ChunkDataPack = *pack
	}
}

// ChunkDataResponseMessageListFixture creates a list of chunk data response messages each with a single-transaction collection, and random chunk ID.
func ChunkDataResponseMessageListFixture(chunkIDs flow.IdentifierList) []*messages.ChunkDataResponse {
	lst := make([]*messages.ChunkDataResponse, 0, len(chunkIDs))
	for _, chunkID := range chunkIDs {
		lst = append(lst, ChunkDataResponseMsgFixture(chunkID))
	}
	return lst
}

// ChunkDataPackRequestListFixture creates and returns a list of chunk data pack requests fixtures.
func ChunkDataPackRequestListFixture(
	n int,
	opts ...func(*verification.ChunkDataPackRequest),
) verification.ChunkDataPackRequestList {
	lst := make([]*verification.ChunkDataPackRequest, 0, n)
	for i := 0; i < n; i++ {
		lst = append(lst, ChunkDataPackRequestFixture(opts...))
	}
	return lst
}

func WithHeight(height uint64) func(*verification.ChunkDataPackRequest) {
	return func(request *verification.ChunkDataPackRequest) {
		request.Height = height
	}
}

func WithHeightGreaterThan(height uint64) func(*verification.ChunkDataPackRequest) {
	return func(request *verification.ChunkDataPackRequest) {
		request.Height = height + 1
	}
}

func WithAgrees(list flow.IdentifierList) func(*verification.ChunkDataPackRequest) {
	return func(request *verification.ChunkDataPackRequest) {
		request.Agrees = list
	}
}

func WithDisagrees(list flow.IdentifierList) func(*verification.ChunkDataPackRequest) {
	return func(request *verification.ChunkDataPackRequest) {
		request.Disagrees = list
	}
}

func WithChunkID(chunkID flow.Identifier) func(*verification.ChunkDataPackRequest) {
	return func(request *verification.ChunkDataPackRequest) {
		request.ChunkID = chunkID
	}
}

// ChunkDataPackRequestFixture creates a chunk data request with some default values, i.e., one agree execution node, one disagree execution node,
// and height of zero.
// Use options to customize the request.
func ChunkDataPackRequestFixture(opts ...func(*verification.ChunkDataPackRequest)) *verification.
	ChunkDataPackRequest {

	req := &verification.ChunkDataPackRequest{
		Locator: chunks.Locator{
			ResultID: IdentifierFixture(),
			Index:    0,
		},
		ChunkDataPackRequestInfo: verification.ChunkDataPackRequestInfo{
			ChunkID:   IdentifierFixture(),
			Height:    0,
			Agrees:    IdentifierListFixture(1),
			Disagrees: IdentifierListFixture(1),
		},
	}

	for _, opt := range opts {
		opt(req)
	}

	// creates identity fixtures for target ids as union of agrees and disagrees
	// TODO: remove this inner fixture once we have filter for identifier list.
	targets := flow.IdentityList{}
	for _, id := range req.Agrees {
		targets = append(targets, IdentityFixture(WithNodeID(id), WithRole(flow.RoleExecution)))
	}
	for _, id := range req.Disagrees {
		targets = append(targets, IdentityFixture(WithNodeID(id), WithRole(flow.RoleExecution)))
	}

	req.Targets = targets

	return req
}

func WithChunkDataPackCollection(collection *flow.Collection) func(*flow.ChunkDataPack) {
	return func(cdp *flow.ChunkDataPack) {
		cdp.Collection = collection
	}
}

func WithStartState(startState flow.StateCommitment) func(*flow.ChunkDataPack) {
	return func(cdp *flow.ChunkDataPack) {
		cdp.StartState = startState
	}
}

func ChunkDataPackFixture(
	chunkID flow.Identifier,
	opts ...func(*flow.ChunkDataPack),
) *flow.ChunkDataPack {
	coll := CollectionFixture(1)
	cdp := &flow.ChunkDataPack{
		ChunkID:    chunkID,
		StartState: StateCommitmentFixture(),
		Proof:      []byte{'p'},
		Collection: &coll,
		ExecutionDataRoot: flow.BlockExecutionDataRoot{
			BlockID:               IdentifierFixture(),
			ChunkExecutionDataIDs: []cid.Cid{flow.IdToCid(IdentifierFixture())},
		},
	}

	for _, opt := range opts {
		opt(cdp)
	}

	return cdp
}

func ChunkDataPacksFixture(
	count int,
	opts ...func(*flow.ChunkDataPack),
) []*flow.ChunkDataPack {
	chunkDataPacks := make([]*flow.ChunkDataPack, count)
	for i := 0; i < count; i++ {
		chunkDataPacks[i] = ChunkDataPackFixture(IdentifierFixture())
	}

	return chunkDataPacks
}

// SeedFixture returns a random []byte with length n
func SeedFixture(n int) []byte {
	var seed = make([]byte, n)
	_, _ = crand.Read(seed)
	return seed
}

// SeedFixtures returns a list of m random []byte, each having length n
func SeedFixtures(m int, n int) [][]byte {
	var seeds = make([][]byte, m, n)
	for i := range seeds {
		seeds[i] = SeedFixture(n)
	}
	return seeds
}

// BlockEventsFixture returns a block events model populated with random events of length n.
func BlockEventsFixture(
	header *flow.Header,
	n int,
	types ...flow.EventType,
) flow.BlockEvents {
	return flow.BlockEvents{
		BlockID:        header.ID(),
		BlockHeight:    header.Height,
		BlockTimestamp: header.Timestamp,
		Events:         EventsFixture(n, types...),
	}
}

func EventsFixture(
	n int,
	types ...flow.EventType,
) []flow.Event {
	if len(types) == 0 {
		types = []flow.EventType{"A.0x1.Foo.Bar", "A.0x2.Zoo.Moo", "A.0x3.Goo.Hoo"}
	}

	events := make([]flow.Event, n)
	for i := 0; i < n; i++ {
		events[i] = EventFixture(types[i%len(types)], 0, uint32(i), IdentifierFixture(), 0)
	}

	return events
}

func EventTypeFixture(chainID flow.ChainID) flow.EventType {
	eventType := fmt.Sprintf("A.%s.TestContract.TestEvent1", RandomAddressFixtureForChain(chainID))
	return flow.EventType(eventType)
}

// EventFixture returns an event
func EventFixture(
	eType flow.EventType,
	transactionIndex uint32,
	eventIndex uint32,
	txID flow.Identifier,
	_ int,
) flow.Event {
	return flow.Event{
		Type:             eType,
		TransactionIndex: transactionIndex,
		EventIndex:       eventIndex,
		Payload:          []byte{},
		TransactionID:    txID,
	}
}

func EmulatorRootKey() (*flow.AccountPrivateKey, error) {

	// TODO seems this key literal doesn't decode anymore
	emulatorRootKey, err := crypto.DecodePrivateKey(crypto.ECDSAP256,
		[]byte("f87db87930770201010420ae2cc975dcbdd0ebc56f268b1d8a95834c2955970aea27042d35ec9f298b9e5aa00a06082a8648ce3d030107a1440342000417f5a527137785d2d773fee84b4c7ee40266a1dd1f36ddd46ecf25db6df6a499459629174de83256f2a44ebd4325b9def67d523b755a8926218c4efb7904f8ce0203"))
	if err != nil {
		return nil, err
	}

	return &flow.AccountPrivateKey{
		PrivateKey: emulatorRootKey,
		SignAlgo:   emulatorRootKey.Algorithm(),
		HashAlgo:   hash.SHA3_256,
	}, nil
}

// NoopTxScript returns a Cadence script for a no-op transaction.
func NoopTxScript() []byte {
	return []byte("transaction {}")
}

func RangeFixture() chainsync.Range {
	return chainsync.Range{
		From: rand.Uint64(),
		To:   rand.Uint64(),
	}
}

func BatchFixture() chainsync.Batch {
	return chainsync.Batch{
		BlockIDs: IdentifierListFixture(10),
	}
}

func RangeListFixture(n int) []chainsync.Range {
	if n <= 0 {
		return nil
	}
	ranges := make([]chainsync.Range, n)
	for i := range ranges {
		ranges[i] = RangeFixture()
	}
	return ranges
}

func BatchListFixture(n int) []chainsync.Batch {
	if n <= 0 {
		return nil
	}
	batches := make([]chainsync.Batch, n)
	for i := range batches {
		batches[i] = BatchFixture()
	}
	return batches
}

func BootstrapExecutionResultFixture(
	block *flow.Block,
	commit flow.StateCommitment,
) *flow.ExecutionResult {
	result := &flow.ExecutionResult{
		BlockID:          block.ID(),
		PreviousResultID: flow.ZeroID,
		Chunks:           chunks.ChunkListFromCommit(commit),
	}
	return result
}

func KeyFixture(algo crypto.SigningAlgorithm) crypto.PrivateKey {
	key, err := crypto.GeneratePrivateKey(algo, SeedFixture(128))
	if err != nil {
		panic(err)
	}
	return key
}

func KeysFixture(n int, algo crypto.SigningAlgorithm) []crypto.PrivateKey {
	keys := make([]crypto.PrivateKey, 0, n)
	for i := 0; i < n; i++ {
		keys = append(keys, KeyFixture(algo))
	}
	return keys
}

func PublicKeysFixture(n int, algo crypto.SigningAlgorithm) []crypto.PublicKey {
	pks := make([]crypto.PublicKey, 0, n)
	sks := KeysFixture(n, algo)
	for _, sk := range sks {
		pks = append(pks, sk.PublicKey())
	}
	return pks
}

func QuorumCertificateWithSignerIDsFixture(opts ...func(*flow.QuorumCertificateWithSignerIDs)) *flow.QuorumCertificateWithSignerIDs {
	qc := flow.QuorumCertificateWithSignerIDs{
		View:      uint64(rand.Uint32()),
		BlockID:   IdentifierFixture(),
		SignerIDs: IdentifierListFixture(3),
		SigData:   QCSigDataFixture(),
	}
	for _, apply := range opts {
		apply(&qc)
	}
	return &qc
}

func QuorumCertificatesWithSignerIDsFixtures(
	n uint,
	opts ...func(*flow.QuorumCertificateWithSignerIDs),
) []*flow.QuorumCertificateWithSignerIDs {
	qcs := make([]*flow.QuorumCertificateWithSignerIDs, 0, n)
	for i := 0; i < int(n); i++ {
		qcs = append(qcs, QuorumCertificateWithSignerIDsFixture(opts...))
	}
	return qcs
}

func QuorumCertificatesFromAssignments(assignment flow.AssignmentList) []*flow.QuorumCertificateWithSignerIDs {
	qcs := make([]*flow.QuorumCertificateWithSignerIDs, 0, len(assignment))
	for _, nodes := range assignment {
		qc := QuorumCertificateWithSignerIDsFixture()
		qc.SignerIDs = nodes
		qcs = append(qcs, qc)
	}
	return qcs
}

func QuorumCertificateFixture(opts ...func(*flow.QuorumCertificate)) *flow.QuorumCertificate {
	qc := flow.QuorumCertificate{
		View:          uint64(rand.Uint32()),
		BlockID:       IdentifierFixture(),
		SignerIndices: SignerIndicesFixture(3),
		SigData:       QCSigDataFixture(),
	}
	for _, apply := range opts {
		apply(&qc)
	}
	return &qc
}

// CertifyBlock returns a quorum certificate for the given block header
func CertifyBlock(header *flow.Header) *flow.QuorumCertificate {
	qc := QuorumCertificateFixture(func(qc *flow.QuorumCertificate) {
		qc.View = header.View
		qc.BlockID = header.ID()
	})
	return qc
}

func QuorumCertificatesFixtures(
	n uint,
	opts ...func(*flow.QuorumCertificate),
) []*flow.QuorumCertificate {
	qcs := make([]*flow.QuorumCertificate, 0, n)
	for i := 0; i < int(n); i++ {
		qcs = append(qcs, QuorumCertificateFixture(opts...))
	}
	return qcs
}

func QCWithBlockID(blockID flow.Identifier) func(*flow.QuorumCertificate) {
	return func(qc *flow.QuorumCertificate) {
		qc.BlockID = blockID
	}
}

func QCWithSignerIndices(signerIndices []byte) func(*flow.QuorumCertificate) {
	return func(qc *flow.QuorumCertificate) {
		qc.SignerIndices = signerIndices
	}
}

func QCWithRootBlockID(blockID flow.Identifier) func(*flow.QuorumCertificate) {
	return func(qc *flow.QuorumCertificate) {
		qc.BlockID = blockID
		qc.View = 0
	}
}

func VoteFixture(opts ...func(vote *hotstuff.Vote)) *hotstuff.Vote {
	vote := &hotstuff.Vote{
		View:     uint64(rand.Uint32()),
		BlockID:  IdentifierFixture(),
		SignerID: IdentifierFixture(),
		SigData:  RandomBytes(128),
	}

	for _, opt := range opts {
		opt(vote)
	}

	return vote
}

func WithVoteSignerID(signerID flow.Identifier) func(*hotstuff.Vote) {
	return func(vote *hotstuff.Vote) {
		vote.SignerID = signerID
	}
}

func WithVoteView(view uint64) func(*hotstuff.Vote) {
	return func(vote *hotstuff.Vote) {
		vote.View = view
	}
}

func WithVoteBlockID(blockID flow.Identifier) func(*hotstuff.Vote) {
	return func(vote *hotstuff.Vote) {
		vote.BlockID = blockID
	}
}

func VoteForBlockFixture(
	block *hotstuff.Block,
	opts ...func(vote *hotstuff.Vote),
) *hotstuff.Vote {
	vote := VoteFixture(WithVoteView(block.View),
		WithVoteBlockID(block.BlockID))

	for _, opt := range opts {
		opt(vote)
	}

	return vote
}

func VoteWithStakingSig() func(*hotstuff.Vote) {
	return func(vote *hotstuff.Vote) {
		vote.SigData = append([]byte{byte(encoding.SigTypeStaking)}, vote.SigData...)
	}
}

func VoteWithBeaconSig() func(*hotstuff.Vote) {
	return func(vote *hotstuff.Vote) {
		vote.SigData = append([]byte{byte(encoding.SigTypeRandomBeacon)}, vote.SigData...)
	}
}

func WithParticipants(participants flow.IdentitySkeletonList) func(*flow.EpochSetup) {
	return func(setup *flow.EpochSetup) {
<<<<<<< HEAD
		setup.Participants = participants.Sort(order.Canonical[flow.IdentitySkeleton])
		setup.Assignments = ClusterAssignment(1, participants.ToSkeleton())
=======
		setup.Participants = participants.Sort(flow.Canonical)
		setup.Assignments = ClusterAssignment(1, participants)
>>>>>>> 38484ebe
	}
}

func SetupWithCounter(counter uint64) func(*flow.EpochSetup) {
	return func(setup *flow.EpochSetup) {
		setup.Counter = counter
	}
}

func WithFinalView(view uint64) func(*flow.EpochSetup) {
	return func(setup *flow.EpochSetup) {
		setup.FinalView = view
	}
}

func WithFirstView(view uint64) func(*flow.EpochSetup) {
	return func(setup *flow.EpochSetup) {
		setup.FirstView = view
	}
}

// EpochSetupFixture creates a valid EpochSetup with default properties for
// testing. The default properties can be overwritten with optional parameter
// functions.
func EpochSetupFixture(opts ...func(setup *flow.EpochSetup)) *flow.EpochSetup {
	participants := IdentityListFixture(5, WithAllRoles())
	setup := &flow.EpochSetup{
		Counter:            uint64(rand.Uint32()),
		FirstView:          uint64(0),
		FinalView:          uint64(rand.Uint32() + 1000),
<<<<<<< HEAD
		Participants:       participants.Sort(order.Canonical[flow.Identity]).ToSkeleton(),
=======
		Participants:       participants.Sort(flow.Canonical),
>>>>>>> 38484ebe
		RandomSource:       SeedFixture(flow.EpochSetupRandomSourceLength),
		DKGPhase1FinalView: 100,
		DKGPhase2FinalView: 200,
		DKGPhase3FinalView: 300,
	}
	for _, apply := range opts {
		apply(setup)
	}
	if setup.Assignments == nil {
		setup.Assignments = ClusterAssignment(1, setup.Participants)
	}
	return setup
}

func IndexFixture() *flow.Index {
	return &flow.Index{
		CollectionIDs: IdentifierListFixture(5),
		SealIDs:       IdentifierListFixture(5),
		ReceiptIDs:    IdentifierListFixture(5),
	}
}

func WithDKGFromParticipants(participants flow.IdentitySkeletonList) func(*flow.EpochCommit) {
	count := len(participants.Filter(filter.IsValidDKGParticipant))
	return func(commit *flow.EpochCommit) {
		commit.DKGParticipantKeys = PublicKeysFixture(count, crypto.BLSBLS12381)
	}
}

func WithClusterQCsFromAssignments(assignments flow.AssignmentList) func(*flow.EpochCommit) {
	qcs := make([]*flow.QuorumCertificateWithSignerIDs, 0, len(assignments))
	for _, assignment := range assignments {
		qcWithSignerIndex := QuorumCertificateWithSignerIDsFixture()
		qcWithSignerIndex.SignerIDs = assignment
		qcs = append(qcs, qcWithSignerIndex)
	}
	return func(commit *flow.EpochCommit) {
		commit.ClusterQCs = flow.ClusterQCVoteDatasFromQCs(qcs)
	}
}

func DKGParticipantLookup(participants flow.IdentitySkeletonList) map[flow.Identifier]flow.DKGParticipant {
	lookup := make(map[flow.Identifier]flow.DKGParticipant)
	for i, node := range participants.Filter(filter.HasRole[flow.IdentitySkeleton](flow.RoleConsensus)) {
		lookup[node.NodeID] = flow.DKGParticipant{
			Index:    uint(i),
			KeyShare: KeyFixture(crypto.BLSBLS12381).PublicKey(),
		}
	}
	return lookup
}

func CommitWithCounter(counter uint64) func(*flow.EpochCommit) {
	return func(commit *flow.EpochCommit) {
		commit.Counter = counter
	}
}

func EpochCommitFixture(opts ...func(*flow.EpochCommit)) *flow.EpochCommit {
	commit := &flow.EpochCommit{
		Counter:            uint64(rand.Uint32()),
		ClusterQCs:         flow.ClusterQCVoteDatasFromQCs(QuorumCertificatesWithSignerIDsFixtures(1)),
		DKGGroupKey:        KeyFixture(crypto.BLSBLS12381).PublicKey(),
		DKGParticipantKeys: PublicKeysFixture(2, crypto.BLSBLS12381),
	}
	for _, apply := range opts {
		apply(commit)
	}
	return commit
}

func WithBoundaries(boundaries ...flow.VersionBoundary) func(*flow.VersionBeacon) {
	return func(b *flow.VersionBeacon) {
		b.VersionBoundaries = append(b.VersionBoundaries, boundaries...)
	}
}

func VersionBeaconFixture(options ...func(*flow.VersionBeacon)) *flow.VersionBeacon {

	versionTable := &flow.VersionBeacon{
		VersionBoundaries: []flow.VersionBoundary{},
		Sequence:          uint64(0),
	}
	opts := options

	if len(opts) == 0 {
		opts = []func(*flow.VersionBeacon){
			WithBoundaries(flow.VersionBoundary{
				Version:     "0.0.0",
				BlockHeight: 0,
			}),
		}
	}

	for _, apply := range opts {
		apply(versionTable)
	}

	return versionTable
}

// BootstrapFixture generates all the artifacts necessary to bootstrap the
// protocol state.
func BootstrapFixture(
	participants flow.IdentityList,
	opts ...func(*flow.Block),
) (*flow.Block, *flow.ExecutionResult, *flow.Seal) {
	return BootstrapFixtureWithChainID(participants, flow.Emulator, opts...)
}

func BootstrapFixtureWithChainID(
	participants flow.IdentityList,
	chainID flow.ChainID,
	opts ...func(*flow.Block),
) (*flow.Block, *flow.ExecutionResult, *flow.Seal) {

	root := flow.Genesis(chainID)
	for _, apply := range opts {
		apply(root)
	}

	counter := uint64(1)
	setup := EpochSetupFixture(
		WithParticipants(participants.ToSkeleton()),
		SetupWithCounter(counter),
		WithFirstView(root.Header.View),
		WithFinalView(root.Header.View+100_000),
	)
	commit := EpochCommitFixture(
		CommitWithCounter(counter),
		WithClusterQCsFromAssignments(setup.Assignments),
		WithDKGFromParticipants(participants.ToSkeleton()),
	)

	root.SetPayload(flow.Payload{ProtocolStateID: inmem.ProtocolStateFromEpochServiceEvents(setup, commit).ID()})
	stateCommit := GenesisStateCommitmentByChainID(chainID)

	result := BootstrapExecutionResultFixture(root, stateCommit)
	result.ServiceEvents = []flow.ServiceEvent{
		setup.ServiceEvent(),
		commit.ServiceEvent(),
	}

	seal := Seal.Fixture(Seal.WithResult(result))

	return root, result, seal
}

// RootSnapshotFixture returns a snapshot representing a root chain state, for
// example one as returned from BootstrapFixture.
func RootSnapshotFixture(
	participants flow.IdentityList,
	opts ...func(*flow.Block),
) *inmem.Snapshot {
	return RootSnapshotFixtureWithChainID(participants, flow.Emulator, opts...)
}

func RootSnapshotFixtureWithChainID(
	participants flow.IdentityList,
	chainID flow.ChainID,
	opts ...func(*flow.Block),
) *inmem.Snapshot {
<<<<<<< HEAD
	block, result, seal := BootstrapFixtureWithChainID(participants.Sort(order.Canonical[flow.Identity]), chainID, opts...)
=======
	block, result, seal := BootstrapFixtureWithChainID(participants.Sort(flow.Canonical), chainID, opts...)
>>>>>>> 38484ebe
	qc := QuorumCertificateFixture(QCWithRootBlockID(block.ID()))
	root, err := inmem.SnapshotFromBootstrapState(block, result, seal, qc)
	if err != nil {
		panic(err)
	}
	return root
}

func SnapshotClusterByIndex(
	snapshot *inmem.Snapshot,
	clusterIndex uint,
) (protocol.Cluster, error) {
	epochs := snapshot.Epochs()
	epoch := epochs.Current()
	cluster, err := epoch.Cluster(clusterIndex)
	if err != nil {
		return nil, err
	}
	return cluster, nil
}

// ChainFixture creates a list of blocks that forms a chain
func ChainFixture(nonGenesisCount int) (
	[]*flow.Block,
	*flow.ExecutionResult,
	*flow.Seal,
) {
	chain := make([]*flow.Block, 0, nonGenesisCount+1)

	participants := IdentityListFixture(5, WithAllRoles())
	genesis, result, seal := BootstrapFixture(participants)
	chain = append(chain, genesis)

	children := ChainFixtureFrom(nonGenesisCount, genesis.Header)
	chain = append(chain, children...)
	return chain, result, seal
}

// ChainFixtureFrom creates a chain of blocks starting from a given parent block,
// the total number of blocks in the chain is specified by the given count
func ChainFixtureFrom(count int, parent *flow.Header) []*flow.Block {
	blocks := make([]*flow.Block, 0, count)

	for i := 0; i < count; i++ {
		block := BlockWithParentFixture(parent)
		blocks = append(blocks, block)
		parent = block.Header
	}

	return blocks
}

func ReceiptChainFor(
	blocks []*flow.Block,
	result0 *flow.ExecutionResult,
) []*flow.ExecutionReceipt {
	receipts := make([]*flow.ExecutionReceipt, len(blocks))
	receipts[0] = ExecutionReceiptFixture(WithResult(result0))
	receipts[0].ExecutionResult.BlockID = blocks[0].ID()

	for i := 1; i < len(blocks); i++ {
		b := blocks[i]
		prevReceipt := receipts[i-1]
		receipt := ReceiptForBlockFixture(b)
		receipt.ExecutionResult.PreviousResultID = prevReceipt.ExecutionResult.ID()
		prevLastChunk := prevReceipt.ExecutionResult.Chunks[len(prevReceipt.ExecutionResult.Chunks)-1]
		receipt.ExecutionResult.Chunks[0].StartState = prevLastChunk.EndState
		receipts[i] = receipt
	}

	return receipts
}

// ReconnectBlocksAndReceipts re-computes each block's PayloadHash and ParentID
// so that all the blocks are connected.
// blocks' height have to be in strict increasing order.
func ReconnectBlocksAndReceipts(blocks []*flow.Block, receipts []*flow.ExecutionReceipt) {
	for i := 1; i < len(blocks); i++ {
		b := blocks[i]
		p := i - 1
		prev := blocks[p]
		if prev.Header.Height+1 != b.Header.Height {
			panic(fmt.Sprintf("height has gap when connecting blocks: expect %v, but got %v", prev.Header.Height+1, b.Header.Height))
		}
		b.Header.ParentID = prev.ID()
		b.Header.PayloadHash = b.Payload.Hash()
		receipts[i].ExecutionResult.BlockID = b.ID()
		prevReceipt := receipts[p]
		receipts[i].ExecutionResult.PreviousResultID = prevReceipt.ExecutionResult.ID()
		for _, c := range receipts[i].ExecutionResult.Chunks {
			c.BlockID = b.ID()
		}
	}

	// after changing results we need to update IDs of results in receipt
	for _, block := range blocks {
		if len(block.Payload.Results) > 0 {
			for i := range block.Payload.Receipts {
				block.Payload.Receipts[i].ResultID = block.Payload.Results[i].ID()
			}
		}
	}
}

// DKGMessageFixture creates a single DKG message with random fields
func DKGMessageFixture() *messages.DKGMessage {
	return &messages.DKGMessage{
		Data:          RandomBytes(10),
		DKGInstanceID: fmt.Sprintf("test-dkg-instance-%d", uint64(rand.Int())),
	}
}

// DKGBroadcastMessageFixture creates a single DKG broadcast message with random fields
func DKGBroadcastMessageFixture() *messages.BroadcastDKGMessage {
	return &messages.BroadcastDKGMessage{
		DKGMessage:           *DKGMessageFixture(),
		CommitteeMemberIndex: uint64(rand.Int()),
		NodeID:               IdentifierFixture(),
		Signature:            SignatureFixture(),
	}
}

// PrivateKeyFixture returns a random private key with specified signature algorithm and seed length
func PrivateKeyFixture(algo crypto.SigningAlgorithm, seedLength int) crypto.PrivateKey {
	sk, err := crypto.GeneratePrivateKey(algo, SeedFixture(seedLength))
	if err != nil {
		panic(err)
	}
	return sk
}

// PrivateKeyFixtureByIdentifier returns a private key for a given node.
// given the same identifier, it will always return the same private key
func PrivateKeyFixtureByIdentifier(
	algo crypto.SigningAlgorithm,
	seedLength int,
	id flow.Identifier,
) crypto.PrivateKey {
	seed := append(id[:], id[:]...)
	sk, err := crypto.GeneratePrivateKey(algo, seed[:seedLength])
	if err != nil {
		panic(err)
	}
	return sk
}

func StakingPrivKeyByIdentifier(id flow.Identifier) crypto.PrivateKey {
	return PrivateKeyFixtureByIdentifier(crypto.BLSBLS12381, crypto.KeyGenSeedMinLen, id)
}

// NetworkingPrivKeyFixture returns random ECDSAP256 private key
func NetworkingPrivKeyFixture() crypto.PrivateKey {
	return PrivateKeyFixture(crypto.ECDSAP256, crypto.KeyGenSeedMinLen)
}

// StakingPrivKeyFixture returns a random BLS12381 private keyf
func StakingPrivKeyFixture() crypto.PrivateKey {
	return PrivateKeyFixture(crypto.BLSBLS12381, crypto.KeyGenSeedMinLen)
}

func NodeMachineAccountInfoFixture() bootstrap.NodeMachineAccountInfo {
	return bootstrap.NodeMachineAccountInfo{
		Address:           RandomAddressFixture().String(),
		EncodedPrivateKey: PrivateKeyFixture(crypto.ECDSAP256, DefaultSeedFixtureLength).Encode(),
		HashAlgorithm:     bootstrap.DefaultMachineAccountHashAlgo,
		SigningAlgorithm:  bootstrap.DefaultMachineAccountSignAlgo,
		KeyIndex:          bootstrap.DefaultMachineAccountKeyIndex,
	}
}

func MachineAccountFixture(t *testing.T) (
	bootstrap.NodeMachineAccountInfo,
	*sdk.Account,
) {
	info := NodeMachineAccountInfoFixture()

	bal, err := cadence.NewUFix64("0.5")
	require.NoError(t, err)

	acct := &sdk.Account{
		Address: sdk.HexToAddress(info.Address),
		Balance: uint64(bal),
		Keys: []*sdk.AccountKey{
			{
				Index:     int(info.KeyIndex),
				PublicKey: info.MustPrivateKey().PublicKey(),
				SigAlgo:   info.SigningAlgorithm,
				HashAlgo:  info.HashAlgorithm,
				Weight:    1000,
			},
		},
	}
	return info, acct
}

func TransactionResultsFixture(n int) []flow.TransactionResult {
	results := make([]flow.TransactionResult, 0, n)
	for i := 0; i < n; i++ {
		results = append(results, flow.TransactionResult{
			TransactionID:   IdentifierFixture(),
			ErrorMessage:    "whatever",
			ComputationUsed: uint64(rand.Uint32()),
		})
	}
	return results
}

func LightTransactionResultsFixture(n int) []flow.LightTransactionResult {
	results := make([]flow.LightTransactionResult, 0, n)
	for i := 0; i < n; i++ {
		results = append(results, flow.LightTransactionResult{
			TransactionID:   IdentifierFixture(),
			Failed:          i%2 == 0,
			ComputationUsed: Uint64InRange(1, 10_000),
		})
	}
	return results
}

func AllowAllPeerFilter() func(peer.ID) error {
	return func(_ peer.ID) error {
		return nil
	}
}

func NewSealingConfigs(val uint) module.SealingConfigsSetter {
	instance, err := updatable_configs.NewSealingConfigs(
		flow.DefaultRequiredApprovalsForSealConstruction,
		flow.DefaultRequiredApprovalsForSealValidation,
		flow.DefaultChunkAssignmentAlpha,
		flow.DefaultEmergencySealingActive,
	)
	if err != nil {
		panic(err)
	}
	err = instance.SetRequiredApprovalsForSealingConstruction(val)
	if err != nil {
		panic(err)
	}
	return instance
}

func PeerIDFromFlowID(identity *flow.Identity) (peer.ID, error) {
	networkKey := identity.NetworkPubKey
	peerPK, err := keyutils.LibP2PPublicKeyFromFlow(networkKey)
	if err != nil {
		return "", err
	}

	peerID, err := peer.IDFromPublicKey(peerPK)
	if err != nil {
		return "", err
	}

	return peerID, nil
}

func EngineMessageFixture() *engine.Message {
	return &engine.Message{
		OriginID: IdentifierFixture(),
		Payload:  RandomBytes(10),
	}
}

func EngineMessageFixtures(count int) []*engine.Message {
	messages := make([]*engine.Message, 0, count)
	for i := 0; i < count; i++ {
		messages = append(messages, EngineMessageFixture())
	}
	return messages
}

// GetFlowProtocolEventID returns the event ID for the event provided.
func GetFlowProtocolEventID(
	t *testing.T,
	channel channels.Channel,
	event interface{},
) flow.Identifier {
	payload, err := NetworkCodec().Encode(event)
	require.NoError(t, err)
	eventIDHash, err := message.EventId(channel, payload)
	require.NoError(t, err)
	return flow.HashToID(eventIDHash)
}

func WithBlockExecutionDataBlockID(blockID flow.Identifier) func(*execution_data.BlockExecutionData) {
	return func(bed *execution_data.BlockExecutionData) {
		bed.BlockID = blockID
	}
}

func WithChunkExecutionDatas(chunks ...*execution_data.ChunkExecutionData) func(*execution_data.BlockExecutionData) {
	return func(bed *execution_data.BlockExecutionData) {
		bed.ChunkExecutionDatas = chunks
	}
}

func BlockExecutionDataFixture(opts ...func(*execution_data.BlockExecutionData)) *execution_data.BlockExecutionData {
	bed := &execution_data.BlockExecutionData{
		BlockID:             IdentifierFixture(),
		ChunkExecutionDatas: []*execution_data.ChunkExecutionData{},
	}

	for _, opt := range opts {
		opt(bed)
	}

	return bed
}

func BlockExecutionDatEntityFixture(opts ...func(*execution_data.BlockExecutionData)) *execution_data.BlockExecutionDataEntity {
	execData := BlockExecutionDataFixture(opts...)
	return execution_data.NewBlockExecutionDataEntity(IdentifierFixture(), execData)
}

func BlockExecutionDatEntityListFixture(n int) []*execution_data.BlockExecutionDataEntity {
	l := make([]*execution_data.BlockExecutionDataEntity, n)
	for i := 0; i < n; i++ {
		l[i] = BlockExecutionDatEntityFixture()
	}

	return l
}

func WithChunkEvents(events flow.EventsList) func(*execution_data.ChunkExecutionData) {
	return func(conf *execution_data.ChunkExecutionData) {
		conf.Events = events
	}
}

func WithTrieUpdate(trieUpdate *ledger.TrieUpdate) func(*execution_data.ChunkExecutionData) {
	return func(conf *execution_data.ChunkExecutionData) {
		conf.TrieUpdate = trieUpdate
	}
}

func ChunkExecutionDataFixture(t *testing.T, minSize int, opts ...func(*execution_data.ChunkExecutionData)) *execution_data.ChunkExecutionData {
	collection := CollectionFixture(5)
	results := make([]flow.LightTransactionResult, len(collection.Transactions))
	for i, tx := range collection.Transactions {
		results[i] = flow.LightTransactionResult{
			TransactionID:   tx.ID(),
			Failed:          false,
			ComputationUsed: uint64(i * 100),
		}
	}

	ced := &execution_data.ChunkExecutionData{
		Collection:         &collection,
		Events:             nil,
		TrieUpdate:         testutils.TrieUpdateFixture(2, 1, 8),
		TransactionResults: results,
	}

	for _, opt := range opts {
		opt(ced)
	}

	if minSize <= 1 || ced.TrieUpdate == nil {
		return ced
	}

	size := 1
	for {
		buf := &bytes.Buffer{}
		require.NoError(t, execution_data.DefaultSerializer.Serialize(buf, ced))
		if buf.Len() >= minSize {
			return ced
		}

		v := make([]byte, size)
		_, err := crand.Read(v)
		require.NoError(t, err)

		k, err := ced.TrieUpdate.Payloads[0].Key()
		require.NoError(t, err)

		ced.TrieUpdate.Payloads[0] = ledger.NewPayload(k, v)
		size *= 2
	}
}

// RootProtocolStateFixture creates a fixture with correctly structured data for root protocol state.
// This can be useful for testing bootstrap when there is no previous epoch.
func RootProtocolStateFixture() *flow.RichProtocolStateEntry {
	currentEpochSetup := EpochSetupFixture(func(setup *flow.EpochSetup) {
		setup.Counter = 1
	})
	currentEpochCommit := EpochCommitFixture(func(commit *flow.EpochCommit) {
		commit.Counter = currentEpochSetup.Counter
	})

	allIdentities := make(flow.IdentityList, 0, len(currentEpochSetup.Participants))
	for _, identity := range currentEpochSetup.Participants {
		allIdentities = append(allIdentities, &flow.Identity{
			IdentitySkeleton: *identity,
			DynamicIdentity: flow.DynamicIdentity{
				EpochParticipationStatus: flow.EpochParticipationStatusActive,
			},
		})
	}
	return &flow.RichProtocolStateEntry{
		ProtocolStateEntry: &flow.ProtocolStateEntry{
			PreviousEpoch: nil,
			CurrentEpoch: flow.EpochStateContainer{
				SetupID:          currentEpochSetup.ID(),
				CommitID:         currentEpochCommit.ID(),
				ActiveIdentities: flow.DynamicIdentityEntryListFromIdentities(allIdentities),
			},
			InvalidEpochTransitionAttempted: false,
			NextEpoch:                       nil,
		},
		PreviousEpochSetup:        nil,
		PreviousEpochCommit:       nil,
		CurrentEpochSetup:         currentEpochSetup,
		CurrentEpochCommit:        currentEpochCommit,
		NextEpochSetup:            nil,
		NextEpochCommit:           nil,
		CurrentEpochIdentityTable: allIdentities,
		NextEpochIdentityTable:    flow.IdentityList{},
	}
}

// ProtocolStateFixture creates a fixture with correctly structured data. The returned Identity Table
// represents the common situation during the staking phase of Epoch N+1:
//   - we are currently in Epoch N
//   - previous epoch N-1 is known (specifically EpochSetup and EpochCommit events)
//   - network is currently in the staking phase to setup the next epoch, hence no service
//     events for the next epoch exist
//
// In particular, the following consistency requirements hold:
//   - Epoch setup and commit counters are set to match.
//   - Identities are constructed from setup events.
//   - Identities are sorted in canonical order.
func ProtocolStateFixture(options ...func(*flow.RichProtocolStateEntry)) *flow.RichProtocolStateEntry {
	prevEpochSetup := EpochSetupFixture()
	prevEpochCommit := EpochCommitFixture(func(commit *flow.EpochCommit) {
		commit.Counter = prevEpochSetup.Counter
	})
	currentEpochSetup := EpochSetupFixture(func(setup *flow.EpochSetup) {
		setup.Counter = prevEpochSetup.Counter + 1
		// reuse same participant for current epoch
		sameParticipant := *prevEpochSetup.Participants[1]
		setup.Participants = append(setup.Participants, &sameParticipant)
		setup.Participants = setup.Participants.Sort(order.Canonical[flow.IdentitySkeleton])
	})
	currentEpochCommit := EpochCommitFixture(func(commit *flow.EpochCommit) {
		commit.Counter = currentEpochSetup.Counter
	})

	buildDefaultIdentities := func(setup *flow.EpochSetup) flow.IdentityList {
		epochIdentities := make(flow.IdentityList, 0, len(setup.Participants))
		for _, identity := range setup.Participants {
			epochIdentities = append(epochIdentities, &flow.Identity{
				IdentitySkeleton: *identity,
				DynamicIdentity: flow.DynamicIdentity{
					EpochParticipationStatus: flow.EpochParticipationStatusActive,
				},
			})
		}
		return epochIdentities.Sort(order.Canonical[flow.Identity])
	}

	prevEpochIdentities := buildDefaultIdentities(prevEpochSetup)
	currentEpochIdentities := buildDefaultIdentities(currentEpochSetup)
	allIdentities := currentEpochIdentities.Union(
		prevEpochIdentities.Map(mapfunc.WithEpochParticipationStatus(flow.EpochParticipationStatusLeaving)))

	entry := &flow.RichProtocolStateEntry{
		ProtocolStateEntry: &flow.ProtocolStateEntry{
			CurrentEpoch: flow.EpochStateContainer{
				SetupID:          currentEpochSetup.ID(),
				CommitID:         currentEpochCommit.ID(),
				ActiveIdentities: flow.DynamicIdentityEntryListFromIdentities(currentEpochIdentities),
			},
			PreviousEpoch: &flow.EpochStateContainer{
				SetupID:          prevEpochSetup.ID(),
				CommitID:         prevEpochCommit.ID(),
				ActiveIdentities: flow.DynamicIdentityEntryListFromIdentities(prevEpochIdentities),
			},
			InvalidEpochTransitionAttempted: false,
			NextEpoch:                       nil,
		},
		PreviousEpochSetup:        prevEpochSetup,
		PreviousEpochCommit:       prevEpochCommit,
		CurrentEpochSetup:         currentEpochSetup,
		CurrentEpochCommit:        currentEpochCommit,
		NextEpochSetup:            nil,
		NextEpochCommit:           nil,
		CurrentEpochIdentityTable: allIdentities,
		NextEpochIdentityTable:    flow.IdentityList{},
	}

	for _, option := range options {
		option(entry)
	}

	return entry
}

// WithNextEpochProtocolState creates a fixture with correctly structured data for next epoch.
// The resulting Identity Table represents the common situation during the epoch commit phase for Epoch N+1:
//   - We are currently in Epoch N.
//   - The previous epoch N-1 is known (specifically EpochSetup and EpochCommit events).
//   - The network has completed the epoch setup phase, i.e. published the EpochSetup and EpochCommit events for epoch N+1.
func WithNextEpochProtocolState() func(entry *flow.RichProtocolStateEntry) {
	return func(entry *flow.RichProtocolStateEntry) {
		nextEpochSetup := EpochSetupFixture(func(setup *flow.EpochSetup) {
			setup.Counter = entry.CurrentEpochSetup.Counter + 1
			setup.FirstView = entry.CurrentEpochSetup.FinalView + 1
			setup.FinalView = setup.FirstView + 1000
			// reuse same participant for current epoch
			sameParticipant := *entry.CurrentEpochSetup.Participants[1]
			setup.Participants[1] = &sameParticipant
			setup.Participants = setup.Participants.Sort(order.Canonical[flow.IdentitySkeleton])
		})
		nextEpochCommit := EpochCommitFixture(func(commit *flow.EpochCommit) {
			commit.Counter = nextEpochSetup.Counter
		})

		nextEpochParticipants := make(flow.IdentityList, 0, len(nextEpochSetup.Participants))
		for _, identity := range nextEpochSetup.Participants {
			nextEpochParticipants = append(nextEpochParticipants, &flow.Identity{
				IdentitySkeleton: *identity,
				DynamicIdentity: flow.DynamicIdentity{
					EpochParticipationStatus: flow.EpochParticipationStatusActive,
				},
			})
		}
		nextEpochParticipants = nextEpochParticipants.Sort(order.Canonical[flow.Identity])

		currentEpochParticipants := entry.CurrentEpochIdentityTable.Filter(func(identity *flow.Identity) bool {
			_, found := entry.CurrentEpochSetup.Participants.ByNodeID(identity.NodeID)
			return found
		}).Sort(order.Canonical[flow.Identity])

		entry.CurrentEpochIdentityTable = currentEpochParticipants.Union(
			nextEpochParticipants.Map(mapfunc.WithEpochParticipationStatus(flow.EpochParticipationStatusJoining)))
		entry.NextEpochIdentityTable = nextEpochParticipants.Union(
			currentEpochParticipants.Map(mapfunc.WithEpochParticipationStatus(flow.EpochParticipationStatusLeaving)))

		entry.NextEpoch = &flow.EpochStateContainer{
			SetupID:          nextEpochSetup.ID(),
			CommitID:         nextEpochCommit.ID(),
			ActiveIdentities: flow.DynamicIdentityEntryListFromIdentities(nextEpochParticipants),
		}
		entry.NextEpochSetup = nextEpochSetup
		entry.NextEpochCommit = nextEpochCommit
	}
}

// WithValidDKG updated protocol state with correctly structured data for DKG.
func WithValidDKG() func(*flow.RichProtocolStateEntry) {
	return func(entry *flow.RichProtocolStateEntry) {
		commit := entry.CurrentEpochCommit
		dkgParticipants := entry.CurrentEpochSetup.Participants.Filter(filter.IsValidDKGParticipant)
		lookup := DKGParticipantLookup(dkgParticipants)
		commit.DKGParticipantKeys = make([]crypto.PublicKey, len(lookup))
		for _, participant := range lookup {
			commit.DKGParticipantKeys[participant.Index] = participant.KeyShare
		}
	}
}

func CreateSendTxHttpPayload(tx flow.TransactionBody) map[string]interface{} {
	tx.Arguments = [][]uint8{} // fix how fixture creates nil values
	auth := make([]string, len(tx.Authorizers))
	for i, a := range tx.Authorizers {
		auth[i] = a.String()
	}

	return map[string]interface{}{
		"script":             util.ToBase64(tx.Script),
		"arguments":          tx.Arguments,
		"reference_block_id": tx.ReferenceBlockID.String(),
		"gas_limit":          fmt.Sprintf("%d", tx.GasLimit),
		"payer":              tx.Payer.String(),
		"proposal_key": map[string]interface{}{
			"address":         tx.ProposalKey.Address.String(),
			"key_index":       fmt.Sprintf("%d", tx.ProposalKey.KeyIndex),
			"sequence_number": fmt.Sprintf("%d", tx.ProposalKey.SequenceNumber),
		},
		"authorizers": auth,
		"payload_signatures": []map[string]interface{}{{
			"address":   tx.PayloadSignatures[0].Address.String(),
			"key_index": fmt.Sprintf("%d", tx.PayloadSignatures[0].KeyIndex),
			"signature": util.ToBase64(tx.PayloadSignatures[0].Signature),
		}},
		"envelope_signatures": []map[string]interface{}{{
			"address":   tx.EnvelopeSignatures[0].Address.String(),
			"key_index": fmt.Sprintf("%d", tx.EnvelopeSignatures[0].KeyIndex),
			"signature": util.ToBase64(tx.EnvelopeSignatures[0].Signature),
		}},
	}
}

// P2PRPCGraftFixtures returns n number of control message rpc Graft fixtures.
func P2PRPCGraftFixtures(topics ...string) []*pubsub_pb.ControlGraft {
	n := len(topics)
	grafts := make([]*pubsub_pb.ControlGraft, n)
	for i := 0; i < n; i++ {
		grafts[i] = P2PRPCGraftFixture(&topics[i])
	}
	return grafts
}

// P2PRPCGraftFixture returns a control message rpc Graft fixture.
func P2PRPCGraftFixture(topic *string) *pubsub_pb.ControlGraft {
	return &pubsub_pb.ControlGraft{
		TopicID: topic,
	}
}

// P2PRPCPruneFixtures returns n number of control message rpc Prune fixtures.
func P2PRPCPruneFixtures(topics ...string) []*pubsub_pb.ControlPrune {
	n := len(topics)
	prunes := make([]*pubsub_pb.ControlPrune, n)
	for i := 0; i < n; i++ {
		prunes[i] = P2PRPCPruneFixture(&topics[i])
	}
	return prunes
}

// P2PRPCPruneFixture returns a control message rpc Prune fixture.
func P2PRPCPruneFixture(topic *string) *pubsub_pb.ControlPrune {
	return &pubsub_pb.ControlPrune{
		TopicID: topic,
	}
}

// P2PRPCIHaveFixtures returns n number of control message where n = len(topics) rpc iHave fixtures with m number of message ids each.
func P2PRPCIHaveFixtures(m int, topics ...string) []*pubsub_pb.ControlIHave {
	n := len(topics)
	ihaves := make([]*pubsub_pb.ControlIHave, n)
	for i := 0; i < n; i++ {
		ihaves[i] = P2PRPCIHaveFixture(&topics[i], IdentifierListFixture(m).Strings()...)
	}
	return ihaves
}

// P2PRPCIHaveFixture returns a control message rpc iHave fixture.
func P2PRPCIHaveFixture(topic *string, messageIds ...string) *pubsub_pb.ControlIHave {
	return &pubsub_pb.ControlIHave{
		TopicID:    topic,
		MessageIDs: messageIds,
	}
}

// P2PRPCIWantFixtures returns n number of control message rpc iWant fixtures with m number of message ids each.
func P2PRPCIWantFixtures(n, m int) []*pubsub_pb.ControlIWant {
	iwants := make([]*pubsub_pb.ControlIWant, n)
	for i := 0; i < n; i++ {
		iwants[i] = P2PRPCIWantFixture(IdentifierListFixture(m).Strings()...)
	}
	return iwants
}

// P2PRPCIWantFixture returns a control message rpc iWant fixture.
func P2PRPCIWantFixture(messageIds ...string) *pubsub_pb.ControlIWant {
	return &pubsub_pb.ControlIWant{
		MessageIDs: messageIds,
	}
}

type RPCFixtureOpt func(rpc *pubsub.RPC)

// WithGrafts sets the grafts on the rpc control message.
func WithGrafts(grafts ...*pubsub_pb.ControlGraft) RPCFixtureOpt {
	return func(rpc *pubsub.RPC) {
		rpc.Control.Graft = grafts
	}
}

// WithPrunes sets the prunes on the rpc control message.
func WithPrunes(prunes ...*pubsub_pb.ControlPrune) RPCFixtureOpt {
	return func(rpc *pubsub.RPC) {
		rpc.Control.Prune = prunes
	}
}

// WithIHaves sets the iHaves on the rpc control message.
func WithIHaves(iHaves ...*pubsub_pb.ControlIHave) RPCFixtureOpt {
	return func(rpc *pubsub.RPC) {
		rpc.Control.Ihave = iHaves
	}
}

// WithIWants sets the iWants on the rpc control message.
func WithIWants(iWants ...*pubsub_pb.ControlIWant) RPCFixtureOpt {
	return func(rpc *pubsub.RPC) {
		rpc.Control.Iwant = iWants
	}
}

func WithPubsubMessages(msgs ...*pubsub_pb.Message) RPCFixtureOpt {
	return func(rpc *pubsub.RPC) {
		rpc.Publish = msgs
	}
}

// P2PRPCFixture returns a pubsub RPC fixture. Currently, this fixture only sets the ControlMessage field.
func P2PRPCFixture(opts ...RPCFixtureOpt) *pubsub.RPC {
	rpc := &pubsub.RPC{
		RPC: pubsub_pb.RPC{
			Control: &pubsub_pb.ControlMessage{},
		},
	}

	for _, opt := range opts {
		opt(rpc)
	}

	return rpc
}

func WithFrom(pid peer.ID) func(*pubsub_pb.Message) {
	return func(msg *pubsub_pb.Message) {
		msg.From = []byte(pid)
	}
}

// GossipSubMessageFixture returns a gossip sub message fixture for the specified topic.
func GossipSubMessageFixture(s string, opts ...func(*pubsub_pb.Message)) *pubsub_pb.Message {
	pb := &pubsub_pb.Message{
		From:      RandomBytes(32),
		Data:      RandomBytes(32),
		Seqno:     RandomBytes(10),
		Topic:     &s,
		Signature: RandomBytes(100),
		Key:       RandomBytes(32),
	}

	for _, opt := range opts {
		opt(pb)
	}

	return pb
}

// GossipSubMessageFixtures returns a list of gossipsub message fixtures.
func GossipSubMessageFixtures(n int, topic string, opts ...func(*pubsub_pb.Message)) []*pubsub_pb.Message {
	msgs := make([]*pubsub_pb.Message, n)
	for i := 0; i < n; i++ {
		msgs[i] = GossipSubMessageFixture(topic, opts...)
	}
	return msgs
}

// LibP2PResourceLimitOverrideFixture returns a random resource limit override for testing.
// The values are not guaranteed to be valid between 0 and 1000.
// Returns:
//   - p2pconf.ResourceManagerOverrideLimit: a random resource limit override.
func LibP2PResourceLimitOverrideFixture() p2pconfig.ResourceManagerOverrideLimit {
	return p2pconfig.ResourceManagerOverrideLimit{
		StreamsInbound:      rand.Intn(1000),
		StreamsOutbound:     rand.Intn(1000),
		ConnectionsInbound:  rand.Intn(1000),
		ConnectionsOutbound: rand.Intn(1000),
		FD:                  rand.Intn(1000),
		Memory:              rand.Intn(1000),
	}
}

func RegisterEntryFixture() flow.RegisterEntry {
	val := make([]byte, 4)
	_, _ = crand.Read(val)
	return flow.RegisterEntry{
		Key: flow.RegisterID{
			Owner: "owner",
			Key:   "key1",
		},
		Value: val,
	}
}

func MakeOwnerReg(key string, value string) flow.RegisterEntry {
	return flow.RegisterEntry{
		Key: flow.RegisterID{
			Owner: "owner",
			Key:   key,
		},
		Value: []byte(value),
	}
}<|MERGE_RESOLUTION|>--- conflicted
+++ resolved
@@ -33,11 +33,7 @@
 	"github.com/onflow/flow-go/model/encoding"
 	"github.com/onflow/flow-go/model/flow"
 	"github.com/onflow/flow-go/model/flow/filter"
-<<<<<<< HEAD
 	"github.com/onflow/flow-go/model/flow/mapfunc"
-	"github.com/onflow/flow-go/model/flow/order"
-=======
->>>>>>> 38484ebe
 	"github.com/onflow/flow-go/model/messages"
 	"github.com/onflow/flow-go/model/verification"
 	"github.com/onflow/flow-go/module"
@@ -2011,13 +2007,8 @@
 
 func WithParticipants(participants flow.IdentitySkeletonList) func(*flow.EpochSetup) {
 	return func(setup *flow.EpochSetup) {
-<<<<<<< HEAD
-		setup.Participants = participants.Sort(order.Canonical[flow.IdentitySkeleton])
+		setup.Participants = participants.Sort(flow.Canonical[flow.IdentitySkeleton])
 		setup.Assignments = ClusterAssignment(1, participants.ToSkeleton())
-=======
-		setup.Participants = participants.Sort(flow.Canonical)
-		setup.Assignments = ClusterAssignment(1, participants)
->>>>>>> 38484ebe
 	}
 }
 
@@ -2048,11 +2039,7 @@
 		Counter:            uint64(rand.Uint32()),
 		FirstView:          uint64(0),
 		FinalView:          uint64(rand.Uint32() + 1000),
-<<<<<<< HEAD
-		Participants:       participants.Sort(order.Canonical[flow.Identity]).ToSkeleton(),
-=======
-		Participants:       participants.Sort(flow.Canonical),
->>>>>>> 38484ebe
+		Participants:       participants.Sort(flow.Canonical[flow.Identity]).ToSkeleton(),
 		RandomSource:       SeedFixture(flow.EpochSetupRandomSourceLength),
 		DKGPhase1FinalView: 100,
 		DKGPhase2FinalView: 200,
@@ -2215,11 +2202,7 @@
 	chainID flow.ChainID,
 	opts ...func(*flow.Block),
 ) *inmem.Snapshot {
-<<<<<<< HEAD
-	block, result, seal := BootstrapFixtureWithChainID(participants.Sort(order.Canonical[flow.Identity]), chainID, opts...)
-=======
-	block, result, seal := BootstrapFixtureWithChainID(participants.Sort(flow.Canonical), chainID, opts...)
->>>>>>> 38484ebe
+	block, result, seal := BootstrapFixtureWithChainID(participants.Sort(flow.Canonical[flow.Identity]), chainID, opts...)
 	qc := QuorumCertificateFixture(QCWithRootBlockID(block.ID()))
 	root, err := inmem.SnapshotFromBootstrapState(block, result, seal, qc)
 	if err != nil {
@@ -2664,7 +2647,7 @@
 		// reuse same participant for current epoch
 		sameParticipant := *prevEpochSetup.Participants[1]
 		setup.Participants = append(setup.Participants, &sameParticipant)
-		setup.Participants = setup.Participants.Sort(order.Canonical[flow.IdentitySkeleton])
+		setup.Participants = setup.Participants.Sort(flow.Canonical[flow.IdentitySkeleton])
 	})
 	currentEpochCommit := EpochCommitFixture(func(commit *flow.EpochCommit) {
 		commit.Counter = currentEpochSetup.Counter
@@ -2680,7 +2663,7 @@
 				},
 			})
 		}
-		return epochIdentities.Sort(order.Canonical[flow.Identity])
+		return epochIdentities.Sort(flow.Canonical[flow.Identity])
 	}
 
 	prevEpochIdentities := buildDefaultIdentities(prevEpochSetup)
@@ -2734,7 +2717,7 @@
 			// reuse same participant for current epoch
 			sameParticipant := *entry.CurrentEpochSetup.Participants[1]
 			setup.Participants[1] = &sameParticipant
-			setup.Participants = setup.Participants.Sort(order.Canonical[flow.IdentitySkeleton])
+			setup.Participants = setup.Participants.Sort(flow.Canonical[flow.IdentitySkeleton])
 		})
 		nextEpochCommit := EpochCommitFixture(func(commit *flow.EpochCommit) {
 			commit.Counter = nextEpochSetup.Counter
@@ -2749,12 +2732,12 @@
 				},
 			})
 		}
-		nextEpochParticipants = nextEpochParticipants.Sort(order.Canonical[flow.Identity])
+		nextEpochParticipants = nextEpochParticipants.Sort(flow.Canonical[flow.Identity])
 
 		currentEpochParticipants := entry.CurrentEpochIdentityTable.Filter(func(identity *flow.Identity) bool {
 			_, found := entry.CurrentEpochSetup.Participants.ByNodeID(identity.NodeID)
 			return found
-		}).Sort(order.Canonical[flow.Identity])
+		}).Sort(flow.Canonical[flow.Identity])
 
 		entry.CurrentEpochIdentityTable = currentEpochParticipants.Union(
 			nextEpochParticipants.Map(mapfunc.WithEpochParticipationStatus(flow.EpochParticipationStatusJoining)))
