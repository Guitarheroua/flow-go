module github.com/dapperlabs/flow-go

go 1.13

require (
	cloud.google.com/go/storage v1.6.0
	github.com/btcsuite/btcd v0.20.1-beta
	github.com/codahale/hdrhistogram v0.0.0-20161010025455-3a0bb77429bd // indirect
	github.com/dapperlabs/flow-core-contracts/contracts v0.0.0-20200526041238-ad2360621a1a
	github.com/dapperlabs/flow-go/crypto v0.3.2-0.20200708192840-30b3e2d5a586
	github.com/desertbit/timer v0.0.0-20180107155436-c41aec40b27f // indirect
	github.com/dgraph-io/badger/v2 v2.0.3
	github.com/ethereum/go-ethereum v1.9.13
	github.com/go-kit/kit v0.9.0
	github.com/gogo/protobuf v1.3.1
	github.com/golang/mock v1.4.3
	github.com/golang/protobuf v1.4.0
	github.com/google/go-cmp v0.4.0
	github.com/hashicorp/go-multierror v1.0.0
	github.com/hashicorp/golang-lru v0.5.4
	github.com/improbable-eng/grpc-web v0.12.0
	github.com/ipfs/go-log v1.0.4
	github.com/jrick/bitset v1.0.0
	github.com/libp2p/go-libp2p v0.10.3
	github.com/libp2p/go-libp2p-core v0.6.1
	github.com/libp2p/go-libp2p-pubsub v0.3.3
	github.com/libp2p/go-libp2p-swarm v0.2.8
	github.com/libp2p/go-libp2p-transport-upgrader v0.3.0
	github.com/libp2p/go-tcp-transport v0.2.0
	github.com/multiformats/go-multiaddr v0.2.2
	github.com/onflow/cadence v0.8.0
	github.com/onflow/flow-go-sdk v0.8.0
	github.com/onflow/flow/protobuf/go/flow v0.1.5-0.20200806013300-5011e9d6a292
	github.com/opentracing/opentracing-go v1.2.0
	github.com/pkg/errors v0.9.1
	github.com/prometheus/client_golang v1.5.1
	github.com/prometheus/tsdb v0.7.1
	github.com/rs/zerolog v1.19.0
	github.com/spf13/cobra v0.0.6
	github.com/spf13/pflag v1.0.3
	github.com/spf13/viper v1.4.0
	github.com/stretchr/testify v1.6.1
	github.com/uber/jaeger-client-go v2.22.1+incompatible
	github.com/uber/jaeger-lib v2.2.0+incompatible // indirect
	github.com/vmihailenco/msgpack v4.0.4+incompatible
	github.com/vmihailenco/msgpack/v4 v4.3.11
	go.uber.org/atomic v1.6.0
	golang.org/x/crypto v0.0.0-20200510223506-06a226fb4e37
	golang.org/x/exp v0.0.0-20200224162631-6cc2880d07d6
	google.golang.org/api v0.18.0
	google.golang.org/grpc v1.28.0
<<<<<<< HEAD
	google.golang.org/protobuf v1.23.0 // indirect
	gotest.tools v2.2.0+incompatible
=======
	gopkg.in/yaml.v2 v2.2.8 // indirect
>>>>>>> 86f442ce
)

replace mellium.im/sasl => github.com/mellium/sasl v0.2.1

replace github.com/dapperlabs/flow-go => ./

replace github.com/dapperlabs/flow-go/crypto => ./crypto

replace github.com/dapperlabs/flow-go/integration => ./integration<|MERGE_RESOLUTION|>--- conflicted
+++ resolved
@@ -49,12 +49,9 @@
 	golang.org/x/exp v0.0.0-20200224162631-6cc2880d07d6
 	google.golang.org/api v0.18.0
 	google.golang.org/grpc v1.28.0
-<<<<<<< HEAD
 	google.golang.org/protobuf v1.23.0 // indirect
+	gopkg.in/yaml.v2 v2.2.8 // indirect
 	gotest.tools v2.2.0+incompatible
-=======
-	gopkg.in/yaml.v2 v2.2.8 // indirect
->>>>>>> 86f442ce
 )
 
 replace mellium.im/sasl => github.com/mellium/sasl v0.2.1
