--- conflicted
+++ resolved
@@ -2,9 +2,10 @@
 
 import (
 	"fmt"
-	"github.com/stretchr/testify/assert"
 	"math/big"
 	"testing"
+
+	"github.com/stretchr/testify/assert"
 
 	"github.com/dapperlabs/flow-go/pkg/types"
 )
@@ -13,15 +14,10 @@
 	resolveImport      func(ImportLocation) ([]byte, error)
 	getValue           func(controller, owner, key []byte) (value []byte, err error)
 	setValue           func(controller, owner, key, value []byte) (err error)
-<<<<<<< HEAD
-	createAccount      func(publicKey, code []byte) (accountID []byte, err error)
-	addAccountKey      func(accountID, publicKey []byte) error
+	createAccount      func(publicKeys [][]byte, keyWeights []int, code []byte) (accountID []byte, err error)
+	addAccountKey      func(accountID, publicKey []byte, keyWeight int) error
 	removeAccountKey   func(accountID []byte, index int) error
-	updateAccountCode  func(accountID, code []byte) (err error)
-=======
-	createAccount      func(publicKeys [][]byte, keyWeights []int, code []byte) (accountID []byte, err error)
 	updateAccountCode  func(address types.Address, code []byte) (err error)
->>>>>>> d74de736
 	getSigningAccounts func() []types.Address
 	log                func(string)
 }
@@ -42,21 +38,16 @@
 	return i.createAccount(publicKeys, keyWeights, code)
 }
 
-<<<<<<< HEAD
-func (i *testRuntimeInterface) AddAccountKey(accountID, publicKey []byte) error {
-	return i.addAccountKey(accountID, publicKey)
+func (i *testRuntimeInterface) AddAccountKey(accountID, publicKey []byte, keyWeight int) error {
+	return i.addAccountKey(accountID, publicKey, keyWeight)
 }
 
 func (i *testRuntimeInterface) RemoveAccountKey(accountID []byte, index int) error {
 	return i.removeAccountKey(accountID, index)
 }
 
-func (i *testRuntimeInterface) UpdateAccountCode(accountID, code []byte) (err error) {
-	return i.updateAccountCode(accountID, code)
-=======
 func (i *testRuntimeInterface) UpdateAccountCode(address types.Address, code []byte) (err error) {
 	return i.updateAccountCode(address, code)
->>>>>>> d74de736
 }
 
 func (i *testRuntimeInterface) GetSigningAccounts() []types.Address {
