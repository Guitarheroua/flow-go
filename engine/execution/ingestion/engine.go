package ingestion

import (
	"context"
	"encoding/hex"
	"errors"
	"fmt"
	"strings"
	"time"

	"github.com/rs/zerolog"
	"github.com/rs/zerolog/log"

	"github.com/onflow/flow-go/crypto"
	"github.com/onflow/flow-go/crypto/hash"
	"github.com/onflow/flow-go/engine"
	"github.com/onflow/flow-go/engine/execution"
	"github.com/onflow/flow-go/engine/execution/computation"
	"github.com/onflow/flow-go/engine/execution/computation/computer/uploader"
	"github.com/onflow/flow-go/engine/execution/provider"
	"github.com/onflow/flow-go/engine/execution/state"
	"github.com/onflow/flow-go/engine/execution/state/delta"
	"github.com/onflow/flow-go/engine/execution/utils"
	"github.com/onflow/flow-go/model/flow"
	"github.com/onflow/flow-go/model/flow/filter"
	"github.com/onflow/flow-go/module"
	"github.com/onflow/flow-go/module/executiondatasync/pruner"
	"github.com/onflow/flow-go/module/mempool"
	"github.com/onflow/flow-go/module/mempool/entity"
	"github.com/onflow/flow-go/module/mempool/queue"
	"github.com/onflow/flow-go/module/mempool/stdmap"
	"github.com/onflow/flow-go/module/trace"
	"github.com/onflow/flow-go/network"
	"github.com/onflow/flow-go/network/channels"
	"github.com/onflow/flow-go/state/protocol"
	psEvents "github.com/onflow/flow-go/state/protocol/events"
	"github.com/onflow/flow-go/storage"
	"github.com/onflow/flow-go/utils/logging"
)

// An Engine receives and saves incoming blocks.
type Engine struct {
	psEvents.Noop // satisfy protocol events consumer interface

	unit                   *engine.Unit
	log                    zerolog.Logger
	me                     module.Local
	request                module.Requester // used to request collections
	state                  protocol.State
	receiptHasher          hash.Hasher // used as hasher to sign the execution receipt
	blocks                 storage.Blocks
	collections            storage.Collections
	events                 storage.Events
	serviceEvents          storage.ServiceEvents
	transactionResults     storage.TransactionResults
	computationManager     computation.ComputationManager
	providerEngine         provider.ProviderEngine
	mempool                *Mempool
	execState              state.ExecutionState
	metrics                module.ExecutionMetrics
	maxCollectionHeight    uint64
	tracer                 module.Tracer
	extensiveLogging       bool
	spockHasher            hash.Hasher
	syncThreshold          int                 // the threshold for how many sealed unexecuted blocks to trigger state syncing.
	syncFilter             flow.IdentityFilter // specify the filter to sync state from
	syncConduit            network.Conduit     // sending state syncing requests
	syncDeltas             mempool.Deltas      // storing the synced state deltas
	syncFast               bool                // sync fast allows execution node to skip fetching collection during state syncing, and rely on state syncing to catch up
	checkAuthorizedAtBlock func(blockID flow.Identifier) (bool, error)
	pauseExecution         bool
	executionDataPruner    *pruner.Pruner
	uploaders              []uploader.Uploader
	stopAtHeight           *StopAtHeight
	stopAfterExecuting     flow.Identifier
}

func New(
	logger zerolog.Logger,
	net network.Network,
	me module.Local,
	request module.Requester,
	state protocol.State,
	blocks storage.Blocks,
	collections storage.Collections,
	events storage.Events,
	serviceEvents storage.ServiceEvents,
	transactionResults storage.TransactionResults,
	executionEngine computation.ComputationManager,
	providerEngine provider.ProviderEngine,
	execState state.ExecutionState,
	metrics module.ExecutionMetrics,
	tracer module.Tracer,
	extLog bool,
	syncFilter flow.IdentityFilter,
	syncDeltas mempool.Deltas,
	syncThreshold int,
	syncFast bool,
	checkAuthorizedAtBlock func(blockID flow.Identifier) (bool, error),
	pauseExecution bool,
	pruner *pruner.Pruner,
	uploaders []uploader.Uploader,
	stopAtHeight *StopAtHeight,
) (*Engine, error) {
	log := logger.With().Str("engine", "ingestion").Logger()

	mempool := newMempool()

	eng := Engine{
		unit:                   engine.NewUnit(),
		log:                    log,
		me:                     me,
		request:                request,
		state:                  state,
		receiptHasher:          utils.NewExecutionReceiptHasher(),
		spockHasher:            utils.NewSPOCKHasher(),
		blocks:                 blocks,
		collections:            collections,
		events:                 events,
		serviceEvents:          serviceEvents,
		transactionResults:     transactionResults,
		computationManager:     executionEngine,
		providerEngine:         providerEngine,
		mempool:                mempool,
		execState:              execState,
		metrics:                metrics,
		maxCollectionHeight:    0,
		tracer:                 tracer,
		extensiveLogging:       extLog,
		syncFilter:             syncFilter,
		syncThreshold:          syncThreshold,
		syncDeltas:             syncDeltas,
		syncFast:               syncFast,
		checkAuthorizedAtBlock: checkAuthorizedAtBlock,
		pauseExecution:         pauseExecution,
		executionDataPruner:    pruner,
		uploaders:              uploaders,
		stopAtHeight:           stopAtHeight,
		stopAfterExecuting:     flow.ZeroID,
	}

	// move to state syncing engine
	syncConduit, err := net.Register(channels.SyncExecution, &eng)
	if err != nil {
		return nil, fmt.Errorf("could not register execution blockSync engine: %w", err)
	}

	eng.syncConduit = syncConduit

	return &eng, nil
}

// Ready returns a channel that will close when the engine has
// successfully started.
func (e *Engine) Ready() <-chan struct{} {
	if !e.pauseExecution {
		if computation.GetUploaderEnabled() {
			if err := e.retryUpload(); err != nil {
				e.log.Warn().Msg("failed to re-upload all ComputationResults")
			}
		}

		err := e.reloadUnexecutedBlocks()
		if err != nil {
			e.log.Fatal().Err(err).Msg("failed to load all unexecuted blocks")
		}
	}

	return e.unit.Ready()
}

// Done returns a channel that will close when the engine has
// successfully stopped.
func (e *Engine) Done() <-chan struct{} {
	return e.unit.Done()
}

// SubmitLocal submits an event originating on the local node.
func (e *Engine) SubmitLocal(event interface{}) {
	e.unit.Launch(func() {
		err := e.process(e.me.NodeID(), event)
		if err != nil {
			engine.LogError(e.log, err)
		}
	})
}

// Submit submits the given event from the node with the given origin ID
// for processing in a non-blocking manner. It returns instantly and logs
// a potential processing error internally when done.
func (e *Engine) Submit(channel channels.Channel, originID flow.Identifier, event interface{}) {
	e.unit.Launch(func() {
		err := e.process(originID, event)
		if err != nil {
			engine.LogError(e.log, err)
		}
	})
}

// ProcessLocal processes an event originating on the local node.
func (e *Engine) ProcessLocal(event interface{}) error {
	return fmt.Errorf("ingestion error does not process local events")
}

func (e *Engine) Process(channel channels.Channel, originID flow.Identifier, event interface{}) error {
	return e.unit.Do(func() error {
		return e.process(originID, event)
	})
}

func (e *Engine) process(originID flow.Identifier, event interface{}) error {
	return nil
}

func (e *Engine) finalizedUnexecutedBlocks(finalized protocol.Snapshot) ([]flow.Identifier, error) {
	// get finalized height
	final, err := finalized.Head()
	if err != nil {
		return nil, fmt.Errorf("could not get finalized block: %w", err)
	}

	// find the first unexecuted and finalized block
	// We iterate from the last finalized, check if it has been executed,
	// if not, keep going to the lower height, until we find an executed
	// block, and then the next height is the first unexecuted.
	// If there is only one finalized, and it's executed (i.e. root block),
	// then the firstUnexecuted is a unfinalized block, which is ok,
	// because the next loop will ensure it only iterates through finalized
	// blocks.
	lastExecuted := final.Height

	rootBlock, err := e.state.Params().Root()
	if err != nil {
		return nil, fmt.Errorf("failed to retrieve root block: %w", err)
	}

	for ; lastExecuted > rootBlock.Height; lastExecuted-- {
		header, err := e.state.AtHeight(lastExecuted).Head()
		if err != nil {
			return nil, fmt.Errorf("could not get header at height: %v, %w", lastExecuted, err)
		}

		executed, err := state.IsBlockExecuted(e.unit.Ctx(), e.execState, header.ID())
		if err != nil {
			return nil, fmt.Errorf("could not check whether block is executed: %w", err)
		}

		if executed {
			break
		}
	}

	firstUnexecuted := lastExecuted + 1

	e.log.Info().Msgf("last finalized and executed height: %v", lastExecuted)

	unexecuted := make([]flow.Identifier, 0)

	// starting from the first unexecuted block, go through each unexecuted and finalized block
	// reload its block to execution queues
	for height := firstUnexecuted; height <= final.Height; height++ {
		header, err := e.state.AtHeight(height).Head()
		if err != nil {
			return nil, fmt.Errorf("could not get header at height: %v, %w", height, err)
		}

		unexecuted = append(unexecuted, header.ID())
	}

	return unexecuted, nil
}

func (e *Engine) pendingUnexecutedBlocks(finalized protocol.Snapshot) ([]flow.Identifier, error) {
	pendings, err := finalized.ValidDescendants()
	if err != nil {
		return nil, fmt.Errorf("could not get pending blocks: %w", err)
	}

	unexecuted := make([]flow.Identifier, 0)

	for _, pending := range pendings {
		executed, err := state.IsBlockExecuted(e.unit.Ctx(), e.execState, pending)
		if err != nil {
			return nil, fmt.Errorf("could not check block executed or not: %w", err)
		}

		if !executed {
			unexecuted = append(unexecuted, pending)
		}
	}

	return unexecuted, nil
}

func (e *Engine) unexecutedBlocks() (finalized []flow.Identifier, pending []flow.Identifier, err error) {
	// pin the snapshot so that finalizedUnexecutedBlocks and pendingUnexecutedBlocks are based
	// on the same snapshot.
	snapshot := e.state.Final()

	finalized, err = e.finalizedUnexecutedBlocks(snapshot)
	if err != nil {
		return nil, nil, fmt.Errorf("could not read finalized unexecuted blocks")
	}

	pending, err = e.pendingUnexecutedBlocks(snapshot)
	if err != nil {
		return nil, nil, fmt.Errorf("could not read pending unexecuted blocks")
	}

	return finalized, pending, nil
}

// on nodes startup, we need to load all the unexecuted blocks to the execution queues.
// blocks have to be loaded in the way that the parent has been loaded before loading its children
func (e *Engine) reloadUnexecutedBlocks() error {
	// it's possible the BlockProcessable is called during the reloading, as the follower engine
	// will receive blocks before ingestion engine is ready.
	// The problem with that is, since the reloading hasn't finished yet, enqueuing the new block from
	// the BlockProcessable callback will fail, because its parent block might have not been reloaded
	// to the queues yet.
	// So one solution here is to lock the execution queues during reloading, so that if BlockProcessable
	// is called before reloading is finished, it will be blocked, which will avoid that edge case.
	return e.mempool.Run(func(
		blockByCollection *stdmap.BlockByCollectionBackdata,
		executionQueues *stdmap.QueuesBackdata) error {

		// saving an executed block is currently not transactional, so it's possible
		// the block is marked as executed but the receipt might not be saved during a crash.
		// in order to mitigate this problem, we always re-execute the last executed and finalized
		// block.
		// there is an exception, if the last executed block is a root block, then don't execute it,
		// because the root has already been executed during bootstrapping phase. And re-executing
		// a root block will fail, because the root block doesn't have a parent block, and could not
		// get the result of it.
		// TODO: remove this, when saving a executed block is transactional
		lastExecutedHeight, lastExecutedID, err := e.execState.GetHighestExecutedBlockID(e.unit.Ctx())
		if err != nil {
			return fmt.Errorf("could not get last executed: %w", err)
		}

		last, err := e.state.AtBlockID(lastExecutedID).Head()
		if err != nil {
			return fmt.Errorf("could not get last executed final by ID: %w", err)
		}

		// don't reload root block
		rootBlock, err := e.state.Params().Root()
		if err != nil {
			return fmt.Errorf("failed to retrieve root block: %w", err)
		}

		isRoot := rootBlock.ID() == last.ID()
		if !isRoot {
			executed, err := state.IsBlockExecuted(e.unit.Ctx(), e.execState, lastExecutedID)
			if err != nil {
				return fmt.Errorf("cannot check is last exeucted final block has been executed %v: %w", lastExecutedID, err)
			}
			if !executed {
				// this should not happen, but if it does, execution should still work
				e.log.Warn().
					Hex("block_id", lastExecutedID[:]).
					Msg("block marked as highest executed one, but not executable - internal inconsistency")

				err = e.reloadBlock(blockByCollection, executionQueues, lastExecutedID)
				if err != nil {
					return fmt.Errorf("could not reload the last executed final block: %v, %w", lastExecutedID, err)
				}
			}
		}

		finalized, pending, err := e.unexecutedBlocks()
		if err != nil {
			return fmt.Errorf("could not reload unexecuted blocks: %w", err)
		}

		unexecuted := append(finalized, pending...)

		log := e.log.With().
			Int("total", len(unexecuted)).
			Int("finalized", len(finalized)).
			Int("pending", len(pending)).
			Uint64("last_executed", lastExecutedHeight).
			Hex("last_executed_id", lastExecutedID[:]).
			Logger()

		log.Info().Msg("reloading unexecuted blocks")

		for _, blockID := range unexecuted {
			err := e.reloadBlock(blockByCollection, executionQueues, blockID)
			if err != nil {
				return fmt.Errorf("could not reload block: %v, %w", blockID, err)
			}

			e.log.Debug().Hex("block_id", blockID[:]).Msg("reloaded block")
		}

		log.Info().Msg("all unexecuted have been successfully reloaded")

		return nil
	})
}

func (e *Engine) reloadBlock(
	blockByCollection *stdmap.BlockByCollectionBackdata,
	executionQueues *stdmap.QueuesBackdata,
	blockID flow.Identifier) error {
	block, err := e.blocks.ByID(blockID)
	if err != nil {
		return fmt.Errorf("could not get block by ID: %v %w", blockID, err)
	}

	err = e.enqueueBlockAndCheckExecutable(blockByCollection, executionQueues, block, false)

	if err != nil {
		return fmt.Errorf("could not enqueue block %x on reloading: %w", blockID, err)
	}

	return nil
}

// BlockProcessable handles the new verified blocks (blocks that
// have passed consensus validation) received from the consensus nodes
// Note: BlockProcessable might be called multiple times for the same block.
func (e *Engine) BlockProcessable(b *flow.Header) {

	// when the flag is on, no block will be executed. Useful for EN to serve
	// execution state queries
	if e.pauseExecution {
		return
	}

	// skips blocks at or above requested stop height
<<<<<<< HEAD
	stopping := e.stopAtHeight.Try(func(stopHeight uint64, stopCrash bool) bool {
		if b.Height >= stopHeight {
			e.log.Warn().Msgf("Skipping execution of %s at height %d because stop has been requested at height %d", b.ID(), b.Height, stopHeight)
			return true
		}
		return false
	})

	if stopping {
		return
=======
	if stopEnabled, stopHeight, _ := e.stopAtHeight.Get(); stopEnabled {
		if b.Height >= stopHeight {
			e.log.Warn().Msgf("Skipping execution of %s at height %d because stop has been requested at height %d", b.ID(), b.Height, stopHeight)
			return
		}
>>>>>>> b6825496
	}

	blockID := b.ID()
	newBlock, err := e.blocks.ByID(blockID)
	if err != nil {
		e.log.Fatal().Err(err).Msgf("could not get incorporated block(%v): %v", blockID, err)
	}

	e.log.Info().Hex("block_id", blockID[:]).
		Uint64("height", b.Height).
		Msg("handling new block")

	err = e.handleBlock(e.unit.Ctx(), newBlock)
	if err != nil {
		e.log.Error().Err(err).Hex("block_id", blockID[:]).Msg("failed to handle block")
	}
}

<<<<<<< HEAD
=======
func (e *Engine) checkAndStopExecution(header *flow.Header, stopHeight uint64, stopCrash bool) {
	executed, err := state.IsBlockExecuted(e.unit.Ctx(), e.execState, header.ParentID)
	if err != nil {
		e.log.Error().Err(err).Str("block_id", header.ID().String()).Msg("failed to check if the block has been executed")
		return
	}

	if executed {
		e.stopExecution(stopCrash, stopHeight)
	} else {
		e.stopAfterExecuting = header.ParentID
	}
}

>>>>>>> b6825496
// BlockFinalized implements part of state.protocol.Consumer interface.
// Method gets called for every finalized block
func (e *Engine) BlockFinalized(h *flow.Header) {

	if e.pauseExecution {
		return
	}

<<<<<<< HEAD
	e.stopAtHeight.Try(func(stopHeight uint64, stopCrash bool) bool {
		// once finalization reached stop height we can be sure no other fork will be valid at this height,
		// if this block's parent has been executed, we are safe to stop or crash.
		// This will happen during normal execution, where blocks are executed before they are finalized
		// However, if the node is not up-to-date, finalization might lead, but we want to crash only after
		// the execution reached the stop height
		if h.Height == stopHeight {
			executed, err := state.IsBlockExecuted(e.unit.Ctx(), e.execState, h.ParentID)
			if err != nil {
				e.log.Error().Err(err).Str("block_id", h.ID().String()).Msg("failed to check if the block has been executed")
				return false
			}

			if executed {
				e.stopExecution(stopCrash, stopHeight)
			} else {
				e.stopAfterExecuting = h.ParentID
			}
			return true
		}
		return false
	})
=======
	stopEnabled, stopHeight, stopCrash := e.stopAtHeight.Get()

	// skip if no stop at height has been requested
	if !stopEnabled {
		return
	}

	// once finalization reached stop height we can be sure no other fork will be valid at this height,
	// if this block's parent has been executed, we are safe to stop or crash.
	// This will happen during normal execution, where blocks are executed before they are finalized
	// However, if the node is not up-to-date, finalization might lead, but we want to crash only after
	// the execution reached the stop height
	if h.Height == stopHeight {

		e.checkAndStopExecution(h, stopHeight, stopCrash)

		// there is a race condition in checkAndStopExecution, after setting stopAfterExecuting,
		// the block might just have been executed, meaning the previous check was stale.
		// we can avoid this race condition by checking again.

		// Since this check will occur only for blocks at stop height, if stop height is even set at all
		// it's preferred to other solution such as synchronization between this handler and block
		// results handling code, which would affect every execution.
		// See TestStopAtHeightRaceFinalization

		e.checkAndStopExecution(h, stopHeight, stopCrash)
	}
>>>>>>> b6825496
}

// Main handling

// handle block will process the incoming block.
// the block has passed the consensus validation.
func (e *Engine) handleBlock(ctx context.Context, block *flow.Block) error {

	blockID := block.ID()
	log := e.log.With().Hex("block_id", blockID[:]).Logger()

	span, _, _ := e.tracer.StartBlockSpan(ctx, blockID, trace.EXEHandleBlock)
	defer span.End()

	executed, err := state.IsBlockExecuted(e.unit.Ctx(), e.execState, blockID)
	if err != nil {
		return fmt.Errorf("could not check whether block is executed: %w", err)
	}

	if executed {
		log.Debug().Msg("block has been executed already")
		return nil
	}

	// unexecuted block
	// acquiring the lock so that there is only one process modifying the queue
	err = e.mempool.Run(func(
		blockByCollection *stdmap.BlockByCollectionBackdata,
		executionQueues *stdmap.QueuesBackdata,
	) error {
		return e.enqueueBlockAndCheckExecutable(blockByCollection, executionQueues, block, false)
	})

	if err != nil {
		return fmt.Errorf("could not enqueue block %v: %w", blockID, err)
	}

	return nil
}

func (e *Engine) enqueueBlockAndCheckExecutable(
	blockByCollection *stdmap.BlockByCollectionBackdata,
	executionQueues *stdmap.QueuesBackdata,
	block *flow.Block,
	checkStateSync bool) error {
	executableBlock := &entity.ExecutableBlock{
		Block:               block,
		CompleteCollections: make(map[flow.Identifier]*entity.CompleteCollection),
	}

	blockID := executableBlock.ID()

	lg := e.log.With().
		Hex("block_id", blockID[:]).
		Uint64("block_height", executableBlock.Block.Header.Height).
		Logger()

	// adding the block to the queue,
	queue, added, head := enqueue(executableBlock, executionQueues)

	// if it's not added, it means the block is not a new block, it already
	// exists in the queue, then bail
	if !added {
		log.Debug().Hex("block_id", logging.Entity(executableBlock)).
			Int("block_height", int(executableBlock.Height())).
			Msg("block already exists in the execution queue")
		return nil
	}

	firstUnexecutedHeight := queue.Head.Item.Height()
	// disable state syncing for now
	// if checkStateSync {
	// 	// whenever the queue grows, we need to check whether the state sync should be
	// 	// triggered.
	// 	e.unit.Launch(func() {
	// 		e.checkStateSyncStart(firstUnexecutedHeight)
	// 	})
	// }

	// check if a block is executable.
	// a block is executable if the following conditions are all true
	// 1) the parent state commitment is ready
	// 2) the collections for the block payload are ready
	// 3) the child block is ready for querying the randomness

	// check if the block's parent has been executed. (we can't execute the block if the parent has
	// not been executed yet)
	// check if there is a statecommitment for the parent block
	parentCommitment, err := e.execState.StateCommitmentByBlockID(e.unit.Ctx(), block.Header.ParentID)

	// if we found the statecommitment for the parent block, then add it to the executable block.
	if err == nil {
		executableBlock.StartState = &parentCommitment
	} else if errors.Is(err, storage.ErrNotFound) {
		// the parent block is an unexecuted block.
		// if the queue only has one block, and its parent doesn't
		// exist in the queue, then we need to load the block from the storage.
		_, ok := queue.Nodes[blockID]
		if !ok {
			lg.Error().Msgf("an unexecuted parent block is missing in the queue")
		}
	} else {
		// if there is exception, then crash
		lg.Fatal().Err(err).Msg("unexpected error while accessing storage, shutting down")
	}

	// check if we have all the collections for the block, and request them if there is missing.
	err = e.matchOrRequestCollections(executableBlock, blockByCollection)
	if err != nil {
		return fmt.Errorf("cannot send collection requests: %w", err)
	}

	complete := false

	// if newly enqueued block is inside any existing queue, we should skip now and wait
	// for parent to finish execution
	if head {
		// execute the block if the block is ready to be executed
		complete = e.executeBlockIfComplete(executableBlock)
	}

	lg.Info().
		// if the execution is halt, but the queue keeps growing, we could check which block
		// hasn't been executed.
		Uint64("first_unexecuted_in_queue", firstUnexecutedHeight).
		Bool("complete", complete).
		Bool("head_of_queue", head).
		Msg("block is enqueued")

	return nil
}

// executeBlock will execute the block.
// When finish executing, it will check if the children becomes executable and execute them if yes.
func (e *Engine) executeBlock(ctx context.Context, executableBlock *entity.ExecutableBlock) {

	e.log.Info().
		Hex("block_id", logging.Entity(executableBlock)).
		Uint64("height", executableBlock.Block.Header.Height).
		Msg("executing block")

	startedAt := time.Now()

	span, ctx := e.tracer.StartSpanFromContext(ctx, trace.EXEExecuteBlock)
	defer span.End()

	view := e.execState.NewView(*executableBlock.StartState)

	computationResult, err := e.computationManager.ComputeBlock(ctx, executableBlock, view)
	if err != nil {
		e.log.Err(err).
			Hex("block_id", logging.Entity(executableBlock)).
			Msg("error while computing block")
		return
	}

	// TODO: Ramtin - comment out for now
	// e.metrics.FinishBlockReceivedToExecuted(executableBlock.ID())
	e.metrics.ExecutionStateReadsPerBlock(computationResult.StateReads)

	finalState, receipt, err := e.handleComputationResult(ctx, computationResult, *executableBlock.StartState)
	if errors.Is(err, storage.ErrDataMismatch) {
		e.log.Fatal().Err(err).Msg("fatal: trying to store different results for the same block")
	}

	if err != nil {
		e.log.Err(err).
			Hex("block_id", logging.Entity(executableBlock)).
			Msg("error while handing computation results")
		return
	}

	// if the receipt is for a sealed block, then no need to broadcast it.
	lastSealed, err := e.state.Sealed().Head()
	if err != nil {
		e.log.Fatal().Err(err).Msg("could not get sealed block before broadcasting")
	}

	isExecutedBlockSealed := executableBlock.Block.Header.Height <= lastSealed.Height
	broadcasted := false

	if !isExecutedBlockSealed {
		authorizedAtBlock, err := e.checkAuthorizedAtBlock(executableBlock.ID())
		if err != nil {
			e.log.Fatal().Err(err).Msg("could not check staking status")
		}
		if authorizedAtBlock {
			err = e.providerEngine.BroadcastExecutionReceipt(ctx, receipt)
			if err != nil {
				e.log.Err(err).Msg("critical: failed to broadcast the receipt")
			} else {
				broadcasted = true
			}
		}
	}

	e.log.Info().
		Hex("block_id", logging.Entity(executableBlock)).
		Hex("parent_block", executableBlock.Block.Header.ParentID[:]).
		Uint64("block_height", executableBlock.Block.Header.Height).
		Int("collections", len(executableBlock.Block.Payload.Guarantees)).
		Hex("start_state", executableBlock.StartState[:]).
		Hex("final_state", finalState[:]).
		Hex("receipt_id", logging.Entity(receipt)).
		Hex("result_id", logging.Entity(receipt.ExecutionResult)).
		Hex("execution_data_id", receipt.ExecutionResult.ExecutionDataID[:]).
		Bool("sealed", isExecutedBlockSealed).
		Bool("broadcasted", broadcasted).
		Int64("timeSpentInMS", time.Since(startedAt).Milliseconds()).
		Msg("block executed")

	e.metrics.ExecutionBlockExecuted(time.Since(startedAt), computationResult.ComputationUsed, len(computationResult.TransactionResults), len(computationResult.ExecutableBlock.CompleteCollections))

	err = e.onBlockExecuted(executableBlock, finalState)
	if err != nil {
		e.log.Err(err).Msg("failed in process block's children")
	}

	if e.executionDataPruner != nil {
		e.executionDataPruner.NotifyFulfilledHeight(executableBlock.Height())
	}

	if e.stopAfterExecuting == executableBlock.ID() {
		// double check. Even if requested stop height has been changed multiple times,
		// as long as it matches this block we are safe to terminate
<<<<<<< HEAD
		e.stopAtHeight.Try(func(stopHeight uint64, crash bool) bool {
			if executableBlock.Height()-1 == stopHeight {
				e.stopExecution(crash, stopHeight)
				return true
			}
			return false
		})
=======
		if set, height, crash := e.stopAtHeight.Get(); set && height == executableBlock.Height()-1 {
			e.stopExecution(crash, height)
		}
>>>>>>> b6825496
	}
}

// we've executed the block, now we need to check:
// 1. whether the state syncing can be turned off
// 2. whether its children can be executed
//   the executionQueues stores blocks as a tree:
//
//   10 <- 11 <- 12
//   	 ^-- 13
//   14 <- 15 <- 16
//
//   if block 10 is the one just executed, then we will remove it from the queue, and add
//   its children back, meaning the tree will become:
//
//   11 <- 12
//   13
//   14 <- 15 <- 16

func (e *Engine) onBlockExecuted(executed *entity.ExecutableBlock, finalState flow.StateCommitment) error {

	e.metrics.ExecutionStorageStateCommitment(int64(len(finalState)))
	e.metrics.ExecutionLastExecutedBlockHeight(executed.Block.Header.Height)

	// e.checkStateSyncStop(executed.Block.Header.Height)

	err := e.mempool.Run(
		func(
			blockByCollection *stdmap.BlockByCollectionBackdata,
			executionQueues *stdmap.QueuesBackdata,
		) error {
			// find the block that was just executed
			executionQueue, exists := executionQueues.ByID(executed.ID())
			if !exists {
				// when the block no longer exists in the queue, it means there was a race condition that
				// two onBlockExecuted was called for the same block, and one process has already removed the
				// block from the queue, so we will print an error here
				return fmt.Errorf("block has been executed already, no longer exists in the queue")
			}

			// dismount the executed block and all its children
			_, newQueues := executionQueue.Dismount()

			// go through each children, add them back to the queue, and check
			// if the children is executable
			for _, queue := range newQueues {
				queueID := queue.ID()
				added := executionQueues.Add(queueID, queue)
				if !added {
					// blocks should be unique in execution queues, if we dismount all the children blocks, then
					// add it back to the queues, then it should always be able to add.
					// If not, then there is a bug that the queues have duplicated blocks
					return fmt.Errorf("fatal error - child block already in execution queue")
				}

				// the parent block has been executed, update the StartState of
				// each child block.
				child := queue.Head.Item.(*entity.ExecutableBlock)
				child.StartState = &finalState

				err := e.matchOrRequestCollections(child, blockByCollection)
				if err != nil {
					return fmt.Errorf("cannot send collection requests: %w", err)
				}

				completed := e.executeBlockIfComplete(child)
				if !completed {
					e.log.Debug().
						Hex("executed_block", logging.Entity(executed)).
						Hex("child_block", logging.Entity(child)).
						Msg("child block is not ready to be executed yet")
				} else {
					e.log.Debug().
						Hex("executed_block", logging.Entity(executed)).
						Hex("child_block", logging.Entity(child)).
						Msg("child block is ready to be executed")
				}
			}

			// remove the executed block
			executionQueues.Remove(executed.ID())

			return nil
		})

	if err != nil {
		e.log.Err(err).
			Hex("block", logging.Entity(executed)).
			Msg("error while requeueing blocks after execution")
	}

	return nil
}

// executeBlockIfComplete checks whether the block is ready to be executed.
// if yes, execute the block
// return a bool indicates whether the block was completed
func (e *Engine) executeBlockIfComplete(eb *entity.ExecutableBlock) bool {

	if eb.Executing {
		return false
	}

	// if the eb has parent statecommitment, and we have the delta for this block
	// then apply the delta
	// note the block ID is the delta's ID
	// delta, found := e.syncDeltas.ByBlockID(eb.Block.ID())
	// if found {
	// 	// double check before applying the state delta
	// 	if bytes.Equal(eb.StartState, delta.ExecutableBlock.StartState) {
	// 		e.unit.Launch(func() {
	// 			e.applyStateDelta(delta)
	// 		})
	// 		return true
	// 	}
	//
	// 	// if state delta is invalid, remove the delta and log error
	// 	e.log.Error().
	// 		Hex("block_start_state", eb.StartState).
	// 		Hex("delta_start_state", delta.ExecutableBlock.StartState).
	// 		Msg("can not apply the state delta, the start state does not match")
	//
	// 	e.syncDeltas.Remove(eb.Block.ID())
	// }

	// if don't have the delta, then check if everything is ready for executing
	// the block
	if eb.IsComplete() {

		if e.extensiveLogging {
			e.logExecutableBlock(eb)
		}

		// no external synchronisation is used because this method must be run in a thread-safe context
		eb.Executing = true

		e.unit.Launch(func() {
			e.executeBlock(e.unit.Ctx(), eb)
		})
		return true
	}
	return false
}

// OnCollection is a callback for handling the collections requested by the
// collection requester.
func (e *Engine) OnCollection(originID flow.Identifier, entity flow.Entity) {
	// convert entity to strongly typed collection
	collection, ok := entity.(*flow.Collection)
	if !ok {
		e.log.Error().Msgf("invalid entity type (%T)", entity)
		return
	}

	// no need to validate the origin ID, since the collection requester has
	// checked the origin must be a collection node.

	err := e.handleCollection(originID, collection)
	if err != nil {
		e.log.Error().Err(err).Msg("could not handle collection")
	}
}

// a block can't be executed if its collection is missing.
// since a collection can belong to multiple blocks, we need to
// find all the blocks that are needing this collection, and then
// check if any of these block becomes executable and execute it if
// is.
func (e *Engine) handleCollection(originID flow.Identifier, collection *flow.Collection) error {
	collID := collection.ID()

	span, _, _ := e.tracer.StartCollectionSpan(context.Background(), collID, trace.EXEHandleCollection)
	defer span.End()

	lg := e.log.With().Hex("collection_id", collID[:]).Logger()

	lg.Info().Hex("sender", originID[:]).Msg("handle collection")

	// TODO: bail if have seen this collection before.
	err := e.collections.Store(collection)
	if err != nil {
		return fmt.Errorf("cannot store collection: %w", err)
	}

	return e.mempool.BlockByCollection.Run(
		func(backdata *stdmap.BlockByCollectionBackdata) error {
			blockByCollectionID, exists := backdata.ByID(collID)

			// if we don't find any block for this collection, then
			// means we don't need this collection any more.
			// or it was ejected from the mempool when it was full.
			// either way, we will return
			if !exists {
				lg.Debug().Msg("could not find block for collection")
				return nil
			}

			for _, executableBlock := range blockByCollectionID.ExecutableBlocks {
				blockID := executableBlock.ID()

				completeCollection, ok := executableBlock.CompleteCollections[collID]
				if !ok {
					return fmt.Errorf("cannot handle collection: internal inconsistency - collection pointing to block %v which does not contain said collection",
						blockID)
				}

				// record collection max height metrics
				blockHeight := executableBlock.Block.Header.Height
				if blockHeight > e.maxCollectionHeight {
					e.metrics.UpdateCollectionMaxHeight(blockHeight)
					e.maxCollectionHeight = blockHeight
				}

				if completeCollection.IsCompleted() {
					// already received transactions for this collection
					continue
				}

				// update the transactions of the collection
				// Note: it's guaranteed the transactions are for this collection, because
				// the collection id matches with the CollectionID from the collection guarantee
				completeCollection.Transactions = collection.Transactions

				// check if the block becomes executable
				_ = e.executeBlockIfComplete(executableBlock)
			}

			// since we've received this collection, remove it from the index
			// this also prevents from executing the same block twice, because the second
			// time when the collection arrives, it will not be found in the blockByCollectionID
			// index.
			backdata.Remove(collID)

			return nil
		},
	)
}

func newQueue(blockify queue.Blockify, queues *stdmap.QueuesBackdata) (*queue.Queue, bool) {
	q := queue.NewQueue(blockify)
	qID := q.ID()
	return q, queues.Add(qID, q)
}

// enqueue adds a block to the queues, return the queue that includes the block and booleans
// * is block new one (it's not already enqueued, not a duplicate)
// * is head of the queue (new queue has been created)
//
// Queues are chained blocks. Since a block can't be executable until its parent has been
// executed, the chained structure allows us to only check the head of each queue to see if
// any block becomes executable.
// for instance we have one queue whose head is A:
//
//	A <- B <- C
//	  ^- D <- E
//
// If we receive E <- F, then we will add it to the queue:
//
//	A <- B <- C
//	  ^- D <- E <- F
//
// Even through there are 6 blocks, we only need to check if block A becomes executable.
// when the parent block isn't in the queue, we add it as a new queue. for instance, if
// we receive H <- G, then the queues will become:
//
//	A <- B <- C
//	  ^- D <- E
//	G
func enqueue(blockify queue.Blockify, queues *stdmap.QueuesBackdata) (*queue.Queue, bool, bool) {
	for _, queue := range queues.All() {
		if stored, isNew := queue.TryAdd(blockify); stored {
			return queue, isNew, false
		}
	}
	queue, isNew := newQueue(blockify, queues)
	return queue, isNew, true
}

// check if the block's collections have been received,
// if yes, add the collection to the executable block
// if no, fetch the collection.
// if a block has 3 collection, it would be 3 reqs to fetch them.
// mark the collection belongs to the block,
// mark the block contains this collection.
func (e *Engine) matchOrRequestCollections(
	executableBlock *entity.ExecutableBlock,
	collectionsBackdata *stdmap.BlockByCollectionBackdata,
) error {
	// if the state syncing is on, it will fetch deltas for sealed and
	// unexecuted blocks. However, for any new blocks, we are still fetching
	// collections for them, which is not necessary, because the state deltas
	// will include the collection.
	// Fetching those collections will introduce load to collection nodes,
	// and handling them would increase memory usage and network bandwidth.
	// Therefore, we introduced this "sync-fast" mode.
	// The sync-fast mode can be turned on by the `sync-fast=true` flag.
	// When it's turned on, it will skip fetching collections, and will
	// rely on the state syncing to catch up.
	// if e.syncFast {
	// 	isSyncing := e.isSyncingState()
	// 	if isSyncing {
	// 		return nil
	// 	}
	// }

	// make sure that the requests are dispatched immediately by the requester
	if len(executableBlock.Block.Payload.Guarantees) > 0 {
		defer e.request.Force()
		defer e.metrics.ExecutionCollectionRequestSent()
	}

	actualRequested := 0

	for _, guarantee := range executableBlock.Block.Payload.Guarantees {
		coll := &entity.CompleteCollection{
			Guarantee: guarantee,
		}
		executableBlock.CompleteCollections[guarantee.ID()] = coll

		// check if we have requested this collection before.
		// blocksNeedingCollection stores all the blocks that contain this collection

		if blocksNeedingCollection, exists := collectionsBackdata.ByID(guarantee.ID()); exists {
			// if we've requested this collection, it means other block might also contain this collection.
			// in this case, add this block to the map so that when the collection is received,
			// we could update the executable block
			blocksNeedingCollection.ExecutableBlocks[executableBlock.ID()] = executableBlock

			// since the collection is still being requested, we don't have the transactions
			// yet, so exit
			continue
		}

		// if we are not requesting this collection, then there are two cases here:
		// 1) we have never seen this collection
		// 2) we have seen this collection from some other block

		// if we've requested this collection, we will store it in the storage,
		// so check the storage to see whether we've seen it.
		collection, err := e.collections.ByID(guarantee.CollectionID)

		if err == nil {
			// we found the collection, update the transactions
			coll.Transactions = collection.Transactions
			continue
		}

		// check if there was exception
		if !errors.Is(err, storage.ErrNotFound) {
			return fmt.Errorf("error while querying for collection: %w", err)
		}

		// the storage doesn't have this collection, meaning this is our first time seeing this
		// collection guarantee, create an entry to store in collectionsBackdata in order to
		// update the executable blocks when the collection is received.
		blocksNeedingCollection := &entity.BlocksByCollection{
			CollectionID:     guarantee.ID(),
			ExecutableBlocks: map[flow.Identifier]*entity.ExecutableBlock{executableBlock.ID(): executableBlock},
		}

		added := collectionsBackdata.Add(blocksNeedingCollection.ID(), blocksNeedingCollection)
		if !added {
			// sanity check, should not happen, unless mempool implementation has a bug
			return fmt.Errorf("collection already mapped to block")
		}

		e.log.Debug().
			Hex("block", logging.Entity(executableBlock)).
			Hex("collection_id", logging.ID(guarantee.ID())).
			Msg("requesting collection")

		guarantors, err := protocol.FindGuarantors(e.state, guarantee)
		if err != nil {
			// execution node executes certified blocks, which means there is a quorum of consensus nodes who
			// have validated the block payload. And that validation includes checking the guarantors are correct.
			// Based on that assumption, failing to find guarantors for guarantees contained in an incorporated block
			// should be treated as fatal error
			e.log.Fatal().Err(err).Msgf("failed to find guarantors for guarantee %v at block %v, height %v",
				guarantee.ID(),
				executableBlock.ID(),
				executableBlock.Height(),
			)
			return fmt.Errorf("could not find guarantors: %w", err)
		}
		// queue the collection to be requested from one of the guarantors
		e.request.EntityByID(guarantee.ID(), filter.HasNodeID(guarantors...))
		actualRequested++
	}

	e.log.Debug().
		Hex("block", logging.Entity(executableBlock)).
		Uint64("height", executableBlock.Block.Header.Height).
		Int("num_col", len(executableBlock.Block.Payload.Guarantees)).
		Int("actual_req", actualRequested).
		Msg("requested all collections")

	return nil
}

func (e *Engine) ExecuteScriptAtBlockID(ctx context.Context, script []byte, arguments [][]byte, blockID flow.Identifier) ([]byte, error) {

	stateCommit, err := e.execState.StateCommitmentByBlockID(ctx, blockID)
	if err != nil {
		return nil, fmt.Errorf("failed to get state commitment for block (%s): %w", blockID, err)
	}

	// return early if state with the given state commitment is not in memory
	// and already purged. This reduces allocations for scripts targeting old blocks.
	if !e.execState.HasState(stateCommit) {
		return nil, fmt.Errorf("failed to execute script at block (%s): state commitment not found (%s). this error usually happens if the reference block for this script is not set to a recent block", blockID.String(), hex.EncodeToString(stateCommit[:]))
	}

	block, err := e.state.AtBlockID(blockID).Head()
	if err != nil {
		return nil, fmt.Errorf("failed to get block (%s): %w", blockID, err)
	}

	blockView := e.execState.NewView(stateCommit)

	if e.extensiveLogging {
		args := make([]string, 0)
		for _, a := range arguments {
			args = append(args, hex.EncodeToString(a))
		}
		e.log.Debug().
			Hex("block_id", logging.ID(blockID)).
			Uint64("block_height", block.Height).
			Hex("state_commitment", stateCommit[:]).
			Hex("script_hex", script).
			Str("args", strings.Join(args[:], ",")).
			Msg("extensive log: executed script content")
	}
	return e.computationManager.ExecuteScript(ctx, script, arguments, block, blockView)
}

func (e *Engine) GetRegisterAtBlockID(ctx context.Context, owner, key []byte, blockID flow.Identifier) ([]byte, error) {

	stateCommit, err := e.execState.StateCommitmentByBlockID(ctx, blockID)
	if err != nil {
		return nil, fmt.Errorf("failed to get state commitment for block (%s): %w", blockID, err)
	}

	blockView := e.execState.NewView(stateCommit)

	data, err := blockView.Get(string(owner), string(key))
	if err != nil {
		return nil, fmt.Errorf("failed to get the register (owner : %s, key: %s): %w", hex.EncodeToString(owner), string(key), err)
	}

	return data, nil
}

func (e *Engine) GetAccount(ctx context.Context, addr flow.Address, blockID flow.Identifier) (*flow.Account, error) {
	stateCommit, err := e.execState.StateCommitmentByBlockID(ctx, blockID)
	if err != nil {
		return nil, fmt.Errorf("failed to get state commitment for block (%s): %w", blockID, err)
	}

	// return early if state with the given state commitment is not in memory
	// and already purged. This reduces allocations for get accounts targeting old blocks.
	if !e.execState.HasState(stateCommit) {
		return nil, fmt.Errorf("failed to get account at block (%s): state commitment not found (%s). this error usually happens if the reference block for this script is not set to a recent block.", blockID.String(), hex.EncodeToString(stateCommit[:]))
	}

	block, err := e.state.AtBlockID(blockID).Head()
	if err != nil {
		return nil, fmt.Errorf("failed to get block (%s): %w", blockID, err)
	}

	blockView := e.execState.NewView(stateCommit)

	return e.computationManager.GetAccount(addr, block, blockView)
}

func (e *Engine) handleComputationResult(
	ctx context.Context,
	result *execution.ComputationResult,
	startState flow.StateCommitment,
) (flow.StateCommitment, *flow.ExecutionReceipt, error) {

	span, ctx := e.tracer.StartSpanFromContext(ctx, trace.EXEHandleComputationResult)
	defer span.End()

	e.log.Debug().
		Hex("block_id", logging.Entity(result.ExecutableBlock)).
		Msg("received computation result")

	receipt, err := e.saveExecutionResults(
		ctx,
		result,
		startState,
	)
	if err != nil {
		return flow.DummyStateCommitment, nil, fmt.Errorf("could not save execution results: %w", err)
	}

	finalState, err := receipt.ExecutionResult.FinalStateCommitment()
	if errors.Is(err, flow.ErrNoChunks) {
		finalState = startState
	} else if err != nil {
		return flow.DummyStateCommitment, nil, fmt.Errorf("unexpected error accessing result's final state commitment: %w", err)
	}
	return finalState, receipt, nil
}

// save the execution result of a block
func (e *Engine) saveExecutionResults(
	ctx context.Context,
	result *execution.ComputationResult,
	startState flow.StateCommitment,
) (*flow.ExecutionReceipt, error) {

	span, childCtx := e.tracer.StartSpanFromContext(ctx, trace.EXESaveExecutionResults)
	defer span.End()

	originalState := startState

	block := result.ExecutableBlock.Block
	previousErID, err := e.execState.GetExecutionResultID(ctx, block.Header.ParentID)
	if err != nil {
		return nil, fmt.Errorf("could not get execution result ID for parent block (%v): %w",
			block.Header.ParentID, err)
	}

	endState, chdps, executionResult, err := execution.GenerateExecutionResultAndChunkDataPacks(previousErID, startState, result)
	if err != nil {
		return nil, fmt.Errorf("cannot build chunk data pack: %w", err)
	}
	for _, event := range executionResult.ServiceEvents {
		e.log.Info().
			Uint64("block_height", result.ExecutableBlock.Height()).
			Hex("block_id", logging.Entity(result.ExecutableBlock)).
			Str("event_type", event.Type).
			Msg("service event emitted")
	}

	executionReceipt, err := GenerateExecutionReceipt(
		e.me,
		e.receiptHasher,
		e.spockHasher,
		executionResult,
		result.StateSnapshots)

	if err != nil {
		return nil, fmt.Errorf("could not generate execution receipt: %w", err)
	}

	err = e.execState.SaveExecutionResults(childCtx,
		block.Header,
		endState,
		chdps,
		executionReceipt,
		result.Events,
		result.ServiceEvents,
		result.TransactionResults)
	if err != nil {
		return nil, fmt.Errorf("cannot persist execution state: %w", err)
	}

	e.log.Debug().
		Hex("block_id", logging.Entity(result.ExecutableBlock)).
		Hex("start_state", originalState[:]).
		Hex("final_state", endState[:]).
		Msg("saved computation results")

	return executionReceipt, nil
}

// logExecutableBlock logs all data about an executable block
// over time we should skip this
func (e *Engine) logExecutableBlock(eb *entity.ExecutableBlock) {
	// log block
	e.log.Debug().
		Hex("block_id", logging.Entity(eb)).
		Hex("prev_block_id", logging.ID(eb.Block.Header.ParentID)).
		Uint64("block_height", eb.Block.Header.Height).
		Int("number_of_collections", len(eb.Collections())).
		RawJSON("block_header", logging.AsJSON(eb.Block.Header)).
		Msg("extensive log: block header")

	// logs transactions
	for i, col := range eb.Collections() {
		for j, tx := range col.Transactions {
			e.log.Debug().
				Hex("block_id", logging.Entity(eb)).
				Int("block_height", int(eb.Block.Header.Height)).
				Hex("prev_block_id", logging.ID(eb.Block.Header.ParentID)).
				Int("collection_index", i).
				Int("tx_index", j).
				Hex("collection_id", logging.ID(col.Guarantee.CollectionID)).
				Hex("tx_hash", logging.Entity(tx)).
				Hex("start_state_commitment", eb.StartState[:]).
				RawJSON("transaction", logging.AsJSON(tx)).
				Msg("extensive log: executed tx content")
		}
	}
}

func (e *Engine) retryUpload() (err error) {
	for _, u := range e.uploaders {
		switch retryableUploaderWraper := u.(type) {
		case uploader.RetryableUploaderWrapper:
			err = retryableUploaderWraper.RetryUpload()
		}
	}
	return err
}

func (e *Engine) stopExecution(crash bool, height uint64) {
	if crash {
		e.log.Fatal().Msgf("Crashing as finalization reached requested stop height %d", height)
	} else {
		e.pauseExecution = true
		e.log.Warn().Msgf("Pausing execution as finalization reached requested stop height %d", height)
	}
}

func GenerateExecutionReceipt(
	me module.Local,
	receiptHasher hash.Hasher,
	spockHasher hash.Hasher,
	result *flow.ExecutionResult,
	stateInteractions []*delta.SpockSnapshot) (*flow.ExecutionReceipt, error) {
	spocks := make([]crypto.Signature, len(stateInteractions))

	for i, stateInteraction := range stateInteractions {
		spock, err := me.SignFunc(stateInteraction.SpockSecret, spockHasher, crypto.SPOCKProve)

		if err != nil {
			return nil, fmt.Errorf("error while generating SPoCK: %w", err)
		}
		spocks[i] = spock
	}

	receipt := &flow.ExecutionReceipt{
		ExecutionResult:   *result,
		Spocks:            spocks,
		ExecutorSignature: crypto.Signature{},
		ExecutorID:        me.NodeID(),
	}

	// generates a signature over the execution result
	id := receipt.ID()
	sig, err := me.Sign(id[:], receiptHasher)
	if err != nil {
		return nil, fmt.Errorf("could not sign execution result: %w", err)
	}

	receipt.ExecutorSignature = sig

	return receipt, nil
}<|MERGE_RESOLUTION|>--- conflicted
+++ resolved
@@ -430,7 +430,6 @@
 	}
 
 	// skips blocks at or above requested stop height
-<<<<<<< HEAD
 	stopping := e.stopAtHeight.Try(func(stopHeight uint64, stopCrash bool) bool {
 		if b.Height >= stopHeight {
 			e.log.Warn().Msgf("Skipping execution of %s at height %d because stop has been requested at height %d", b.ID(), b.Height, stopHeight)
@@ -441,13 +440,6 @@
 
 	if stopping {
 		return
-=======
-	if stopEnabled, stopHeight, _ := e.stopAtHeight.Get(); stopEnabled {
-		if b.Height >= stopHeight {
-			e.log.Warn().Msgf("Skipping execution of %s at height %d because stop has been requested at height %d", b.ID(), b.Height, stopHeight)
-			return
-		}
->>>>>>> b6825496
 	}
 
 	blockID := b.ID()
@@ -466,8 +458,6 @@
 	}
 }
 
-<<<<<<< HEAD
-=======
 func (e *Engine) checkAndStopExecution(header *flow.Header, stopHeight uint64, stopCrash bool) {
 	executed, err := state.IsBlockExecuted(e.unit.Ctx(), e.execState, header.ParentID)
 	if err != nil {
@@ -482,7 +472,6 @@
 	}
 }
 
->>>>>>> b6825496
 // BlockFinalized implements part of state.protocol.Consumer interface.
 // Method gets called for every finalized block
 func (e *Engine) BlockFinalized(h *flow.Header) {
@@ -491,7 +480,6 @@
 		return
 	}
 
-<<<<<<< HEAD
 	e.stopAtHeight.Try(func(stopHeight uint64, stopCrash bool) bool {
 		// once finalization reached stop height we can be sure no other fork will be valid at this height,
 		// if this block's parent has been executed, we are safe to stop or crash.
@@ -499,50 +487,23 @@
 		// However, if the node is not up-to-date, finalization might lead, but we want to crash only after
 		// the execution reached the stop height
 		if h.Height == stopHeight {
-			executed, err := state.IsBlockExecuted(e.unit.Ctx(), e.execState, h.ParentID)
-			if err != nil {
-				e.log.Error().Err(err).Str("block_id", h.ID().String()).Msg("failed to check if the block has been executed")
-				return false
-			}
-
-			if executed {
-				e.stopExecution(stopCrash, stopHeight)
-			} else {
-				e.stopAfterExecuting = h.ParentID
-			}
+
+			e.checkAndStopExecution(h, stopHeight, stopCrash)
+
+			// there is a race condition in checkAndStopExecution, after setting stopAfterExecuting,
+			// the block might just have been executed, meaning the previous check was stale.
+			// we can avoid this race condition by checking again.
+
+			// Since this check will occur only for blocks at stop height, if stop height is even set at all
+			// it's preferred to other solution such as synchronization between this handler and block
+			// results handling code, which would affect every execution.
+			// See TestStopAtHeightRaceFinalization
+
+			e.checkAndStopExecution(h, stopHeight, stopCrash)
 			return true
 		}
 		return false
 	})
-=======
-	stopEnabled, stopHeight, stopCrash := e.stopAtHeight.Get()
-
-	// skip if no stop at height has been requested
-	if !stopEnabled {
-		return
-	}
-
-	// once finalization reached stop height we can be sure no other fork will be valid at this height,
-	// if this block's parent has been executed, we are safe to stop or crash.
-	// This will happen during normal execution, where blocks are executed before they are finalized
-	// However, if the node is not up-to-date, finalization might lead, but we want to crash only after
-	// the execution reached the stop height
-	if h.Height == stopHeight {
-
-		e.checkAndStopExecution(h, stopHeight, stopCrash)
-
-		// there is a race condition in checkAndStopExecution, after setting stopAfterExecuting,
-		// the block might just have been executed, meaning the previous check was stale.
-		// we can avoid this race condition by checking again.
-
-		// Since this check will occur only for blocks at stop height, if stop height is even set at all
-		// it's preferred to other solution such as synchronization between this handler and block
-		// results handling code, which would affect every execution.
-		// See TestStopAtHeightRaceFinalization
-
-		e.checkAndStopExecution(h, stopHeight, stopCrash)
-	}
->>>>>>> b6825496
 }
 
 // Main handling
@@ -768,7 +729,6 @@
 	if e.stopAfterExecuting == executableBlock.ID() {
 		// double check. Even if requested stop height has been changed multiple times,
 		// as long as it matches this block we are safe to terminate
-<<<<<<< HEAD
 		e.stopAtHeight.Try(func(stopHeight uint64, crash bool) bool {
 			if executableBlock.Height()-1 == stopHeight {
 				e.stopExecution(crash, stopHeight)
@@ -776,11 +736,6 @@
 			}
 			return false
 		})
-=======
-		if set, height, crash := e.stopAtHeight.Get(); set && height == executableBlock.Height()-1 {
-			e.stopExecution(crash, height)
-		}
->>>>>>> b6825496
 	}
 }
 
