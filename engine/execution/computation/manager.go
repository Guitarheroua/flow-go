package computation

import (
	"context"
	"fmt"
<<<<<<< HEAD
	"strings"
	"time"
=======
>>>>>>> 78c6bcdb

	"github.com/onflow/cadence/runtime"
	"github.com/rs/zerolog"

	"github.com/onflow/flow-go/engine/execution"
	"github.com/onflow/flow-go/engine/execution/computation/computer"
	"github.com/onflow/flow-go/engine/execution/computation/query"
	"github.com/onflow/flow-go/fvm"
	"github.com/onflow/flow-go/fvm/derived"
	reusableRuntime "github.com/onflow/flow-go/fvm/runtime"
	"github.com/onflow/flow-go/fvm/state"
	"github.com/onflow/flow-go/model/flow"
	"github.com/onflow/flow-go/module"
	"github.com/onflow/flow-go/module/executiondatasync/provider"
	"github.com/onflow/flow-go/module/mempool/entity"
	"github.com/onflow/flow-go/state/protocol"
	"github.com/onflow/flow-go/utils/logging"
	"github.com/onflow/flow-go/utils/rand"
)

const (
	ReusableCadenceRuntimePoolSize = 1000
)

type ComputationManager interface {
	ExecuteScript(
		ctx context.Context,
		script []byte,
		arguments [][]byte,
		blockHeader *flow.Header,
		snapshot state.StorageSnapshot,
	) (
		[]byte,
		error,
	)

	ComputeBlock(
		ctx context.Context,
		parentBlockExecutionResultID flow.Identifier,
		block *entity.ExecutableBlock,
		snapshot state.StorageSnapshot,
	) (
		*execution.ComputationResult,
		error,
	)

	GetAccount(
		ctx context.Context,
		addr flow.Address,
		header *flow.Header,
		snapshot state.StorageSnapshot,
	) (
		*flow.Account,
		error,
	)
}

type ComputationConfig struct {
	query.QueryConfig
	CadenceTracing       bool
	ExtensiveTracing     bool
	DerivedDataCacheSize uint

	// When NewCustomVirtualMachine is nil, the manager will create a standard
	// fvm virtual machine via fvm.NewVirtualMachine.  Otherwise, the manager
	// will create a virtual machine using this function.
	//
	// Note that this is primarily used for testing.
	NewCustomVirtualMachine func() fvm.VM
}

// Manager manages computation and execution
type Manager struct {
<<<<<<< HEAD
	log                      zerolog.Logger
	tracer                   module.Tracer
	metrics                  module.ExecutionMetrics
	me                       module.Local
	protoState               protocol.State
	vm                       fvm.VM
	vmCtx                    fvm.Context
	blockComputer            computer.BlockComputer
	derivedChainData         *derived.DerivedChainData
	scriptLogThreshold       time.Duration
	scriptExecutionTimeLimit time.Duration
=======
	log              zerolog.Logger
	vm               fvm.VM
	blockComputer    computer.BlockComputer
	queryExecutor    query.Executor
	derivedChainData *derived.DerivedChainData
>>>>>>> 78c6bcdb
}

var _ ComputationManager = &Manager{}

func New(
	logger zerolog.Logger,
	metrics module.ExecutionMetrics,
	tracer module.Tracer,
	me module.Local,
	protoState protocol.State,
	vmCtx fvm.Context,
	committer computer.ViewCommitter,
	executionDataProvider *provider.Provider,
	params ComputationConfig,
) (*Manager, error) {
	log := logger.With().Str("engine", "computation").Logger()

	var vm fvm.VM
	if params.NewCustomVirtualMachine != nil {
		vm = params.NewCustomVirtualMachine()
	} else {
		vm = fvm.NewVirtualMachine()
	}

	options := []fvm.Option{
		fvm.WithReusableCadenceRuntimePool(
			reusableRuntime.NewReusableCadenceRuntimePool(
				ReusableCadenceRuntimePoolSize,
				runtime.Config{
					TracingEnabled:        params.CadenceTracing,
					AccountLinkingEnabled: true,
				},
			),
		),
	}
	if params.ExtensiveTracing {
		options = append(options, fvm.WithExtensiveTracing())
	}

	vmCtx = fvm.NewContextFromParent(vmCtx, options...)

	blockComputer, err := computer.NewBlockComputer(
		vm,
		vmCtx,
		metrics,
		tracer,
		log.With().Str("component", "block_computer").Logger(),
		committer,
		me,
		executionDataProvider,
	)

	if err != nil {
		return nil, fmt.Errorf("cannot create block computer: %w", err)
	}

	derivedChainData, err := derived.NewDerivedChainData(params.DerivedDataCacheSize)
	if err != nil {
		return nil, fmt.Errorf("cannot create derived data cache: %w", err)
	}

	queryExecutor := query.NewQueryExecutor(
		params.QueryConfig,
		logger,
		metrics,
		vm,
		vmCtx,
		derivedChainData,
	)

	e := Manager{
<<<<<<< HEAD
		log:                      log,
		tracer:                   tracer,
		metrics:                  metrics,
		me:                       me,
		protoState:               protoState,
		vm:                       vm,
		vmCtx:                    vmCtx,
		blockComputer:            blockComputer,
		derivedChainData:         derivedChainData,
		scriptLogThreshold:       params.ScriptLogThreshold,
		scriptExecutionTimeLimit: params.ScriptExecutionTimeLimit,
=======
		log:              log,
		vm:               vm,
		blockComputer:    blockComputer,
		queryExecutor:    queryExecutor,
		derivedChainData: derivedChainData,
>>>>>>> 78c6bcdb
	}

	return &e, nil
}

func (e *Manager) VM() fvm.VM {
	return e.vm
}

<<<<<<< HEAD
func (e *Manager) ExecuteScript(
	ctx context.Context,
	code []byte,
	arguments [][]byte,
	blockHeader *flow.Header,
	view state.View,
) ([]byte, error) {

	startedAt := time.Now()
	memAllocBefore := debug.GetHeapAllocsBytes()

	// allocate a random ID to be able to track this script when its done,
	// scripts might not be unique so we use this extra tracker to follow their logs
	// TODO: this is a temporary measure, we could remove this in the future
	if e.log.Debug().Enabled() {
		trackerID, err := rand.Uint32()
		if err != nil {
			return nil, fmt.Errorf("failed to generate tracker id: %w", err)
		}

		trackedLogger := e.log.With().Hex("script_hex", code).Uint32("trackerID", trackerID).Logger()
		trackedLogger.Debug().Msg("script is sent for execution")
		defer func() {
			trackedLogger.Debug().Msg("script execution is complete")
		}()
	}

	requestCtx, cancel := context.WithTimeout(ctx, e.scriptExecutionTimeLimit)
	defer cancel()

	script := fvm.NewScriptWithContextAndArgs(code, requestCtx, arguments...)
	blockCtx := fvm.NewContextFromParent(
		e.vmCtx,
		fvm.WithBlockHeader(blockHeader),
		fvm.WithDerivedBlockData(
			e.derivedChainData.NewDerivedBlockDataForScript(blockHeader.ID())))

	err := func() (err error) {

		start := time.Now()

		defer func() {

			prepareLog := func() *zerolog.Event {

				args := make([]string, 0, len(arguments))
				for _, a := range arguments {
					args = append(args, hex.EncodeToString(a))
				}
				return e.log.Error().
					Hex("script_hex", code).
					Str("args", strings.Join(args, ","))
			}

			elapsed := time.Since(start)

			if r := recover(); r != nil {
				prepareLog().
					Interface("recovered", r).
					Msg("script execution caused runtime panic")

				err = fmt.Errorf("cadence runtime error: %s", r)
				return
			}
			if elapsed >= e.scriptLogThreshold {
				prepareLog().
					Dur("duration", elapsed).
					Msg("script execution exceeded threshold")
			}
		}()

		return e.vm.Run(blockCtx, script, view)
	}()
	if err != nil {
		return nil, fmt.Errorf("failed to execute script (internal error): %w", err)
	}

	if script.Err != nil {
		scriptErrMsg := script.Err.Error()
		if len(scriptErrMsg) > MaxScriptErrorMessageSize {
			split := int(MaxScriptErrorMessageSize/2) - 1
			var sb strings.Builder
			sb.WriteString(scriptErrMsg[:split])
			sb.WriteString(" ... ")
			sb.WriteString(scriptErrMsg[len(scriptErrMsg)-split:])
			scriptErrMsg = sb.String()
		}

		return nil, fmt.Errorf("failed to execute script at block (%s): %s", blockHeader.ID(), scriptErrMsg)
	}

	encodedValue, err := jsoncdc.Encode(script.Value)
	if err != nil {
		return nil, fmt.Errorf("failed to encode runtime value: %w", err)
	}

	memAllocAfter := debug.GetHeapAllocsBytes()
	e.metrics.ExecutionScriptExecuted(time.Since(startedAt), script.GasUsed, memAllocAfter-memAllocBefore, script.MemoryEstimate)

	return encodedValue, nil
}

=======
>>>>>>> 78c6bcdb
func (e *Manager) ComputeBlock(
	ctx context.Context,
	parentBlockExecutionResultID flow.Identifier,
	block *entity.ExecutableBlock,
	snapshot state.StorageSnapshot,
) (*execution.ComputationResult, error) {

	e.log.Debug().
		Hex("block_id", logging.Entity(block.Block)).
		Msg("received complete block")

	derivedBlockData := e.derivedChainData.GetOrCreateDerivedBlockData(
		block.ID(),
		block.ParentID())

	result, err := e.blockComputer.ExecuteBlock(
		ctx,
		parentBlockExecutionResultID,
		block,
		snapshot,
		derivedBlockData)
	if err != nil {
		e.log.Error().
			Hex("block_id", logging.Entity(block.Block)).
			Msg("failed to compute block result")

		return nil, fmt.Errorf("failed to execute block: %w", err)
	}

	e.log.Debug().
		Hex("block_id", logging.Entity(result.ExecutableBlock.Block)).
		Msg("computed block result")

	return result, nil
}

func (e *Manager) ExecuteScript(
	ctx context.Context,
	code []byte,
	arguments [][]byte,
	blockHeader *flow.Header,
	snapshot state.StorageSnapshot,
) ([]byte, error) {
	return e.queryExecutor.ExecuteScript(ctx,
		code,
		arguments,
		blockHeader,
		e.derivedChainData.NewDerivedBlockDataForScript(blockHeader.ID()),
		snapshot)
}

func (e *Manager) GetAccount(
	ctx context.Context,
	address flow.Address,
	blockHeader *flow.Header,
	snapshot state.StorageSnapshot,
) (
	*flow.Account,
	error,
) {
	return e.queryExecutor.GetAccount(
		ctx,
		address,
		blockHeader,
		snapshot)
}<|MERGE_RESOLUTION|>--- conflicted
+++ resolved
@@ -3,11 +3,6 @@
 import (
 	"context"
 	"fmt"
-<<<<<<< HEAD
-	"strings"
-	"time"
-=======
->>>>>>> 78c6bcdb
 
 	"github.com/onflow/cadence/runtime"
 	"github.com/rs/zerolog"
@@ -25,7 +20,6 @@
 	"github.com/onflow/flow-go/module/mempool/entity"
 	"github.com/onflow/flow-go/state/protocol"
 	"github.com/onflow/flow-go/utils/logging"
-	"github.com/onflow/flow-go/utils/rand"
 )
 
 const (
@@ -81,25 +75,11 @@
 
 // Manager manages computation and execution
 type Manager struct {
-<<<<<<< HEAD
-	log                      zerolog.Logger
-	tracer                   module.Tracer
-	metrics                  module.ExecutionMetrics
-	me                       module.Local
-	protoState               protocol.State
-	vm                       fvm.VM
-	vmCtx                    fvm.Context
-	blockComputer            computer.BlockComputer
-	derivedChainData         *derived.DerivedChainData
-	scriptLogThreshold       time.Duration
-	scriptExecutionTimeLimit time.Duration
-=======
 	log              zerolog.Logger
 	vm               fvm.VM
 	blockComputer    computer.BlockComputer
 	queryExecutor    query.Executor
 	derivedChainData *derived.DerivedChainData
->>>>>>> 78c6bcdb
 }
 
 var _ ComputationManager = &Manager{}
@@ -171,25 +151,11 @@
 	)
 
 	e := Manager{
-<<<<<<< HEAD
-		log:                      log,
-		tracer:                   tracer,
-		metrics:                  metrics,
-		me:                       me,
-		protoState:               protoState,
-		vm:                       vm,
-		vmCtx:                    vmCtx,
-		blockComputer:            blockComputer,
-		derivedChainData:         derivedChainData,
-		scriptLogThreshold:       params.ScriptLogThreshold,
-		scriptExecutionTimeLimit: params.ScriptExecutionTimeLimit,
-=======
 		log:              log,
 		vm:               vm,
 		blockComputer:    blockComputer,
 		queryExecutor:    queryExecutor,
 		derivedChainData: derivedChainData,
->>>>>>> 78c6bcdb
 	}
 
 	return &e, nil
@@ -199,111 +165,6 @@
 	return e.vm
 }
 
-<<<<<<< HEAD
-func (e *Manager) ExecuteScript(
-	ctx context.Context,
-	code []byte,
-	arguments [][]byte,
-	blockHeader *flow.Header,
-	view state.View,
-) ([]byte, error) {
-
-	startedAt := time.Now()
-	memAllocBefore := debug.GetHeapAllocsBytes()
-
-	// allocate a random ID to be able to track this script when its done,
-	// scripts might not be unique so we use this extra tracker to follow their logs
-	// TODO: this is a temporary measure, we could remove this in the future
-	if e.log.Debug().Enabled() {
-		trackerID, err := rand.Uint32()
-		if err != nil {
-			return nil, fmt.Errorf("failed to generate tracker id: %w", err)
-		}
-
-		trackedLogger := e.log.With().Hex("script_hex", code).Uint32("trackerID", trackerID).Logger()
-		trackedLogger.Debug().Msg("script is sent for execution")
-		defer func() {
-			trackedLogger.Debug().Msg("script execution is complete")
-		}()
-	}
-
-	requestCtx, cancel := context.WithTimeout(ctx, e.scriptExecutionTimeLimit)
-	defer cancel()
-
-	script := fvm.NewScriptWithContextAndArgs(code, requestCtx, arguments...)
-	blockCtx := fvm.NewContextFromParent(
-		e.vmCtx,
-		fvm.WithBlockHeader(blockHeader),
-		fvm.WithDerivedBlockData(
-			e.derivedChainData.NewDerivedBlockDataForScript(blockHeader.ID())))
-
-	err := func() (err error) {
-
-		start := time.Now()
-
-		defer func() {
-
-			prepareLog := func() *zerolog.Event {
-
-				args := make([]string, 0, len(arguments))
-				for _, a := range arguments {
-					args = append(args, hex.EncodeToString(a))
-				}
-				return e.log.Error().
-					Hex("script_hex", code).
-					Str("args", strings.Join(args, ","))
-			}
-
-			elapsed := time.Since(start)
-
-			if r := recover(); r != nil {
-				prepareLog().
-					Interface("recovered", r).
-					Msg("script execution caused runtime panic")
-
-				err = fmt.Errorf("cadence runtime error: %s", r)
-				return
-			}
-			if elapsed >= e.scriptLogThreshold {
-				prepareLog().
-					Dur("duration", elapsed).
-					Msg("script execution exceeded threshold")
-			}
-		}()
-
-		return e.vm.Run(blockCtx, script, view)
-	}()
-	if err != nil {
-		return nil, fmt.Errorf("failed to execute script (internal error): %w", err)
-	}
-
-	if script.Err != nil {
-		scriptErrMsg := script.Err.Error()
-		if len(scriptErrMsg) > MaxScriptErrorMessageSize {
-			split := int(MaxScriptErrorMessageSize/2) - 1
-			var sb strings.Builder
-			sb.WriteString(scriptErrMsg[:split])
-			sb.WriteString(" ... ")
-			sb.WriteString(scriptErrMsg[len(scriptErrMsg)-split:])
-			scriptErrMsg = sb.String()
-		}
-
-		return nil, fmt.Errorf("failed to execute script at block (%s): %s", blockHeader.ID(), scriptErrMsg)
-	}
-
-	encodedValue, err := jsoncdc.Encode(script.Value)
-	if err != nil {
-		return nil, fmt.Errorf("failed to encode runtime value: %w", err)
-	}
-
-	memAllocAfter := debug.GetHeapAllocsBytes()
-	e.metrics.ExecutionScriptExecuted(time.Since(startedAt), script.GasUsed, memAllocAfter-memAllocBefore, script.MemoryEstimate)
-
-	return encodedValue, nil
-}
-
-=======
->>>>>>> 78c6bcdb
 func (e *Manager) ComputeBlock(
 	ctx context.Context,
 	parentBlockExecutionResultID flow.Identifier,
