package virtualmachine

import (
	"errors"
	"fmt"

	jsoncdc "github.com/onflow/cadence/encoding/json"

	"github.com/onflow/cadence/runtime"

	"github.com/dapperlabs/flow-go/model/flow"
	"github.com/dapperlabs/flow-go/model/hash"
)

// A BlockContext is used to execute transactions in the context of a block.
type BlockContext interface {
	// ExecuteTransaction computes the result of a transaction.
	ExecuteTransaction(
		ledger Ledger,
		tx *flow.TransactionBody,
		options ...TransactionContextOption,
	) (*TransactionResult, error)

	// ExecuteScript computes the result of a read-only script.
	ExecuteScript(ledger Ledger, script []byte) (*ScriptResult, error)
}

type blockContext struct {
	LedgerDAL
	vm     *virtualMachine
	header *flow.Header
}

func (bc *blockContext) newTransactionContext(
	ledger Ledger,
	tx *flow.TransactionBody,
	options ...TransactionContextOption,
) *TransactionContext {

	signingAccounts := make([]runtime.Address, len(tx.Authorizers))
	for i, addr := range tx.Authorizers {
		signingAccounts[i] = runtime.Address(addr)
	}

	ctx := &TransactionContext{
<<<<<<< HEAD
		ledger:          ledger,
		astCache:        bc.vm.cache,
=======
		LedgerDAL:       LedgerDAL{ledger},
>>>>>>> be7f5ad3
		signingAccounts: signingAccounts,
		tx:              tx,
	}

	for _, option := range options {
		option(ctx)
	}

	return ctx
}

func (bc *blockContext) newScriptContext(ledger Ledger) *TransactionContext {
	return &TransactionContext{
<<<<<<< HEAD
		ledger:   ledger,
		astCache: bc.vm.cache,
=======
		LedgerDAL: LedgerDAL{ledger},
>>>>>>> be7f5ad3
	}
}

// ExecuteTransaction computes the result of a transaction.
//
// Register updates are recorded in the provided ledger view. An error is returned
// if an unexpected error occurs during execution. If the transaction reverts due to
// a normal runtime error, the error is recorded in the transaction result.
func (bc *blockContext) ExecuteTransaction(
	ledger Ledger,
	tx *flow.TransactionBody,
	options ...TransactionContextOption,
) (*TransactionResult, error) {

	txID := tx.ID()
	location := runtime.TransactionLocation(txID[:])

	ctx := bc.newTransactionContext(ledger, tx, options...)

	err := ctx.verifySignatures()
	if err != nil {
		return &TransactionResult{
			TransactionID: txID,
			Error:         err,
		}, nil
	}

	err = ctx.checkAndIncrementSequenceNumber()
	if err != nil {
		return &TransactionResult{
			TransactionID: txID,
			Error:         err,
		}, nil
	}

	err = bc.vm.executeTransaction(tx.Script, tx.Arguments, ctx, location)
	if err != nil {
		if errors.As(err, &runtime.Error{}) {
			// runtime errors occur when the execution reverts
			return &TransactionResult{
				TransactionID: txID,
				Error:         err,
				Logs:          ctx.Logs(),
			}, nil
		}

		// other errors are unexpected and should be treated as fatal
		return nil, fmt.Errorf("failed to execute transaction: %w", err)
	}

	return &TransactionResult{
		TransactionID: txID,
		Error:         nil,
		Events:        ctx.Events(),
		Logs:          ctx.Logs(),
		GasUsed:       ctx.gasUsed,
	}, nil
}

func (bc *blockContext) ExecuteScript(ledger Ledger, script []byte) (*ScriptResult, error) {
	scriptHash := hash.DefaultHasher.ComputeHash(script)

	location := runtime.ScriptLocation(scriptHash)

	ctx := bc.newScriptContext(ledger)
	value, err := bc.vm.executeScript(script, ctx, location)
	if err != nil {
		if errors.As(err, &runtime.Error{}) {
			// runtime errors occur when the execution reverts
			return &ScriptResult{
				ScriptID: flow.HashToID(scriptHash),
				Error:    err,
				Logs:     ctx.Logs(),
			}, nil
		}

		return nil, fmt.Errorf("failed to execute script: %w", err)
	}

	return &ScriptResult{
		ScriptID: flow.HashToID(scriptHash),
		Value:    value,
		Logs:     ctx.Logs(),
		Events:   ctx.events,
	}, nil
}

// ConvertEvents creates flow.Events from runtime.events
func ConvertEvents(txIndex uint32, tr *TransactionResult) ([]flow.Event, error) {

	flowEvents := make([]flow.Event, len(tr.Events))

	for i, event := range tr.Events {
		payload, err := jsoncdc.Encode(event)
		if err != nil {
			return nil, fmt.Errorf("failed to encode event: %w", err)
		}

		flowEvents[i] = flow.Event{
			Type:             flow.EventType(event.EventType.ID()),
			TransactionID:    tr.TransactionID,
			TransactionIndex: txIndex,
			EventIndex:       uint32(i),
			Payload:          payload,
		}
	}

	return flowEvents, nil
}<|MERGE_RESOLUTION|>--- conflicted
+++ resolved
@@ -43,12 +43,8 @@
 	}
 
 	ctx := &TransactionContext{
-<<<<<<< HEAD
-		ledger:          ledger,
 		astCache:        bc.vm.cache,
-=======
 		LedgerDAL:       LedgerDAL{ledger},
->>>>>>> be7f5ad3
 		signingAccounts: signingAccounts,
 		tx:              tx,
 	}
@@ -62,12 +58,8 @@
 
 func (bc *blockContext) newScriptContext(ledger Ledger) *TransactionContext {
 	return &TransactionContext{
-<<<<<<< HEAD
-		ledger:   ledger,
-		astCache: bc.vm.cache,
-=======
+		astCache:  bc.vm.cache,
 		LedgerDAL: LedgerDAL{ledger},
->>>>>>> be7f5ad3
 	}
 }
 
