--- conflicted
+++ resolved
@@ -1067,20 +1067,14 @@
 		connFactory := connectionmock.NewConnectionFactory(suite.T())
 		connFactory.On("GetExecutionAPIClient", mock.Anything).Return(suite.execClient, &mockCloser{}, nil)
 
-<<<<<<< HEAD
-		enIdentities := unittest.IdentityListFixture(2, unittest.WithRole(flow.RoleExecution))
-		enNodeIDs := enIdentities.NodeIDs()
-
 		execNodeIdentitiesProvider := commonrpc.NewExecutionNodeIdentitiesProvider(
 			suite.log,
 			suite.state,
 			receipts,
 			nil,
-			enNodeIDs,
+			identities.NodeIDs(),
 		)
 
-=======
->>>>>>> 4d99feac
 		var err error
 		suite.backend, err = backend.New(backend.Params{
 			State:                      suite.state,
@@ -1155,12 +1149,7 @@
 			processedHeight,
 			lastFullBlockHeight,
 			suite.backend,
-<<<<<<< HEAD
 			execNodeIdentitiesProvider,
-=======
-			nil,
-			identities.NodeIDs().Strings(),
->>>>>>> 4d99feac
 		)
 		require.NoError(suite.T(), err)
 
