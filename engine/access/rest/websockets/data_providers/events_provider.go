package data_providers

import (
	"context"
	"fmt"

	"github.com/rs/zerolog"

	"github.com/onflow/flow-go/engine/access/rest/common/parser"
	"github.com/onflow/flow-go/engine/access/rest/http/request"
	"github.com/onflow/flow-go/engine/access/rest/websockets/models"
	"github.com/onflow/flow-go/engine/access/state_stream"
	"github.com/onflow/flow-go/engine/access/state_stream/backend"
	"github.com/onflow/flow-go/engine/access/subscription"
	"github.com/onflow/flow-go/model/flow"
	"github.com/onflow/flow-go/module/counters"
)

// eventsArguments contains the arguments required for subscribing to events
type eventsArguments struct {
	StartBlockID     flow.Identifier          // ID of the block to start subscription from
	StartBlockHeight uint64                   // Height of the block to start subscription from
	Filter           state_stream.EventFilter // Filter applied to events for a given subscription
}

// EventsDataProvider is responsible for providing events
type EventsDataProvider struct {
	*baseDataProvider

	logger         zerolog.Logger
	stateStreamApi state_stream.API

	heartbeatInterval uint64
}

var _ DataProvider = (*EventsDataProvider)(nil)

// NewEventsDataProvider creates a new instance of EventsDataProvider.
func NewEventsDataProvider(
	ctx context.Context,
	logger zerolog.Logger,
	stateStreamApi state_stream.API,
	topic string,
	arguments models.Arguments,
	send chan<- interface{},
	chain flow.Chain,
	eventFilterConfig state_stream.EventFilterConfig,
	heartbeatInterval uint64,
) (*EventsDataProvider, error) {
	p := &EventsDataProvider{
		logger:            logger.With().Str("component", "events-data-provider").Logger(),
		stateStreamApi:    stateStreamApi,
		heartbeatInterval: heartbeatInterval,
	}

	// Initialize arguments passed to the provider.
	eventArgs, err := parseEventsArguments(arguments, chain, eventFilterConfig)
	if err != nil {
		return nil, fmt.Errorf("invalid arguments for events data provider: %w", err)
	}

	subCtx, cancel := context.WithCancel(ctx)

	p.baseDataProvider = newBaseDataProvider(
		topic,
		cancel,
		send,
		p.createSubscription(subCtx, eventArgs), // Set up a subscription to events based on arguments.
	)

	return p, nil
}

// Run starts processing the subscription for events and handles responses.
//
// No errors are expected during normal operations.
func (p *EventsDataProvider) Run() error {
	return subscription.HandleSubscription(p.subscription, p.handleResponse())
}

// handleResponse processes events and sends the formatted response.
//
// No errors are expected during normal operations.
func (p *EventsDataProvider) handleResponse() func(eventsResponse *backend.EventsResponse) error {
	blocksSinceLastMessage := uint64(0)
	messageIndex := counters.NewMonotonousCounter(0)

	return func(eventsResponse *backend.EventsResponse) error {
		// check if there are any events in the response. if not, do not send a message unless the last
		// response was more than HeartbeatInterval blocks ago
		if len(eventsResponse.Events) == 0 {
			blocksSinceLastMessage++
			if blocksSinceLastMessage < p.heartbeatInterval {
				return nil
			}
			blocksSinceLastMessage = 0
		}

		index := messageIndex.Value()
		if ok := messageIndex.Set(messageIndex.Value() + 1); !ok {
			return fmt.Errorf("message index already incremented to: %d", messageIndex.Value())
		}

<<<<<<< HEAD
		p.send <- &models.BaseDataProvidersResponse{
			SubscriptionID: p.ID().String(),
			Topic:          p.Topic(),
			Payload: &models.EventResponse{
				BlockId:        eventsResponse.BlockID.String(),
				BlockHeight:    strconv.FormatUint(eventsResponse.Height, 10),
				BlockTimestamp: eventsResponse.BlockTimestamp,
				Events:         eventsResponse.Events,
				MessageIndex:   index,
			},
		}
=======
		var response models.EventResponse
		response.Build(eventsResponse, index)

		p.send <- &response
>>>>>>> 0eaf627c

		return nil
	}
}

// createSubscription creates a new subscription using the specified input arguments.
func (p *EventsDataProvider) createSubscription(ctx context.Context, args eventsArguments) subscription.Subscription {
	if args.StartBlockID != flow.ZeroID {
		return p.stateStreamApi.SubscribeEventsFromStartBlockID(ctx, args.StartBlockID, args.Filter)
	}

	if args.StartBlockHeight != request.EmptyHeight {
		return p.stateStreamApi.SubscribeEventsFromStartHeight(ctx, args.StartBlockHeight, args.Filter)
	}

	return p.stateStreamApi.SubscribeEventsFromLatest(ctx, args.Filter)
}

// parseEventsArguments validates and initializes the events arguments.
func parseEventsArguments(
	arguments models.Arguments,
	chain flow.Chain,
	eventFilterConfig state_stream.EventFilterConfig,
) (eventsArguments, error) {
	var args eventsArguments

	// Parse block arguments
	startBlockID, startBlockHeight, err := ParseStartBlock(arguments)
	if err != nil {
		return args, err
	}
	args.StartBlockID = startBlockID
	args.StartBlockHeight = startBlockHeight

	// Parse 'event_types' as a JSON array
	var eventTypes parser.EventTypes
	if eventTypesIn, ok := arguments["event_types"]; ok && eventTypesIn != "" {
		result, ok := eventTypesIn.([]string)
		if !ok {
			return args, fmt.Errorf("'event_types' must be an array of string")
		}

		err := eventTypes.Parse(result)
		if err != nil {
			return args, fmt.Errorf("invalid 'event_types': %w", err)
		}
	}

	// Parse 'addresses' as []string{}
	var addresses []string
	if addressesIn, ok := arguments["addresses"]; ok && addressesIn != "" {
		addresses, ok = addressesIn.([]string)
		if !ok {
			return args, fmt.Errorf("'addresses' must be an array of string")
		}
	}

	// Parse 'contracts' as []string{}
	var contracts []string
	if contractsIn, ok := arguments["contracts"]; ok && contractsIn != "" {
		contracts, ok = contractsIn.([]string)
		if !ok {
			return args, fmt.Errorf("'contracts' must be an array of string")
		}
	}

	// Initialize the event filter with the parsed arguments
	args.Filter, err = state_stream.NewEventFilter(eventFilterConfig, chain, eventTypes.Flow(), addresses, contracts)
	if err != nil {
		return args, fmt.Errorf("failed to create event filter: %w", err)
	}

	return args, nil
}<|MERGE_RESOLUTION|>--- conflicted
+++ resolved
@@ -25,7 +25,7 @@
 
 // EventsDataProvider is responsible for providing events
 type EventsDataProvider struct {
-	*baseDataProvider
+	*BaseDataProvider
 
 	logger         zerolog.Logger
 	stateStreamApi state_stream.API
@@ -61,7 +61,7 @@
 
 	subCtx, cancel := context.WithCancel(ctx)
 
-	p.baseDataProvider = newBaseDataProvider(
+	p.BaseDataProvider = newBaseDataProvider(
 		topic,
 		cancel,
 		send,
@@ -101,24 +101,13 @@
 			return fmt.Errorf("message index already incremented to: %d", messageIndex.Value())
 		}
 
-<<<<<<< HEAD
-		p.send <- &models.BaseDataProvidersResponse{
-			SubscriptionID: p.ID().String(),
-			Topic:          p.Topic(),
-			Payload: &models.EventResponse{
-				BlockId:        eventsResponse.BlockID.String(),
-				BlockHeight:    strconv.FormatUint(eventsResponse.Height, 10),
-				BlockTimestamp: eventsResponse.BlockTimestamp,
-				Events:         eventsResponse.Events,
-				MessageIndex:   index,
-			},
-		}
-=======
-		var response models.EventResponse
-		response.Build(eventsResponse, index)
+		var eventsPayload models.EventResponse
+		eventsPayload.Build(eventsResponse, index)
+
+		var response models.BaseDataProvidersResponse
+		response.Build(p.ID().String(), p.Topic(), &eventsPayload)
 
 		p.send <- &response
->>>>>>> 0eaf627c
 
 		return nil
 	}
