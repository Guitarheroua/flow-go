--- conflicted
+++ resolved
@@ -66,39 +66,21 @@
 // validates that events are correctly streamed to the channel and ensures
 // no unexpected errors occur.
 func (s *EventsProviderSuite) TestEventsDataProvider_HappyPath() {
-	expectedEvents := []flow.Event{
+	events := []flow.Event{
 		unittest.EventFixture(flow.EventAccountCreated, 0, 0, unittest.IdentifierFixture(), 0),
 		unittest.EventFixture(flow.EventAccountUpdated, 0, 0, unittest.IdentifierFixture(), 0),
 	}
 
-	var backendResponses []*backend.EventsResponse
-
-	for i := 0; i < len(expectedEvents); i++ {
-		backendResponses = append(backendResponses, &backend.EventsResponse{
-			Height:         s.rootBlock.Header.Height,
-			BlockID:        s.rootBlock.ID(),
-			Events:         expectedEvents,
-			BlockTimestamp: s.rootBlock.Header.Timestamp,
-		})
-	}
+	backendResponses := s.backendEventsResponses(events)
 
 	testHappyPath(
 		s.T(),
 		EventsTopic,
 		s.factory,
-		s.subscribeEventsDataProviderTestCases(expectedEvents),
+		s.subscribeEventsDataProviderTestCases(events, backendResponses),
 		func(dataChan chan interface{}) {
-<<<<<<< HEAD
-			//for _, block := range s.blocks {
-			//	dataChan <- block
-			//}
-
 			for i := 0; i < len(backendResponses); i++ {
 				dataChan <- backendResponses[i]
-=======
-			for i := 0; i < len(expectedEventsResponses); i++ {
-				dataChan <- &expectedEventsResponses[i]
->>>>>>> 32d4850e
 			}
 		},
 		s.requireEvents,
@@ -106,20 +88,8 @@
 }
 
 // subscribeEventsDataProviderTestCases generates test cases for events data providers.
-func (s *EventsProviderSuite) subscribeEventsDataProviderTestCases(events []flow.Event) []testType {
-	expectedResponses := make([]interface{}, len(events))
-
-	for i := 0; i < len(events); i++ {
-		var restEvents commonmodels.Events
-		restEvents.Build(events)
-
-		expectedResponses[i] = &models.EventResponse{
-			BlockHeight:    util.FromUint(s.rootBlock.Header.Height),
-			BlockId:        s.rootBlock.ID().String(),
-			Events:         restEvents,
-			BlockTimestamp: s.rootBlock.Header.Timestamp,
-		}
-	}
+func (s *EventsProviderSuite) subscribeEventsDataProviderTestCases(events []flow.Event, backendResponses []*backend.EventsResponse) []testType {
+	expectedResponses := s.expectedEventsResponses(events, backendResponses)
 
 	return []testType{
 		{
@@ -169,20 +139,14 @@
 }
 
 // requireEvents ensures that the received event information matches the expected data.
-<<<<<<< HEAD
 func (s *EventsProviderSuite) requireEvents(actual interface{}, expected interface{}) {
 	expectedResponse, ok := expected.(*models.EventResponse)
 	require.True(s.T(), ok, "Expected *models.EventResponse, got %T", expected)
-=======
-func (s *EventsProviderSuite) requireEvents(v interface{}, expectedResponse interface{}) {
-	expectedEventsResponse, ok := expectedResponse.(backend.EventsResponse)
-	require.True(s.T(), ok, "unexpected type: %T", expectedResponse)
->>>>>>> 32d4850e
 
 	actualResponse, ok := actual.(*models.EventResponse)
 	require.True(s.T(), ok, "Expected *models.EventResponse, got %T", actual)
 
-	s.Require().ElementsMatch(expectedEventsResponse.Events, actualResponse.Events)
+	s.Require().ElementsMatch(expectedResponse.Events, actualResponse.Events)
 }
 
 // invalidArgumentsTestCases returns a list of test cases with invalid argument combinations
@@ -327,4 +291,41 @@
 
 	// Ensure the provider is properly closed after the test
 	provider.Close()
+}
+
+// backendEventsResponses creates backend events responses based on the provided events.
+func (s *EventsProviderSuite) backendEventsResponses(events []flow.Event) []*backend.EventsResponse {
+	responses := make([]*backend.EventsResponse, len(events))
+
+	for i := range events {
+		responses[i] = &backend.EventsResponse{
+			Height:         s.rootBlock.Header.Height,
+			BlockID:        s.rootBlock.ID(),
+			Events:         events,
+			BlockTimestamp: s.rootBlock.Header.Timestamp,
+		}
+	}
+
+	return responses
+}
+
+// expectedEventsResponses creates the expected responses for the provided events and backend responses.
+func (s *EventsProviderSuite) expectedEventsResponses(
+	events []flow.Event,
+	backendResponses []*backend.EventsResponse,
+) []interface{} {
+	expectedResponses := make([]interface{}, len(events))
+
+	for i, resp := range backendResponses {
+		var restEvents commonmodels.Events
+		restEvents.Build(events)
+
+		expectedResponses[i] = &models.EventResponse{
+			BlockHeight:    util.FromUint(resp.Height),
+			BlockId:        resp.BlockID.String(),
+			Events:         restEvents,
+			BlockTimestamp: resp.BlockTimestamp,
+		}
+	}
+	return expectedResponses
 }