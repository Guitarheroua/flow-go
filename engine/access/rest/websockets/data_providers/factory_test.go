package data_providers

import (
	"context"
	"fmt"
	"testing"

	"github.com/stretchr/testify/mock"
	"github.com/stretchr/testify/suite"

	accessmock "github.com/onflow/flow-go/access/mock"
	"github.com/onflow/flow-go/engine/access/rest/common/parser"
	"github.com/onflow/flow-go/engine/access/rest/websockets/models"
	"github.com/onflow/flow-go/engine/access/state_stream"
	statestreammock "github.com/onflow/flow-go/engine/access/state_stream/mock"
	"github.com/onflow/flow-go/engine/access/subscription"
	"github.com/onflow/flow-go/model/flow"
	"github.com/onflow/flow-go/utils/unittest"
)

// DataProviderFactorySuite is a test suite for testing the DataProviderFactory functionality.
type DataProviderFactorySuite struct {
	suite.Suite

	ctx context.Context
	ch  chan interface{}

	accessApi      *accessmock.API
	stateStreamApi *statestreammock.API

	factory *DataProviderFactoryImpl
}

func TestDataProviderFactorySuite(t *testing.T) {
	suite.Run(t, new(DataProviderFactorySuite))
}

// SetupTest sets up the initial context and dependencies for each test case.
// It initializes the factory with mock instances and validates that it is created successfully.
func (s *DataProviderFactorySuite) SetupTest() {
	log := unittest.Logger()
	s.stateStreamApi = statestreammock.NewAPI(s.T())
	s.accessApi = accessmock.NewAPI(s.T())

	s.ctx = context.Background()
	s.ch = make(chan interface{})

<<<<<<< HEAD
=======
	chain := flow.Testnet.Chain()

>>>>>>> 2ec38177
	s.factory = NewDataProviderFactory(
		log,
		s.stateStreamApi,
		s.accessApi,
<<<<<<< HEAD
		flow.Testnet.Chain(),
		state_stream.DefaultEventFilterConfig,
		subscription.DefaultHeartbeatInterval,
		nil,
=======
		chain,
		state_stream.DefaultEventFilterConfig,
		subscription.DefaultHeartbeatInterval,
>>>>>>> 2ec38177
	)
	s.Require().NotNil(s.factory)
}

// setupSubscription creates a mock subscription instance for testing purposes.
// It configures the return value of the specified API call to the mock subscription.
func (s *DataProviderFactorySuite) setupSubscription(apiCall *mock.Call) {
	subscription := statestreammock.NewSubscription(s.T())
	apiCall.Return(subscription).Once()
}

// TODO: add others topic to check when they will be implemented
// TestSupportedTopics verifies that supported topics return a valid provider and no errors.
// Each test case includes a topic and arguments for which a data provider should be created.
func (s *DataProviderFactorySuite) TestSupportedTopics() {
	// Define supported topics and check if each returns the correct provider without errors
	testCases := []struct {
		name               string
		topic              string
		arguments          models.Arguments
		setupSubscription  func()
		assertExpectations func()
	}{
		{
			name:      "block topic",
			topic:     BlocksTopic,
			arguments: models.Arguments{"block_status": parser.Finalized},
			setupSubscription: func() {
				s.setupSubscription(s.accessApi.On("SubscribeBlocksFromLatest", mock.Anything, flow.BlockStatusFinalized))
			},
			assertExpectations: func() {
				s.accessApi.AssertExpectations(s.T())
			},
		},
		{
			name:      "block headers topic",
			topic:     BlockHeadersTopic,
			arguments: models.Arguments{"block_status": parser.Finalized},
			setupSubscription: func() {
				s.setupSubscription(s.accessApi.On("SubscribeBlockHeadersFromLatest", mock.Anything, flow.BlockStatusFinalized))
			},
			assertExpectations: func() {
				s.accessApi.AssertExpectations(s.T())
			},
		},
		{
			name:      "block digests topic",
			topic:     BlockDigestsTopic,
			arguments: models.Arguments{"block_status": parser.Finalized},
			setupSubscription: func() {
				s.setupSubscription(s.accessApi.On("SubscribeBlockDigestsFromLatest", mock.Anything, flow.BlockStatusFinalized))
			},
			assertExpectations: func() {
				s.accessApi.AssertExpectations(s.T())
			},
		},
		{
			name:      "events topic",
			topic:     EventsTopic,
			arguments: models.Arguments{},
			setupSubscription: func() {
				s.setupSubscription(s.stateStreamApi.On("SubscribeEventsFromLatest", mock.Anything, mock.Anything))
			},
			assertExpectations: func() {
				s.stateStreamApi.AssertExpectations(s.T())
			},
		},
		{
			name:      "account statuses topic",
			topic:     AccountStatusesTopic,
			arguments: models.Arguments{},
			setupSubscription: func() {
				s.setupSubscription(s.stateStreamApi.On("SubscribeAccountStatusesFromLatestBlock", mock.Anything, mock.Anything))
			},
			assertExpectations: func() {
				s.stateStreamApi.AssertExpectations(s.T())
			},
		},
<<<<<<< HEAD
=======
		{
			name:      "transaction statuses topic",
			topic:     TransactionStatusesTopic,
			arguments: models.Arguments{},
			setupSubscription: func() {
				s.setupSubscription(s.accessApi.On("SubscribeTransactionStatusesFromLatest", mock.Anything, mock.Anything, mock.Anything))
			},
			assertExpectations: func() {
				s.stateStreamApi.AssertExpectations(s.T())
			},
		},
>>>>>>> 2ec38177
	}

	for _, test := range testCases {
		s.Run(test.name, func() {
			s.T().Parallel()
			test.setupSubscription()

			provider, err := s.factory.NewDataProvider(s.ctx, test.topic, test.arguments, s.ch)
			s.Require().NotNil(provider, "Expected provider for topic %s", test.topic)
			s.Require().NoError(err, "Expected no error for topic %s", test.topic)
			s.Require().Equal(test.topic, provider.Topic())

			test.assertExpectations()
		})
	}
}

// TestUnsupportedTopics verifies that unsupported topics do not return a provider
// and instead return an error indicating the topic is unsupported.
func (s *DataProviderFactorySuite) TestUnsupportedTopics() {
	s.T().Parallel()

	// Define unsupported topics
	unsupportedTopics := []string{
		"unknown_topic",
		"",
	}

	for _, topic := range unsupportedTopics {
		provider, err := s.factory.NewDataProvider(s.ctx, topic, nil, s.ch)
		s.Require().Nil(provider, "Expected no provider for unsupported topic %s", topic)
		s.Require().Error(err, "Expected error for unsupported topic %s", topic)
		s.Require().EqualError(err, fmt.Sprintf("unsupported topic \"%s\"", topic))
	}
}<|MERGE_RESOLUTION|>--- conflicted
+++ resolved
@@ -45,25 +45,14 @@
 	s.ctx = context.Background()
 	s.ch = make(chan interface{})
 
-<<<<<<< HEAD
-=======
-	chain := flow.Testnet.Chain()
-
->>>>>>> 2ec38177
 	s.factory = NewDataProviderFactory(
 		log,
 		s.stateStreamApi,
 		s.accessApi,
-<<<<<<< HEAD
 		flow.Testnet.Chain(),
 		state_stream.DefaultEventFilterConfig,
 		subscription.DefaultHeartbeatInterval,
 		nil,
-=======
-		chain,
-		state_stream.DefaultEventFilterConfig,
-		subscription.DefaultHeartbeatInterval,
->>>>>>> 2ec38177
 	)
 	s.Require().NotNil(s.factory)
 }
@@ -142,8 +131,6 @@
 				s.stateStreamApi.AssertExpectations(s.T())
 			},
 		},
-<<<<<<< HEAD
-=======
 		{
 			name:      "transaction statuses topic",
 			topic:     TransactionStatusesTopic,
@@ -155,7 +142,6 @@
 				s.stateStreamApi.AssertExpectations(s.T())
 			},
 		},
->>>>>>> 2ec38177
 	}
 
 	for _, test := range testCases {
