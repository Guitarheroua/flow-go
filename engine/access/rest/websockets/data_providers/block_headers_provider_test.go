package data_providers

import (
	"context"
	"strconv"
	"testing"

	"github.com/stretchr/testify/mock"
	"github.com/stretchr/testify/require"
	"github.com/stretchr/testify/suite"

	commonmodels "github.com/onflow/flow-go/engine/access/rest/common/models"
	"github.com/onflow/flow-go/engine/access/rest/common/parser"
	"github.com/onflow/flow-go/engine/access/rest/websockets/models"
	statestreamsmock "github.com/onflow/flow-go/engine/access/state_stream/mock"
	"github.com/onflow/flow-go/model/flow"
)

type BlockHeadersProviderSuite struct {
	BlocksProviderSuite
}

func TestBlockHeadersProviderSuite(t *testing.T) {
	suite.Run(t, new(BlockHeadersProviderSuite))
}

// SetupTest initializes the test suite with required dependencies.
func (s *BlockHeadersProviderSuite) SetupTest() {
	s.BlocksProviderSuite.SetupTest()
}

<<<<<<< HEAD
// TestBlockHeadersDataProvider_HappyPath tests the behavior of the block headers data provider
// when it is configured correctly and operating under normal conditions. It
// validates that block headers are correctly streamed to the channel and ensures
// no unexpected errors occur.
func (s *BlockHeadersProviderSuite) TestBlockHeadersDataProvider_HappyPath() {
	testHappyPath(
		s.T(),
		BlockHeadersTopic,
		s.factory,
		s.validBlockHeadersArgumentsTestCases(),
		func(dataChan chan interface{}) {
			for _, block := range s.blocks {
				dataChan <- block.Header
			}
		},
		s.requireBlockHeader,
	)
=======
// TestBlockHeadersDataProvider_InvalidArguments tests the behavior of the block headers data provider
// when invalid arguments are provided. It verifies that appropriate errors are returned
// for missing or conflicting arguments.
// This test covers the test cases:
// 1. Missing 'block_status' argument.
// 2. Invalid 'block_status' argument.
// 3. Providing both 'start_block_id' and 'start_block_height' simultaneously.
func (s *BlockHeadersProviderSuite) TestBlockHeadersDataProvider_InvalidArguments() {
	ctx := context.Background()
	send := make(chan interface{})

	topic := BlockHeadersTopic

	for _, test := range s.invalidArgumentsTestCases() {
		s.Run(test.name, func() {
			provider, err := NewBlockHeadersDataProvider(ctx, s.log, s.api, "dummy-id", topic, test.arguments, send)
			s.Require().Nil(provider)
			s.Require().Error(err)
			s.Require().Contains(err.Error(), test.expectedErrorMsg)
		})
	}
>>>>>>> ff8c3a9d
}

// validBlockHeadersArgumentsTestCases defines test happy cases for block headers data providers.
// Each test case specifies input arguments, and setup functions for the mock API used in the test.
func (s *BlockHeadersProviderSuite) validBlockHeadersArgumentsTestCases() []testType {
	expectedResponses := make([]interface{}, len(s.blocks))
	for i, b := range s.blocks {
		var header commonmodels.BlockHeader
		header.Build(b.Header)

		expectedResponses[i] = &models.BaseDataProvidersResponse{
			Topic:   BlockHeadersTopic,
			Payload: &header,
		}
	}

	return []testType{
		{
			name: "happy path with start_block_id argument",
			arguments: models.Arguments{
				"start_block_id": s.rootBlock.ID().String(),
				"block_status":   parser.Finalized,
			},
			setupBackend: func(sub *statestreamsmock.Subscription) {
				s.api.On(
					"SubscribeBlockHeadersFromStartBlockID",
					mock.Anything,
					s.rootBlock.ID(),
					flow.BlockStatusFinalized,
				).Return(sub).Once()
			},
			expectedResponses: expectedResponses,
		},
		{
			name: "happy path with start_block_height argument",
			arguments: models.Arguments{
				"start_block_height": strconv.FormatUint(s.rootBlock.Header.Height, 10),
				"block_status":       parser.Finalized,
			},
			setupBackend: func(sub *statestreamsmock.Subscription) {
				s.api.On(
					"SubscribeBlockHeadersFromStartHeight",
					mock.Anything,
					s.rootBlock.Header.Height,
					flow.BlockStatusFinalized,
				).Return(sub).Once()
			},
			expectedResponses: expectedResponses,
		},
		{
			name: "happy path without any start argument",
			arguments: models.Arguments{
				"block_status": parser.Finalized,
			},
			setupBackend: func(sub *statestreamsmock.Subscription) {
				s.api.On(
					"SubscribeBlockHeadersFromLatest",
					mock.Anything,
					flow.BlockStatusFinalized,
				).Return(sub).Once()
			},
			expectedResponses: expectedResponses,
		},
	}
}

// requireBlockHeaders ensures that the received block header information matches the expected data.
func (s *BlockHeadersProviderSuite) requireBlockHeader(actual interface{}, expected interface{}) {
	expectedResponse, ok := expected.(*models.BaseDataProvidersResponse)
	require.True(s.T(), ok, "Expected *models.BaseDataProvidersResponse, got %T", expected)

	expectedResponsePayload, ok := expectedResponse.Payload.(*commonmodels.BlockHeader)
	require.True(s.T(), ok, "Unexpected response payload type: %T", expectedResponse.Payload)

	actualResponse, ok := actual.(*models.BaseDataProvidersResponse)
	require.True(s.T(), ok, "Expected *models.BaseDataProvidersResponse, got %T", actual)

	actualResponsePayload, ok := actualResponse.Payload.(*commonmodels.BlockHeader)
	require.True(s.T(), ok, "Unexpected response payload type: %T", actualResponse.Payload)

	s.Require().Equal(expectedResponse.Topic, actualResponse.Topic)
	s.Require().Equal(expectedResponsePayload, actualResponsePayload)
}

// TestBlockHeadersDataProvider_InvalidArguments tests the behavior of the block headers data provider
// when invalid arguments are provided. It verifies that appropriate errors are returned
// for missing or conflicting arguments.
// This test covers the test cases:
// 1. Missing 'block_status' argument.
// 2. Invalid 'block_status' argument.
// 3. Providing both 'start_block_id' and 'start_block_height' simultaneously.
func (s *BlockHeadersProviderSuite) TestBlockHeadersDataProvider_InvalidArguments() {
	ctx := context.Background()
	send := make(chan interface{})

	topic := BlockHeadersTopic

	for _, test := range s.invalidArgumentsTestCases() {
		s.Run(test.name, func() {
			provider, err := NewBlockHeadersDataProvider(ctx, s.log, s.api, topic, test.arguments, send)
			s.Require().Nil(provider)
			s.Require().Error(err)
			s.Require().Contains(err.Error(), test.expectedErrorMsg)
		})
	}
}<|MERGE_RESOLUTION|>--- conflicted
+++ resolved
@@ -29,7 +29,6 @@
 	s.BlocksProviderSuite.SetupTest()
 }
 
-<<<<<<< HEAD
 // TestBlockHeadersDataProvider_HappyPath tests the behavior of the block headers data provider
 // when it is configured correctly and operating under normal conditions. It
 // validates that block headers are correctly streamed to the channel and ensures
@@ -47,29 +46,6 @@
 		},
 		s.requireBlockHeader,
 	)
-=======
-// TestBlockHeadersDataProvider_InvalidArguments tests the behavior of the block headers data provider
-// when invalid arguments are provided. It verifies that appropriate errors are returned
-// for missing or conflicting arguments.
-// This test covers the test cases:
-// 1. Missing 'block_status' argument.
-// 2. Invalid 'block_status' argument.
-// 3. Providing both 'start_block_id' and 'start_block_height' simultaneously.
-func (s *BlockHeadersProviderSuite) TestBlockHeadersDataProvider_InvalidArguments() {
-	ctx := context.Background()
-	send := make(chan interface{})
-
-	topic := BlockHeadersTopic
-
-	for _, test := range s.invalidArgumentsTestCases() {
-		s.Run(test.name, func() {
-			provider, err := NewBlockHeadersDataProvider(ctx, s.log, s.api, "dummy-id", topic, test.arguments, send)
-			s.Require().Nil(provider)
-			s.Require().Error(err)
-			s.Require().Contains(err.Error(), test.expectedErrorMsg)
-		})
-	}
->>>>>>> ff8c3a9d
 }
 
 // validBlockHeadersArgumentsTestCases defines test happy cases for block headers data providers.
@@ -169,7 +145,7 @@
 
 	for _, test := range s.invalidArgumentsTestCases() {
 		s.Run(test.name, func() {
-			provider, err := NewBlockHeadersDataProvider(ctx, s.log, s.api, topic, test.arguments, send)
+			provider, err := NewBlockHeadersDataProvider(ctx, s.log, s.api, "dummy-id", topic, test.arguments, send)
 			s.Require().Nil(provider)
 			s.Require().Error(err)
 			s.Require().Contains(err.Error(), test.expectedErrorMsg)
