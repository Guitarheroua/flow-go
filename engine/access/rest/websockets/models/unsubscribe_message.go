--- conflicted
+++ resolved
@@ -4,11 +4,6 @@
 type UnsubscribeMessageRequest struct {
 	// Note: subscription_id is mandatory for this request
 	BaseMessageRequest
-<<<<<<< HEAD
-	//TODO: in this request, subscription_id is mandatory, but we inherit the optional one.
-	// should we rewrite args to meet requirements?
-=======
->>>>>>> d111c4f8
 }
 
 // UnsubscribeMessageResponse represents the response to an unsubscription request.
