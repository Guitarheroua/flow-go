--- conflicted
+++ resolved
@@ -24,17 +24,6 @@
 )
 
 type Controller struct {
-<<<<<<< HEAD
-	logger               zerolog.Logger
-	config               Config
-	conn                 WebsocketConnection
-	communicationChannel chan interface{}
-	dataProviders        *concurrentmap.Map[uuid.UUID, dp.DataProvider]
-	dataProvidersFactory dp.Factory
-	shutdownOnce         sync.Once
-
-	limiter *rate.Limiter
-=======
 	logger zerolog.Logger
 	config Config
 	conn   WebsocketConnection
@@ -46,7 +35,7 @@
 	dataProviders       *concurrentmap.Map[uuid.UUID, dp.DataProvider]
 	dataProviderFactory dp.DataProviderFactory
 	dataProvidersGroup  *sync.WaitGroup
->>>>>>> 279ee14b
+	limiter             *rate.Limiter
 }
 
 func NewWebSocketController(
@@ -56,16 +45,6 @@
 	dataProviderFactory dp.DataProviderFactory,
 ) *Controller {
 	return &Controller{
-<<<<<<< HEAD
-		logger:               logger.With().Str("component", "websocket-controller").Logger(),
-		config:               config,
-		conn:                 conn,
-		communicationChannel: make(chan interface{}, 10), //TODO: should it be buffered chan?
-		dataProviders:        concurrentmap.New[uuid.UUID, dp.DataProvider](),
-		dataProvidersFactory: factory,
-		shutdownOnce:         sync.Once{},
-		limiter:              rate.NewLimiter(rate.Limit(config.MaxResponsesPerSecond), 1),
-=======
 		logger:              logger.With().Str("component", "websocket-controller").Logger(),
 		config:              config,
 		conn:                conn,
@@ -73,7 +52,7 @@
 		dataProviders:       concurrentmap.New[uuid.UUID, dp.DataProvider](),
 		dataProviderFactory: dataProviderFactory,
 		dataProvidersGroup:  &sync.WaitGroup{},
->>>>>>> 279ee14b
+		limiter:             rate.NewLimiter(rate.Limit(config.MaxResponsesPerSecond), 1),
 	}
 }
 
@@ -156,24 +135,14 @@
 			if !ok {
 				return fmt.Errorf("multiplexed stream closed")
 			}
-<<<<<<< HEAD
-			c.logger.Debug().Msgf("read message from communication channel: %s", msg)
+
+			if err := c.conn.SetWriteDeadline(time.Now().Add(WriteWait)); err != nil {
+				return fmt.Errorf("failed to set the write deadline: %w", err)
+			}
 
 			// blocking wait for the streamer's rate limit to have available capacity
 			if err := c.limiter.WaitN(ctx, 1); err != nil {
-				return
-			}
-			err := c.conn.WriteJSON(msg)
-			if err != nil {
-				if websocket.IsCloseError(err, websocket.CloseNormalClosure, websocket.CloseGoingAway) ||
-					websocket.IsUnexpectedCloseError(err, websocket.CloseNormalClosure, websocket.CloseGoingAway) {
-					return
-				}
-=======
->>>>>>> 279ee14b
-
-			if err := c.conn.SetWriteDeadline(time.Now().Add(WriteWait)); err != nil {
-				return fmt.Errorf("failed to set the write deadline: %w", err)
+				return fmt.Errorf("rate limiter error: %w", err)
 			}
 
 			if err := c.conn.WriteJSON(message); err != nil {
