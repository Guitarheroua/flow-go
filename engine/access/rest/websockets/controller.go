package websockets

import (
	"context"
	"encoding/json"
	"errors"
	"fmt"
<<<<<<< HEAD
	"sync"
=======
>>>>>>> 08e5f736
	"time"

	"github.com/google/uuid"
	"github.com/gorilla/websocket"
	"github.com/rs/zerolog"
	"golang.org/x/sync/errgroup"

	dp "github.com/onflow/flow-go/engine/access/rest/websockets/data_providers"
	"github.com/onflow/flow-go/engine/access/rest/websockets/models"
	"github.com/onflow/flow-go/utils/concurrentmap"
)

var (
	ErrUnmarshalMessage = errors.New("failed to unmarshal message")
)

type Controller struct {
	logger zerolog.Logger
	config Config
	conn   WebsocketConnection

<<<<<<< HEAD
	// data channel which data providers write messages to.
	// writer routine reads from this channel and writes messages to connection
	multiplexedStream chan interface{}

	dataProviders       *concurrentmap.Map[uuid.UUID, dp.DataProvider]
	dataProviderFactory dp.DataProviderFactory
	dataProvidersGroup  *sync.WaitGroup
=======
	communicationChannel chan interface{} // Channel for sending messages to the client.

	dataProviders       *concurrentmap.Map[uuid.UUID, dp.DataProvider]
	dataProviderFactory dp.DataProviderFactory
>>>>>>> 08e5f736
}

func NewWebSocketController(
	logger zerolog.Logger,
	config Config,
	conn WebsocketConnection,
	dataProviderFactory dp.DataProviderFactory,
) *Controller {
	return &Controller{
		logger:              logger.With().Str("component", "websocket-controller").Logger(),
		config:              config,
		conn:                conn,
		multiplexedStream:   make(chan interface{}),
		dataProviders:       concurrentmap.New[uuid.UUID, dp.DataProvider](),
		dataProviderFactory: dataProviderFactory,
		dataProvidersGroup:  &sync.WaitGroup{},
	}
}

// HandleConnection manages the lifecycle of a WebSocket connection,
// including setup, message processing, and graceful shutdown.
//
// Parameters:
// - ctx: The context for controlling cancellation and timeouts.
func (c *Controller) HandleConnection(ctx context.Context) {
<<<<<<< HEAD
	defer c.shutdownConnection()

	err := c.configureKeepalive()
	if err != nil {
		c.logger.Error().Err(err).Msg("error configuring connection")
		return
	}

	g, gCtx := errgroup.WithContext(ctx)

	g.Go(func() error {
		return c.readMessages(gCtx)
	})
	g.Go(func() error {
		return c.keepalive(gCtx)
	})
	g.Go(func() error {
		return c.writeMessages(gCtx)
	})

	if err = g.Wait(); err != nil {
		if errors.Is(err, websocket.ErrCloseSent) {
			return
		}

		c.logger.Error().Err(err).Msg("error detected in one of the goroutines")
	}
=======

	// configuring the connection with appropriate read/write deadlines and handlers.
	err := c.configureKeepalive()
	if err != nil {
		// TODO: add error handling here
		c.logger.Error().Err(err).Msg("error configuring keepalive connection")
		c.shutdownConnection()
		return
	}

	//TODO: spin up a response limit tracker routine

	// for track all goroutines and error handling
	g, gCtx := errgroup.WithContext(ctx)

	g.Go(func() error {
		return c.readMessagesFromClient(gCtx)
	})

	g.Go(func() error {
		return c.keepalive(gCtx)
	})

	g.Go(func() error {
		return c.writeMessagesToClient(gCtx)
	})

	if err = g.Wait(); err != nil {
		//TODO: add error handling here
		c.logger.Error().Err(err).Msg("error detected in one of the goroutines")
	}

	c.shutdownConnection()
}

// configureKeepalive sets up the WebSocket connection with a read deadline
// and a handler for receiving pong messages from the client.
//
// The function does the following:
//  1. Sets an initial read deadline to ensure the server doesn't wait indefinitely
//     for a pong message from the client. If no message is received within the
//     specified `pongWait` duration, the connection will be closed.
//  2. Establishes a Pong handler that resets the read deadline every time a pong
//     message is received from the client, allowing the server to continue waiting
//     for further pong messages within the new deadline.
//
// No errors are expected during normal operation.
func (c *Controller) configureKeepalive() error {
	// Set the initial read deadline for the first pong message
	// The Pong handler itself only resets the read deadline after receiving a Pong.
	// It doesn't set an initial deadline. The initial read deadline is crucial to prevent the server from waiting
	// forever if the client doesn't send Pongs.
	if err := c.conn.SetReadDeadline(time.Now().Add(PongWait)); err != nil {
		return fmt.Errorf("failed to set the initial read deadline: %w", err)
	}
	// Establish a Pong handler which sets the handler for pong messages received from the peer.
	c.conn.SetPongHandler(func(string) error {
		return c.conn.SetReadDeadline(time.Now().Add(PongWait))
	})

	return nil
>>>>>>> 08e5f736
}

// configureKeepalive sets up the WebSocket connection with a read deadline
// and a handler for receiving pong messages from the client.
//
// The function does the following:
//  1. Sets an initial read deadline to ensure the server doesn't wait indefinitely
//     for a pong message from the client. If no message is received within the
//     specified `pongWait` duration, the connection will be closed.
//  2. Establishes a Pong handler that resets the read deadline every time a pong
//     message is received from the client, allowing the server to continue waiting
//     for further pong messages within the new deadline.
//
// No errors are expected during normal operation.
func (c *Controller) configureKeepalive() error {
	// Set the initial read deadline for the first pong message
	// The Pong handler itself only resets the read deadline after receiving a Pong.
	// It doesn't set an initial deadline. The initial read deadline is crucial to prevent the server from waiting
	// forever if the client doesn't send Pongs.
	if err := c.conn.SetReadDeadline(time.Now().Add(PongWait)); err != nil {
		return fmt.Errorf("failed to set the initial read deadline: %w", err)
	}

	// Establish a Pong handler which sets the handler for pong messages received from the peer.
	c.conn.SetPongHandler(func(string) error {
		return c.conn.SetReadDeadline(time.Now().Add(PongWait))
	})

	return nil
}

// writeMessages reads a messages from communication channel and passes them on to a client WebSocket connection.
// The communication channel is filled by data providers. Besides, the response limit tracker is involved in
// write message regulation
//
// Expected errors during normal operation:
// - context.Canceled if the client disconnected
<<<<<<< HEAD
func (c *Controller) writeMessages(ctx context.Context) error {
	for {
		select {
		case <-ctx.Done():
			return ctx.Err()
		case message, ok := <-c.multiplexedStream:
			if !ok {
				return fmt.Errorf("multiplexed stream closed")
			}

			if err := c.conn.SetWriteDeadline(time.Now().Add(WriteWait)); err != nil {
				return fmt.Errorf("failed to set the write deadline: %w", err)
			}

			if err := c.conn.WriteJSON(message); err != nil {
				return err
=======
func (c *Controller) writeMessagesToClient(ctx context.Context) error {
	for {
		select {
		case <-ctx.Done():
			return nil
		case msg, ok := <-c.communicationChannel:
			if !ok {
				return fmt.Errorf("communication channel closed, no error occurred")
			}
			// TODO: handle 'response per second' limits

			// Specifies a timeout for the write operation. If the write
			// isn't completed within this duration, it fails with a timeout error.
			// SetWriteDeadline ensures the write operation does not block indefinitely
			// if the client is slow or unresponsive. This prevents resource exhaustion
			// and allows the server to gracefully handle timeouts for delayed writes.
			if err := c.conn.SetWriteDeadline(time.Now().Add(WriteWait)); err != nil {
				return fmt.Errorf("failed to set the write deadline: %w", err)
			}
			err := c.conn.WriteJSON(msg)
			if err != nil {
				return fmt.Errorf("failed to write message to connection: %w", err)
>>>>>>> 08e5f736
			}
		}
	}
}

// readMessages continuously reads messages from a client WebSocket connection,
// processes each message, and handles actions based on the message type.
//
// Expected errors during normal operation:
// - context.Canceled if the client disconnected
<<<<<<< HEAD
func (c *Controller) readMessages(ctx context.Context) error {
	for {
		var message json.RawMessage
		if err := c.conn.ReadJSON(&message); err != nil {
			if errors.Is(err, websocket.ErrCloseSent) {
				return err
			}

			c.writeErrorResponse(
				ctx,
				err,
				wrapErrorMessage(ConnectionRead, "error reading from conn", "", "", ""))
			continue
		}

		validatedMsg, err := c.parseAndValidateMessage(message)
		if err != nil {
			c.writeErrorResponse(
				ctx,
				err,
				wrapErrorMessage(InvalidMessage, "error parsing message", "", "", ""))
			continue
=======
func (c *Controller) readMessagesFromClient(ctx context.Context) error {
	for {
		select {
		case <-ctx.Done():
			return nil
		default:
			msg, err := c.readMessage()
			if err != nil {
				if websocket.IsCloseError(err, websocket.CloseNormalClosure, websocket.CloseAbnormalClosure) {
					return nil
				}
				return fmt.Errorf("failed to read message from client: %w", err)
			}

			_, validatedMsg, err := c.parseAndValidateMessage(msg)
			if err != nil {
				return fmt.Errorf("failed to parse and validate client message: %w", err)
			}

			if err := c.handleAction(ctx, validatedMsg); err != nil {
				return fmt.Errorf("failed to handle message action: %w", err)
			}
>>>>>>> 08e5f736
		}

		if err = c.handleAction(ctx, validatedMsg); err != nil {
			c.writeErrorResponse(
				ctx,
				err,
				wrapErrorMessage(InvalidMessage, "error handling action", "", "", ""))
			continue
		}
	}
}

func (c *Controller) parseAndValidateMessage(message json.RawMessage) (interface{}, error) {
	var baseMsg models.BaseMessageRequest
	if err := json.Unmarshal(message, &baseMsg); err != nil {
		return nil, fmt.Errorf("error unmarshalling base message: %w", err)
	}

	var validatedMsg interface{}
	switch baseMsg.Action {
	case models.SubscribeAction:
		var subscribeMsg models.SubscribeMessageRequest
		if err := json.Unmarshal(message, &subscribeMsg); err != nil {
			return nil, fmt.Errorf("error unmarshalling subscribe message: %w", err)
		}
		validatedMsg = subscribeMsg

	case models.UnsubscribeAction:
		var unsubscribeMsg models.UnsubscribeMessageRequest
		if err := json.Unmarshal(message, &unsubscribeMsg); err != nil {
			return nil, fmt.Errorf("error unmarshalling unsubscribe message: %w", err)
		}
		validatedMsg = unsubscribeMsg

	case models.ListSubscriptionsAction:
		var listMsg models.ListSubscriptionsMessageRequest
		if err := json.Unmarshal(message, &listMsg); err != nil {
			return nil, fmt.Errorf("error unmarshalling list subscriptions message: %w", err)
		}
		validatedMsg = listMsg

	default:
<<<<<<< HEAD
		c.logger.Debug().Str("action", baseMsg.Action).Msg("unknown action type")
		return nil, fmt.Errorf("unknown action type: %s", baseMsg.Action)
=======
		return baseMsg, nil, fmt.Errorf("unknown action type: %s", baseMsg.Action)
>>>>>>> 08e5f736
	}

	return validatedMsg, nil
}

func (c *Controller) handleAction(ctx context.Context, message interface{}) error {
	switch msg := message.(type) {
	case models.SubscribeMessageRequest:
		c.handleSubscribe(ctx, msg)
	case models.UnsubscribeMessageRequest:
		c.handleUnsubscribe(ctx, msg)
	case models.ListSubscriptionsMessageRequest:
		c.handleListSubscriptions(ctx, msg)
	default:
		return fmt.Errorf("unknown message type: %T", msg)
	}
	return nil
}

func (c *Controller) handleSubscribe(ctx context.Context, msg models.SubscribeMessageRequest) {
	// register new provider
	provider, err := c.dataProviderFactory.NewDataProvider(ctx, msg.Topic, msg.Arguments, c.multiplexedStream)
	if err != nil {
		c.writeErrorResponse(
			ctx,
			err,
			wrapErrorMessage(InvalidArgument, "error creating data provider", msg.MessageID, models.SubscribeAction, ""),
		)
		return
	}
	c.dataProviders.Add(provider.ID(), provider)

	// write OK response to client
	responseOk := models.SubscribeMessageResponse{
		BaseMessageResponse: models.BaseMessageResponse{
			MessageID: msg.MessageID,
			Success:   true,
		},
		ID: provider.ID().String(),
	}
	c.writeResponse(ctx, responseOk)

	// run provider
	c.dataProvidersGroup.Add(1)
	go func() {
		err = provider.Run()
		if err != nil {
			c.writeErrorResponse(
				ctx,
				err,
				wrapErrorMessage(RunError, "data provider finished with error", msg.MessageID, "", ""),
			)
		}

		c.dataProvidersGroup.Done()
		c.dataProviders.Remove(provider.ID())
	}()
}

func (c *Controller) handleUnsubscribe(ctx context.Context, msg models.UnsubscribeMessageRequest) {
	id, err := uuid.Parse(msg.SubscriptionID)
	if err != nil {
		c.writeErrorResponse(
			ctx,
			err,
			wrapErrorMessage(InvalidArgument, "error parsing message ID", msg.MessageID, models.UnsubscribeAction, msg.SubscriptionID),
		)
		return
	}

	provider, ok := c.dataProviders.Get(id)
	if !ok {
		c.writeErrorResponse(
			ctx,
			err,
			wrapErrorMessage(NotFound, "provider not found", msg.MessageID, models.UnsubscribeAction, msg.SubscriptionID),
		)
		return
	}

	err = provider.Close()
	if err != nil {
		c.writeErrorResponse(
			ctx,
			err,
			wrapErrorMessage(InternalError, "provider close error", msg.MessageID, models.UnsubscribeAction, msg.SubscriptionID),
		)
		return
	}

	c.dataProviders.Remove(id)

	responseOk := models.UnsubscribeMessageResponse{
		BaseMessageResponse: models.BaseMessageResponse{
			MessageID: msg.MessageID,
			Success:   true,
		},
		SubscriptionID: msg.SubscriptionID,
	}
	c.writeResponse(ctx, responseOk)
}

func (c *Controller) handleListSubscriptions(ctx context.Context, msg models.ListSubscriptionsMessageRequest) {
	var subs []*models.SubscriptionEntry
	err := c.dataProviders.ForEach(func(id uuid.UUID, provider dp.DataProvider) error {
		subs = append(subs, &models.SubscriptionEntry{
			ID:    id.String(),
			Topic: provider.Topic(),
		})
		return nil
	})

	if err != nil {
		c.writeErrorResponse(
			ctx,
			err,
			wrapErrorMessage(NotFound, "error looking for subscription", msg.MessageID, models.ListSubscriptionsAction, ""),
		)
		return
	}

	responseOk := models.ListSubscriptionsMessageResponse{
		BaseMessageResponse: models.BaseMessageResponse{
			Success:   true,
			MessageID: msg.MessageID,
		},
		Subscriptions: subs,
	}
	c.writeResponse(ctx, responseOk)
}

func (c *Controller) shutdownConnection() {
<<<<<<< HEAD
	err := c.conn.Close()
	if err != nil {
		c.logger.Debug().Err(err).Msg("error closing connection")
	}

	err = c.dataProviders.ForEach(func(_ uuid.UUID, dp dp.DataProvider) error {
		//TODO: why did i think it's a good idea to return error in Close()? it's messy now
		err = dp.Close()
		if err != nil {
			c.logger.Debug().Err(err).Msg("error closing data provider")
		}
=======
	defer func() {
		if err := c.conn.Close(); err != nil {
			c.logger.Error().Err(err).Msg("error closing connection")
		}
		// TODO: safe closing communicationChannel will be included as a part of PR #6642
	}()
>>>>>>> 08e5f736

		return nil
	})

	if err != nil {
		c.logger.Debug().Err(err).Msg("error closing data provider")
	}

	c.dataProviders.Clear()
<<<<<<< HEAD

	// drain the channel as some providers may still send data to it during shutdown
	go func() {
		for range c.multiplexedStream {
		}
	}()

	c.dataProvidersGroup.Wait()
	close(c.multiplexedStream)
=======
>>>>>>> 08e5f736
}

// keepalive sends a ping message periodically to keep the WebSocket connection alive
// and avoid timeouts.
//
// Expected errors during normal operation:
// - context.Canceled if the client disconnected
func (c *Controller) keepalive(ctx context.Context) error {
	pingTicker := time.NewTicker(PingPeriod)
	defer pingTicker.Stop()

	for {
		select {
		case <-ctx.Done():
<<<<<<< HEAD
			return ctx.Err()
		case <-pingTicker.C:
			err := c.conn.WriteControl(websocket.PingMessage, time.Now().Add(WriteWait))
			if err != nil {
				if errors.Is(err, websocket.ErrCloseSent) {
					return err
				}

				c.writeErrorResponse(
					ctx,
					err,
					wrapErrorMessage(ConnectionWrite, "error sending ping", "", "", ""))
				return fmt.Errorf("error sending ping: %w", err)
			}
		}
	}
}

func (c *Controller) writeErrorResponse(ctx context.Context, err error, msg models.BaseMessageResponse) {
	c.logger.Debug().Err(err).Msg(msg.Error.Message)
	c.writeResponse(ctx, msg)
}

func (c *Controller) writeResponse(ctx context.Context, response interface{}) {
	select {
	case <-ctx.Done():
		return
	case c.multiplexedStream <- response:
	}
}

func wrapErrorMessage(code Code, message string, msgId string, action string, subscriptionID string) models.BaseMessageResponse {
	return models.BaseMessageResponse{
		MessageID: msgId,
		Success:   false,
		Error: models.ErrorMessage{
			Code:           int(code),
			Message:        message,
			Action:         action,
			SubscriptionID: subscriptionID,
		},
	}
=======
			return nil
		case <-pingTicker.C:
			err := c.conn.WriteControl(websocket.PingMessage, time.Now().Add(WriteWait))
			if err != nil {
				return fmt.Errorf("failed to write ping message: %w", err)
			}
		}
	}
>>>>>>> 08e5f736
}<|MERGE_RESOLUTION|>--- conflicted
+++ resolved
@@ -5,10 +5,7 @@
 	"encoding/json"
 	"errors"
 	"fmt"
-<<<<<<< HEAD
 	"sync"
-=======
->>>>>>> 08e5f736
 	"time"
 
 	"github.com/google/uuid"
@@ -30,7 +27,6 @@
 	config Config
 	conn   WebsocketConnection
 
-<<<<<<< HEAD
 	// data channel which data providers write messages to.
 	// writer routine reads from this channel and writes messages to connection
 	multiplexedStream chan interface{}
@@ -38,12 +34,6 @@
 	dataProviders       *concurrentmap.Map[uuid.UUID, dp.DataProvider]
 	dataProviderFactory dp.DataProviderFactory
 	dataProvidersGroup  *sync.WaitGroup
-=======
-	communicationChannel chan interface{} // Channel for sending messages to the client.
-
-	dataProviders       *concurrentmap.Map[uuid.UUID, dp.DataProvider]
-	dataProviderFactory dp.DataProviderFactory
->>>>>>> 08e5f736
 }
 
 func NewWebSocketController(
@@ -69,7 +59,6 @@
 // Parameters:
 // - ctx: The context for controlling cancellation and timeouts.
 func (c *Controller) HandleConnection(ctx context.Context) {
-<<<<<<< HEAD
 	defer c.shutdownConnection()
 
 	err := c.configureKeepalive()
@@ -97,40 +86,6 @@
 
 		c.logger.Error().Err(err).Msg("error detected in one of the goroutines")
 	}
-=======
-
-	// configuring the connection with appropriate read/write deadlines and handlers.
-	err := c.configureKeepalive()
-	if err != nil {
-		// TODO: add error handling here
-		c.logger.Error().Err(err).Msg("error configuring keepalive connection")
-		c.shutdownConnection()
-		return
-	}
-
-	//TODO: spin up a response limit tracker routine
-
-	// for track all goroutines and error handling
-	g, gCtx := errgroup.WithContext(ctx)
-
-	g.Go(func() error {
-		return c.readMessagesFromClient(gCtx)
-	})
-
-	g.Go(func() error {
-		return c.keepalive(gCtx)
-	})
-
-	g.Go(func() error {
-		return c.writeMessagesToClient(gCtx)
-	})
-
-	if err = g.Wait(); err != nil {
-		//TODO: add error handling here
-		c.logger.Error().Err(err).Msg("error detected in one of the goroutines")
-	}
-
-	c.shutdownConnection()
 }
 
 // configureKeepalive sets up the WebSocket connection with a read deadline
@@ -153,42 +108,13 @@
 	if err := c.conn.SetReadDeadline(time.Now().Add(PongWait)); err != nil {
 		return fmt.Errorf("failed to set the initial read deadline: %w", err)
 	}
+
 	// Establish a Pong handler which sets the handler for pong messages received from the peer.
 	c.conn.SetPongHandler(func(string) error {
 		return c.conn.SetReadDeadline(time.Now().Add(PongWait))
 	})
 
 	return nil
->>>>>>> 08e5f736
-}
-
-// configureKeepalive sets up the WebSocket connection with a read deadline
-// and a handler for receiving pong messages from the client.
-//
-// The function does the following:
-//  1. Sets an initial read deadline to ensure the server doesn't wait indefinitely
-//     for a pong message from the client. If no message is received within the
-//     specified `pongWait` duration, the connection will be closed.
-//  2. Establishes a Pong handler that resets the read deadline every time a pong
-//     message is received from the client, allowing the server to continue waiting
-//     for further pong messages within the new deadline.
-//
-// No errors are expected during normal operation.
-func (c *Controller) configureKeepalive() error {
-	// Set the initial read deadline for the first pong message
-	// The Pong handler itself only resets the read deadline after receiving a Pong.
-	// It doesn't set an initial deadline. The initial read deadline is crucial to prevent the server from waiting
-	// forever if the client doesn't send Pongs.
-	if err := c.conn.SetReadDeadline(time.Now().Add(PongWait)); err != nil {
-		return fmt.Errorf("failed to set the initial read deadline: %w", err)
-	}
-
-	// Establish a Pong handler which sets the handler for pong messages received from the peer.
-	c.conn.SetPongHandler(func(string) error {
-		return c.conn.SetReadDeadline(time.Now().Add(PongWait))
-	})
-
-	return nil
 }
 
 // writeMessages reads a messages from communication channel and passes them on to a client WebSocket connection.
@@ -197,7 +123,6 @@
 //
 // Expected errors during normal operation:
 // - context.Canceled if the client disconnected
-<<<<<<< HEAD
 func (c *Controller) writeMessages(ctx context.Context) error {
 	for {
 		select {
@@ -214,30 +139,6 @@
 
 			if err := c.conn.WriteJSON(message); err != nil {
 				return err
-=======
-func (c *Controller) writeMessagesToClient(ctx context.Context) error {
-	for {
-		select {
-		case <-ctx.Done():
-			return nil
-		case msg, ok := <-c.communicationChannel:
-			if !ok {
-				return fmt.Errorf("communication channel closed, no error occurred")
-			}
-			// TODO: handle 'response per second' limits
-
-			// Specifies a timeout for the write operation. If the write
-			// isn't completed within this duration, it fails with a timeout error.
-			// SetWriteDeadline ensures the write operation does not block indefinitely
-			// if the client is slow or unresponsive. This prevents resource exhaustion
-			// and allows the server to gracefully handle timeouts for delayed writes.
-			if err := c.conn.SetWriteDeadline(time.Now().Add(WriteWait)); err != nil {
-				return fmt.Errorf("failed to set the write deadline: %w", err)
-			}
-			err := c.conn.WriteJSON(msg)
-			if err != nil {
-				return fmt.Errorf("failed to write message to connection: %w", err)
->>>>>>> 08e5f736
 			}
 		}
 	}
@@ -248,7 +149,6 @@
 //
 // Expected errors during normal operation:
 // - context.Canceled if the client disconnected
-<<<<<<< HEAD
 func (c *Controller) readMessages(ctx context.Context) error {
 	for {
 		var message json.RawMessage
@@ -271,30 +171,6 @@
 				err,
 				wrapErrorMessage(InvalidMessage, "error parsing message", "", "", ""))
 			continue
-=======
-func (c *Controller) readMessagesFromClient(ctx context.Context) error {
-	for {
-		select {
-		case <-ctx.Done():
-			return nil
-		default:
-			msg, err := c.readMessage()
-			if err != nil {
-				if websocket.IsCloseError(err, websocket.CloseNormalClosure, websocket.CloseAbnormalClosure) {
-					return nil
-				}
-				return fmt.Errorf("failed to read message from client: %w", err)
-			}
-
-			_, validatedMsg, err := c.parseAndValidateMessage(msg)
-			if err != nil {
-				return fmt.Errorf("failed to parse and validate client message: %w", err)
-			}
-
-			if err := c.handleAction(ctx, validatedMsg); err != nil {
-				return fmt.Errorf("failed to handle message action: %w", err)
-			}
->>>>>>> 08e5f736
 		}
 
 		if err = c.handleAction(ctx, validatedMsg); err != nil {
@@ -337,12 +213,8 @@
 		validatedMsg = listMsg
 
 	default:
-<<<<<<< HEAD
 		c.logger.Debug().Str("action", baseMsg.Action).Msg("unknown action type")
 		return nil, fmt.Errorf("unknown action type: %s", baseMsg.Action)
-=======
-		return baseMsg, nil, fmt.Errorf("unknown action type: %s", baseMsg.Action)
->>>>>>> 08e5f736
 	}
 
 	return validatedMsg, nil
@@ -475,7 +347,6 @@
 }
 
 func (c *Controller) shutdownConnection() {
-<<<<<<< HEAD
 	err := c.conn.Close()
 	if err != nil {
 		c.logger.Debug().Err(err).Msg("error closing connection")
@@ -487,14 +358,6 @@
 		if err != nil {
 			c.logger.Debug().Err(err).Msg("error closing data provider")
 		}
-=======
-	defer func() {
-		if err := c.conn.Close(); err != nil {
-			c.logger.Error().Err(err).Msg("error closing connection")
-		}
-		// TODO: safe closing communicationChannel will be included as a part of PR #6642
-	}()
->>>>>>> 08e5f736
 
 		return nil
 	})
@@ -504,7 +367,6 @@
 	}
 
 	c.dataProviders.Clear()
-<<<<<<< HEAD
 
 	// drain the channel as some providers may still send data to it during shutdown
 	go func() {
@@ -514,8 +376,6 @@
 
 	c.dataProvidersGroup.Wait()
 	close(c.multiplexedStream)
-=======
->>>>>>> 08e5f736
 }
 
 // keepalive sends a ping message periodically to keep the WebSocket connection alive
@@ -530,7 +390,6 @@
 	for {
 		select {
 		case <-ctx.Done():
-<<<<<<< HEAD
 			return ctx.Err()
 		case <-pingTicker.C:
 			err := c.conn.WriteControl(websocket.PingMessage, time.Now().Add(WriteWait))
@@ -539,10 +398,6 @@
 					return err
 				}
 
-				c.writeErrorResponse(
-					ctx,
-					err,
-					wrapErrorMessage(ConnectionWrite, "error sending ping", "", "", ""))
 				return fmt.Errorf("error sending ping: %w", err)
 			}
 		}
@@ -573,14 +428,4 @@
 			SubscriptionID: subscriptionID,
 		},
 	}
-=======
-			return nil
-		case <-pingTicker.C:
-			err := c.conn.WriteControl(websocket.PingMessage, time.Now().Add(WriteWait))
-			if err != nil {
-				return fmt.Errorf("failed to write ping message: %w", err)
-			}
-		}
-	}
->>>>>>> 08e5f736
 }