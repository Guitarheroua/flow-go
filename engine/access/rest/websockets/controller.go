--- conflicted
+++ resolved
@@ -21,24 +21,15 @@
 	conn                 WebsocketConnection
 	communicationChannel chan interface{}
 	dataProviders        *concurrentmap.Map[uuid.UUID, dp.DataProvider]
-<<<<<<< HEAD
-	dataProvidersFactory dp.Factory
+	dataProviderFactory  dp.DataProviderFactory
 	shutdownOnce         sync.Once
-=======
-	dataProviderFactory  dp.DataProviderFactory
->>>>>>> 533123a5
 }
 
 func NewWebSocketController(
 	logger zerolog.Logger,
 	config Config,
-<<<<<<< HEAD
-	factory dp.Factory,
+	dataProviderFactory dp.DataProviderFactory,
 	conn WebsocketConnection,
-=======
-	conn *websocket.Conn,
-	dataProviderFactory dp.DataProviderFactory,
->>>>>>> 533123a5
 ) *Controller {
 	return &Controller{
 		logger:               logger.With().Str("component", "websocket-controller").Logger(),
@@ -46,12 +37,8 @@
 		conn:                 conn,
 		communicationChannel: make(chan interface{}), //TODO: should it be buffered chan?
 		dataProviders:        concurrentmap.New[uuid.UUID, dp.DataProvider](),
-<<<<<<< HEAD
-		dataProvidersFactory: factory,
+		dataProviderFactory:  dataProviderFactory,
 		shutdownOnce:         sync.Once{},
-=======
-		dataProviderFactory:  dataProviderFactory,
->>>>>>> 533123a5
 	}
 }
 
@@ -79,6 +66,7 @@
 			c.logger.Debug().Msgf("read message from communication channel: %s", msg)
 
 			// TODO: handle 'response per second' limits
+
 			err := c.conn.WriteJSON(msg)
 			if err != nil {
 				if websocket.IsCloseError(err, websocket.CloseNormalClosure, websocket.CloseGoingAway) ||
@@ -195,7 +183,6 @@
 
 	c.dataProviders.Add(dp.ID(), dp)
 
-<<<<<<< HEAD
 	// firstly, we want to write OK response to client and only after that we can start providing actual data
 	response := models.SubscribeMessageResponse{
 		BaseMessageResponse: models.BaseMessageResponse{
@@ -211,11 +198,6 @@
 	case c.communicationChannel <- response:
 	}
 
-	dp.Run(ctx)
-=======
-	//TODO: return OK response to client
-	c.communicationChannel <- msg
-
 	go func() {
 		err := dp.Run()
 		if err != nil {
@@ -223,7 +205,6 @@
 			c.logger.Error().Err(err).Msgf("error while running data provider for topic: %s", msg.Topic)
 		}
 	}()
->>>>>>> 533123a5
 }
 
 func (c *Controller) handleUnsubscribe(_ context.Context, msg models.UnsubscribeMessageRequest) {
