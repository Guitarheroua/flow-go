// Package websockets provides a number of abstractions for managing WebSocket connections.
// It supports handling client subscriptions, sending messages, and maintaining
// the lifecycle of WebSocket connections with robust keepalive mechanisms.
//
// Overview
//
// The architecture of this package consists of three main components:
//
// 1. **Connection**: Responsible for providing a channel that allows the client
//    to communicate with the server. It encapsulates WebSocket-level operations
//    such as sending and receiving messages.
// 2. **Data Providers**: Standalone units responsible for fetching data from
//    the blockchain (protocol). These providers act as sources of data that are
//    sent to clients based on their subscriptions.
// 3. **Controller**: Acts as a mediator between the connection and data providers.
//    It governs client subscriptions, handles client requests and responses,
//    validates messages, and manages error handling. The controller ensures smooth
//    coordination between the client and the data-fetching units.
//
// Basically, it is an N:1:1 approach: N data providers, 1 controller, 1 websocket connection.
// This allows a client to receive messages from different subscriptions over a single connection.
//
// ### Controller Details
//
// The `Controller` is the core component that coordinates the interactions between
// the client and data providers. It achieves this through three routines that run
// in parallel (writer, reader, and keepalive routine). If any of the three routines
// fails with an error, the remaining routines will be canceled using the provided
// context to ensure proper cleanup and termination.
//
// 1. **Reader Routine**:
//    - Reads messages from the client WebSocket connection.
//    - Parses and validates the messages.
//    - Handles the messages by triggering the appropriate actions, such as subscribing
//      to a topic or unsubscribing from an existing subscription.
//    - Ensures proper validation of message formats and data before passing them to
//      the internal handlers.
//
// 2. **Writer Routine**:
//    - Listens to the `multiplexedStream`, which is a channel filled by data providers
//      with messages that clients have subscribed to.
//    - Writes these messages to the client WebSocket connection.
//    - Ensures the outgoing messages respect the required deadlines to maintain the
//      stability of the connection.
//
// 3. **Keepalive Routine**:
//    - Periodically sends a WebSocket ping control message to the client to indicate
//      that the controller and all its subscriptions are working as expected.
//    - Ensures the connection remains clean and avoids timeout scenarios due to
//      inactivity.
//    - Resets the connection's read deadline whenever a pong message is received.
//
// Example
//
// Usage typically involves creating a `Controller` instance and invoking its
// `HandleConnection` method to manage a single WebSocket connection:
//
//     logger := zerolog.New(os.Stdout)
//     config := websockets.Config{/* configuration options */}
//     conn := /* a WebsocketConnection implementation */
//     factory := /* a DataProviderFactory implementation */
//
//     controller := websockets.NewWebSocketController(logger, config, conn, factory)
//     ctx := context.Background()
//     controller.HandleConnection(ctx)
//
//
// Package Constants
//
// This package expects constants like `PongWait` and `WriteWait` for controlling
// the read/write deadlines. They need to be defined in your application as appropriate.

package websockets

import (
	"context"
	"encoding/json"
	"errors"
	"fmt"
	"net/http"
	"sync"
	"time"

	"golang.org/x/time/rate"

	"github.com/gorilla/websocket"
	"github.com/rs/zerolog"
	"golang.org/x/sync/errgroup"

	dp "github.com/onflow/flow-go/engine/access/rest/websockets/data_providers"
	"github.com/onflow/flow-go/engine/access/rest/websockets/models"
	"github.com/onflow/flow-go/utils/concurrentmap"
)

type Controller struct {
	logger zerolog.Logger
	config Config
	conn   WebsocketConnection

	// The `multiplexedStream` is a core channel used for communication between the
	// `Controller` and Data Providers. Its lifecycle is as follows:
	//
	// 1. **Data Providers**:
	//    - Data providers write their data into this channel, which is consumed by
	//      the writer routine to send messages to the client.
	// 2. **Reader Routine**:
	//    - Writes OK/error responses to the channel as a result of processing client messages.
	// 3. **Writer Routine**:
	//    - Reads messages from this channel and forwards them to the client WebSocket connection.
	//
	// 4. **Channel Closing**:
	//      The intention to close the channel comes from the reader-from-this-channel routines (controller's routines),
	//      not the writer-to-this-channel routines (data providers).
	//      Therefore, we have to signal the data providers to stop writing, wait for them to finish write operations,
	//      and only after that we can close the channel.
	//
	//    - The `Controller` is responsible for starting and managing the lifecycle of the channel.
	//    - If an unrecoverable error occurs in any of the three routines (reader, writer, or keepalive),
	//      the parent context is canceled. This triggers data providers to stop their work.
	//    - The `multiplexedStream` will not be closed until all data providers signal that
	//      they have stopped writing to it via the `dataProvidersGroup` wait group.
	//
	// 5. **Edge Case - Writer Routine Finished Before Providers**:
	//    - If the writer routine finishes before all data providers, a separate draining routine
	//      ensures that the `multiplexedStream` is fully drained to prevent deadlocks.
	//      All remaining messages in this case will be discarded.
	//
	// This design ensures that the channel is only closed when it is safe to do so, avoiding
	// issues such as sending on a closed channel while maintaining proper cleanup.
	multiplexedStream chan interface{}

	dataProviders       *concurrentmap.Map[SubscriptionID, dp.DataProvider]
	dataProviderFactory dp.DataProviderFactory
	dataProvidersGroup  *sync.WaitGroup
	limiter             *rate.Limiter
}

func NewWebSocketController(
	logger zerolog.Logger,
	config Config,
	conn WebsocketConnection,
	dataProviderFactory dp.DataProviderFactory,
) *Controller {
	return &Controller{
		logger:              logger.With().Str("component", "websocket-controller").Logger(),
		config:              config,
		conn:                conn,
		multiplexedStream:   make(chan interface{}),
		dataProviders:       concurrentmap.New[SubscriptionID, dp.DataProvider](),
		dataProviderFactory: dataProviderFactory,
		dataProvidersGroup:  &sync.WaitGroup{},
		limiter:             rate.NewLimiter(rate.Limit(config.MaxResponsesPerSecond), 1),
	}
}

// HandleConnection manages the lifecycle of a WebSocket connection,
// including setup, message processing, and graceful shutdown.
//
// Parameters:
// - ctx: The context for controlling cancellation and timeouts.
func (c *Controller) HandleConnection(ctx context.Context) {
	defer c.shutdownConnection()

	err := c.configureKeepalive()
	if err != nil {
		c.logger.Error().Err(err).Msg("error configuring keepalive connection")
		return
	}

	g, gCtx := errgroup.WithContext(ctx)

	g.Go(func() error {
		return c.keepalive(gCtx)
	})
	g.Go(func() error {
		return c.writeMessages(gCtx)
	})
	g.Go(func() error {
		return c.readMessages(gCtx)
	})

	if err = g.Wait(); err != nil {
		if errors.Is(err, websocket.ErrCloseSent) {
			return
		}

		c.logger.Error().Err(err).Msg("error detected in one of the goroutines")
	}
}

// configureKeepalive sets up the WebSocket connection with a read deadline
// and a handler for receiving pong messages from the client.
//
// The function does the following:
//  1. Sets an initial read deadline to ensure the server doesn't wait indefinitely
//     for a pong message from the client. If no message is received within the
//     specified `pongWait` duration, the connection will be closed.
//  2. Establishes a Pong handler that resets the read deadline every time a pong
//     message is received from the client, allowing the server to continue waiting
//     for further pong messages within the new deadline.
//
// No errors are expected during normal operation.
func (c *Controller) configureKeepalive() error {
	// Set the initial read deadline for the first pong message
	// The Pong handler itself only resets the read deadline after receiving a Pong.
	// It doesn't set an initial deadline. The initial read deadline is crucial to prevent the server from waiting
	// forever if the client doesn't send Pongs.
	if err := c.conn.SetReadDeadline(time.Now().Add(PongWait)); err != nil {
		return fmt.Errorf("failed to set the initial read deadline: %w", err)
	}

	// Establish a Pong handler which sets the handler for pong messages received from the peer.
	c.conn.SetPongHandler(func(string) error {
		return c.conn.SetReadDeadline(time.Now().Add(PongWait))
	})

	return nil
}

// keepalive sends a ping message periodically to keep the WebSocket connection alive
// and avoid timeouts.
func (c *Controller) keepalive(ctx context.Context) error {
	pingTicker := time.NewTicker(PingPeriod)
	defer pingTicker.Stop()

	for {
		select {
		case <-ctx.Done():
			return nil
		case <-pingTicker.C:
			err := c.conn.WriteControl(websocket.PingMessage, time.Now().Add(WriteWait))
			if err != nil {
				if errors.Is(err, websocket.ErrCloseSent) {
					return err
				}

				return fmt.Errorf("error sending ping: %w", err)
			}
		}
	}
}

// writeMessages reads a messages from multiplexed stream and passes them on to a client WebSocket connection.
// The multiplexed stream channel is filled by data providers.
// The function tracks the last message sent and periodically checks for inactivity.
// If no messages are sent within InactivityTimeout and no active data providers exist,
// the connection will be closed.
func (c *Controller) writeMessages(ctx context.Context) error {
	inactivityTicker := time.NewTicker(c.inactivityTickerPeriod())
	defer inactivityTicker.Stop()

	lastMessageSentAt := time.Now()

	defer func() {
		// drain the channel as some providers may still send data to it after this routine shutdowns
		// so, in order to not run into deadlock there should be at least 1 reader on the channel
		go func() {
			for range c.multiplexedStream {
			}
		}()
	}()

	for {
		select {
		case <-ctx.Done():
			return nil
		case message, ok := <-c.multiplexedStream:
			if !ok {
				return nil
			}

			if err := c.limiter.WaitN(ctx, 1); err != nil {
				return fmt.Errorf("rate limiter wait failed: %w", err)
			}

			// Specifies a timeout for the write operation. If the write
			// isn't completed within this duration, it fails with a timeout error.
			// SetWriteDeadline ensures the write operation does not block indefinitely
			// if the client is slow or unresponsive. This prevents resource exhaustion
			// and allows the server to gracefully handle timeouts for delayed writes.
			if err := c.conn.SetWriteDeadline(time.Now().Add(WriteWait)); err != nil {
				return fmt.Errorf("failed to set the write deadline: %w", err)
			}

			if err := c.conn.WriteJSON(message); err != nil {
				return err
			}

			lastMessageSentAt = time.Now()

		case <-inactivityTicker.C:
			hasNoActiveSubscriptions := c.dataProviders.Size() == 0
			exceedsInactivityTimeout := time.Since(lastMessageSentAt) > c.config.InactivityTimeout
			if hasNoActiveSubscriptions && exceedsInactivityTimeout {
				c.logger.Debug().
					Dur("timeout", c.config.InactivityTimeout).
					Msg("connection inactive, closing due to timeout")
				return fmt.Errorf("no recent activity for %v", c.config.InactivityTimeout)
			}
		}
	}
}

func (c *Controller) inactivityTickerPeriod() time.Duration {
	return c.config.InactivityTimeout / 10
}

// readMessages continuously reads messages from a client WebSocket connection,
// validates each message, and processes it based on the message type.
func (c *Controller) readMessages(ctx context.Context) error {
	for {
		var message json.RawMessage
		if err := c.conn.ReadJSON(&message); err != nil {
			if errors.Is(err, websocket.ErrCloseSent) {
				return err
			}

			c.writeErrorResponse(
				ctx,
				err,
				wrapErrorMessage(http.StatusBadRequest, "error reading message", "", ""),
			)
			continue
		}

		err := c.handleMessage(ctx, message)
		if err != nil {
			c.writeErrorResponse(
				ctx,
				err,
				wrapErrorMessage(http.StatusBadRequest, "error parsing message", "", ""),
			)
			continue
		}
	}
}

func (c *Controller) handleMessage(ctx context.Context, message json.RawMessage) error {
	var baseMsg models.BaseMessageRequest
	if err := json.Unmarshal(message, &baseMsg); err != nil {
		return fmt.Errorf("error unmarshalling base message: %w", err)
	}

	switch baseMsg.Action {
	case models.SubscribeAction:
		var subscribeMsg models.SubscribeMessageRequest
		if err := json.Unmarshal(message, &subscribeMsg); err != nil {
			return fmt.Errorf("error unmarshalling subscribe message: %w", err)
		}
		c.handleSubscribe(ctx, subscribeMsg)

	case models.UnsubscribeAction:
		var unsubscribeMsg models.UnsubscribeMessageRequest
		if err := json.Unmarshal(message, &unsubscribeMsg); err != nil {
			return fmt.Errorf("error unmarshalling unsubscribe message: %w", err)
		}
		c.handleUnsubscribe(ctx, unsubscribeMsg)

	case models.ListSubscriptionsAction:
		var listMsg models.ListSubscriptionsMessageRequest
		if err := json.Unmarshal(message, &listMsg); err != nil {
			return fmt.Errorf("error unmarshalling list subscriptions message: %w", err)
		}
		c.handleListSubscriptions(ctx, listMsg)

	default:
		c.logger.Debug().Str("action", baseMsg.Action).Msg("unknown action type")
		return fmt.Errorf("unknown action type: %s", baseMsg.Action)
	}

	return nil
}

func (c *Controller) handleSubscribe(ctx context.Context, msg models.SubscribeMessageRequest) {
	subscriptionID, err := c.parseOrCreateSubscriptionID(msg.SubscriptionID)
	if err != nil {
		c.writeErrorResponse(
			ctx,
			err,
			wrapErrorMessage(http.StatusBadRequest, "error parsing subscription id",
				models.SubscribeAction, msg.SubscriptionID),
		)
		return
	}

	// register new provider
	provider, err := c.dataProviderFactory.NewDataProvider(ctx, subscriptionID.String(), msg.Topic, msg.Arguments, c.multiplexedStream)
	if err != nil {
		c.writeErrorResponse(
			ctx,
			err,
			wrapErrorMessage(http.StatusBadRequest, "error creating data provider",
				models.SubscribeAction, subscriptionID.String()),
		)
		return
	}
	c.dataProviders.Add(subscriptionID, provider)

	// write OK response to client
	responseOk := models.SubscribeMessageResponse{
		BaseMessageResponse: models.BaseMessageResponse{
			SubscriptionID: subscriptionID.String(),
		},
	}
	c.writeResponse(ctx, responseOk)

	// run provider
	c.dataProvidersGroup.Add(1)
	go func() {
		err = provider.Run()
		if err != nil {
			c.writeErrorResponse(
				ctx,
				err,
				wrapErrorMessage(http.StatusInternalServerError, "internal error",
					models.SubscribeAction, subscriptionID.String()),
			)
		}

		c.dataProvidersGroup.Done()
		c.dataProviders.Remove(subscriptionID)
	}()
}

func (c *Controller) handleUnsubscribe(ctx context.Context, msg models.UnsubscribeMessageRequest) {
	subscriptionID, err := ParseClientSubscriptionID(msg.SubscriptionID)
	if err != nil {
		c.writeErrorResponse(
			ctx,
			err,
			wrapErrorMessage(http.StatusBadRequest, "error parsing subscription id",
				models.UnsubscribeAction, msg.SubscriptionID),
		)
		return
	}

	provider, ok := c.dataProviders.Get(subscriptionID)
	if !ok {
		c.writeErrorResponse(
			ctx,
			err,
			wrapErrorMessage(http.StatusNotFound, "subscription not found",
				models.UnsubscribeAction, subscriptionID.String()),
		)
		return
	}

	provider.Close()
	c.dataProviders.Remove(subscriptionID)

	responseOk := models.UnsubscribeMessageResponse{
		BaseMessageResponse: models.BaseMessageResponse{
			SubscriptionID: subscriptionID.String(),
		},
	}
	c.writeResponse(ctx, responseOk)
}

func (c *Controller) handleListSubscriptions(ctx context.Context, _ models.ListSubscriptionsMessageRequest) {
	var subs []*models.SubscriptionEntry
	_ = c.dataProviders.ForEach(func(id SubscriptionID, provider dp.DataProvider) error {
		subs = append(subs, &models.SubscriptionEntry{
<<<<<<< HEAD
			ID:        id.String(),
			Topic:     provider.Topic(),
			Arguments: provider.Arguments(),
=======
			SubscriptionID: id.String(),
			Topic:          provider.Topic(),
>>>>>>> ff8c3a9d
		})
		return nil
	})

	responseOk := models.ListSubscriptionsMessageResponse{
		Subscriptions: subs,
		Action:        models.ListSubscriptionsAction,
	}
	c.writeResponse(ctx, responseOk)
}

func (c *Controller) shutdownConnection() {
	err := c.conn.Close()
	if err != nil {
		c.logger.Debug().Err(err).Msg("error closing connection")
	}

	_ = c.dataProviders.ForEach(func(_ SubscriptionID, provider dp.DataProvider) error {
		provider.Close()
		return nil
	})

	c.dataProviders.Clear()
	c.dataProvidersGroup.Wait()
	close(c.multiplexedStream)
}

func (c *Controller) writeErrorResponse(ctx context.Context, err error, msg models.BaseMessageResponse) {
	c.logger.Debug().Err(err).Msg(msg.Error.Message)
	c.writeResponse(ctx, msg)
}

func (c *Controller) writeResponse(ctx context.Context, response interface{}) {
	select {
	case <-ctx.Done():
		return
	case c.multiplexedStream <- response:
	}
}

func wrapErrorMessage(code int, message string, action string, subscriptionID string) models.BaseMessageResponse {
	return models.BaseMessageResponse{
		SubscriptionID: subscriptionID,
		Error: models.ErrorMessage{
			Code:    code,
			Message: message,
		},
		Action: action,
	}
}

func (c *Controller) parseOrCreateSubscriptionID(id string) (SubscriptionID, error) {
	newId, err := NewSubscriptionID(id)
	if err != nil {
		return SubscriptionID{}, err
	}

	if c.dataProviders.Has(newId) {
		return SubscriptionID{}, fmt.Errorf("subscription ID is already in use: %s", newId)
	}

	return newId, nil
}<|MERGE_RESOLUTION|>--- conflicted
+++ resolved
@@ -460,14 +460,9 @@
 	var subs []*models.SubscriptionEntry
 	_ = c.dataProviders.ForEach(func(id SubscriptionID, provider dp.DataProvider) error {
 		subs = append(subs, &models.SubscriptionEntry{
-<<<<<<< HEAD
-			ID:        id.String(),
-			Topic:     provider.Topic(),
-			Arguments: provider.Arguments(),
-=======
 			SubscriptionID: id.String(),
 			Topic:          provider.Topic(),
->>>>>>> ff8c3a9d
+			Arguments:      provider.Arguments(),
 		})
 		return nil
 	})
