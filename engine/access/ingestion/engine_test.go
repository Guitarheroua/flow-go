--- conflicted
+++ resolved
@@ -2,7 +2,6 @@
 
 import (
 	"context"
-	"fmt"
 	"math/rand"
 	"os"
 	"sync"
@@ -10,17 +9,12 @@
 	"time"
 
 	"github.com/dgraph-io/badger/v2"
-	execproto "github.com/onflow/flow/protobuf/go/flow/execution"
 	"github.com/rs/zerolog"
 	"github.com/stretchr/testify/mock"
 	"github.com/stretchr/testify/require"
 	"github.com/stretchr/testify/suite"
 
 	hotmodel "github.com/onflow/flow-go/consensus/hotstuff/model"
-	accessmock "github.com/onflow/flow-go/engine/access/mock"
-	"github.com/onflow/flow-go/engine/access/rpc/backend"
-	connectionmock "github.com/onflow/flow-go/engine/access/rpc/connection/mock"
-	commonrpc "github.com/onflow/flow-go/engine/common/rpc"
 	"github.com/onflow/flow-go/model/flow"
 	"github.com/onflow/flow-go/model/flow/filter"
 	"github.com/onflow/flow-go/module"
@@ -43,8 +37,6 @@
 	"github.com/onflow/flow-go/utils/unittest/mocks"
 )
 
-const expectedErrorMsg = "expected test error"
-
 type Suite struct {
 	suite.Suite
 
@@ -55,31 +47,6 @@
 		params   *protocol.Params
 	}
 
-<<<<<<< HEAD
-	me              *modulemock.Local
-	net             *mocknetwork.Network
-	request         *modulemock.Requester
-	obsIdentity     *flow.Identity
-	provider        *mocknetwork.Engine
-	blocks          *storage.Blocks
-	headers         *storage.Headers
-	collections     *storage.Collections
-	transactions    *storage.Transactions
-	receipts        *storage.ExecutionReceipts
-	results         *storage.ExecutionResults
-	seals           *storage.Seals
-	txErrorMessages *storage.TransactionResultErrorMessages
-	conduit         *mocknetwork.Conduit
-	downloader      *downloadermock.Downloader
-	sealedBlock     *flow.Header
-	finalizedBlock  *flow.Header
-	log             zerolog.Logger
-	blockMap        map[uint64]*flow.Block
-	rootBlock       flow.Block
-
-	enNodeIDs flow.IdentifierList
-	backend   *backend.Backend
-=======
 	me           *modulemock.Local
 	net          *mocknetwork.Network
 	request      *modulemock.Requester
@@ -100,7 +67,6 @@
 	log            zerolog.Logger
 	blockMap       map[uint64]*flow.Block
 	rootBlock      flow.Block
->>>>>>> 2180706e
 
 	collectionExecutedMetric *indexer.CollectionExecutedMetricImpl
 
@@ -110,8 +76,6 @@
 	db                  *badger.DB
 	dbDir               string
 	lastFullBlockHeight *counters.PersistentStrictMonotonicCounter
-
-	execNodeIdentitiesProvider *commonrpc.ExecutionNodeIdentitiesProvider
 }
 
 func TestIngestEngine(t *testing.T) {
@@ -162,7 +126,6 @@
 	s.receipts = new(storage.ExecutionReceipts)
 	s.transactions = new(storage.Transactions)
 	s.results = new(storage.ExecutionResults)
-	s.txErrorMessages = storage.NewTransactionResultErrorMessages(s.T())
 	collectionsToMarkFinalized, err := stdmap.NewTimes(100)
 	require.NoError(s.T(), err)
 	collectionsToMarkExecuted, err := stdmap.NewTimes(100)
@@ -216,14 +179,6 @@
 		s.blocks,
 	)
 	require.NoError(s.T(), err)
-
-	s.execNodeIdentitiesProvider = commonrpc.NewExecutionNodeIdentitiesProvider(
-		s.log,
-		s.proto.state,
-		s.receipts,
-		nil,
-		s.enNodeIDs,
-	)
 }
 
 // initIngestionEngine create new instance of ingestion engine and waits when it starts
@@ -249,19 +204,10 @@
 		s.transactions,
 		s.results,
 		s.receipts,
-<<<<<<< HEAD
-		s.txErrorMessages,
-		s.collectionExecutedMetric,
-		processedHeight,
-		s.lastFullBlockHeight,
-		s.backend,
-		s.execNodeIdentitiesProvider,
-=======
 		s.collectionExecutedMetric,
 		processedHeight,
 		s.lastFullBlockHeight,
 		nil,
->>>>>>> 2180706e
 	)
 
 	require.NoError(s.T(), err)
@@ -338,10 +284,6 @@
 	s.blocks.On("IndexBlockForCollections", block.ID(), []flow.Identifier(flow.GetIDs(block.Payload.Guarantees))).Return(nil).Once()
 	for _, seal := range block.Payload.Seals {
 		s.results.On("Index", seal.BlockID, seal.ResultID).Return(nil).Once()
-
-		// Mock the txErrorMessages storage to confirm that error messages exist.
-		s.txErrorMessages.On("Exists", seal.BlockID).
-			Return(true, nil).Once()
 	}
 
 	missingCollectionCount := 4
@@ -422,9 +364,6 @@
 		}
 		for _, seal := range block.Payload.Seals {
 			s.results.On("Index", seal.BlockID, seal.ResultID).Return(nil).Once()
-			// Mock the txErrorMessages storage to confirm that error messages exist.
-			s.txErrorMessages.On("Exists", seal.BlockID).
-				Return(true, nil).Once()
 		}
 	}
 
@@ -872,143 +811,6 @@
 	})
 }
 
-type mockCloser struct{}
-
-func (mc *mockCloser) Close() error { return nil }
-
-// TestTransactionResultErrorMessagesAreFetched checks that transaction result error messages
-// are properly fetched from the execution nodes, processed, and stored in the protocol database.
-func (s *Suite) TestTransactionResultErrorMessagesAreFetched() {
-	irrecoverableCtx := irrecoverable.NewMockSignalerContext(s.T(), s.ctx)
-
-	block := unittest.BlockFixture()
-	blockId := block.ID()
-
-	// Create a mock execution client to simulate communication with execution nodes.
-	execClient := new(accessmock.ExecutionAPIClient)
-
-	// Create identities for 1 execution nodes.
-	enIdentities := unittest.IdentityListFixture(1, unittest.WithRole(flow.RoleExecution))
-	s.enNodeIDs = enIdentities.NodeIDs()
-
-	// create a mock connection factory
-	connFactory := connectionmock.NewConnectionFactory(s.T())
-	connFactory.On("GetExecutionAPIClient", mock.Anything).Return(execClient, &mockCloser{}, nil)
-
-	// Mock the protocol snapshot to return fixed execution node IDs.
-	_, fixedENIDs := s.setupReceipts(&block)
-	s.proto.snapshot.On("Identities", mock.Anything).Return(fixedENIDs, nil)
-	s.proto.state.On("AtBlockID", blockId).Return(s.proto.snapshot)
-
-	// Mock the finalized root block header with height 0.
-	header := unittest.BlockHeaderFixture(unittest.WithHeaderHeight(0))
-	s.proto.params.On("FinalizedRoot").Return(header, nil)
-
-	// Initialize the backend with the mocked state, blocks, headers, transactions, etc.
-	var err error
-	s.backend, err = backend.New(backend.Params{
-		State:                      s.proto.state,
-		Blocks:                     s.blocks,
-		Headers:                    s.headers,
-		Transactions:               s.transactions,
-		ExecutionReceipts:          s.receipts,
-		ExecutionResults:           s.results,
-		ConnFactory:                connFactory,
-		MaxHeightRange:             backend.DefaultMaxHeightRange,
-		Log:                        s.log,
-		SnapshotHistoryLimit:       backend.DefaultSnapshotHistoryLimit,
-		Communicator:               backend.NewNodeCommunicator(false),
-		ScriptExecutionMode:        backend.IndexQueryModeExecutionNodesOnly,
-		TxResultQueryMode:          backend.IndexQueryModeExecutionNodesOnly,
-		ChainID:                    flow.Testnet,
-		ExecNodeIdentitiesProvider: s.execNodeIdentitiesProvider,
-	})
-	require.NoError(s.T(), err)
-
-	// Initialize the ingestion engine with the irrecoverable context.
-	eng := s.initIngestionEngine(irrecoverableCtx)
-
-	// Create mock transaction results with a mix of failed and non-failed transactions.
-	resultsByBlockID := make([]flow.LightTransactionResult, 0)
-	for i := 0; i < 5; i++ {
-		resultsByBlockID = append(resultsByBlockID, flow.LightTransactionResult{
-			TransactionID:   unittest.IdentifierFixture(),
-			Failed:          i%2 == 0, // create a mix of failed and non-failed transactions
-			ComputationUsed: 0,
-		})
-	}
-
-	// Prepare a request to fetch transaction error messages by block ID from execution nodes.
-	exeEventReq := &execproto.GetTransactionErrorMessagesByBlockIDRequest{
-		BlockId: blockId[:],
-	}
-	exeErrMessagesResp := &execproto.GetTransactionErrorMessagesResponse{}
-
-	// Prepare the expected transaction error messages that should be stored.
-	var expectedStoreTxErrorMessages []flow.TransactionResultErrorMessage
-
-	for i, result := range resultsByBlockID {
-		if result.Failed {
-			errMsg := fmt.Sprintf("%s.%s", expectedErrorMsg, result.TransactionID)
-			exeErrMessagesResp.Results = append(exeErrMessagesResp.Results, &execproto.GetTransactionErrorMessagesResponse_Result{
-				TransactionId: result.TransactionID[:],
-				ErrorMessage:  errMsg,
-				Index:         uint32(i),
-			})
-
-			expectedStoreTxErrorMessages = append(expectedStoreTxErrorMessages,
-				flow.TransactionResultErrorMessage{
-					TransactionID: result.TransactionID,
-					ErrorMessage:  errMsg,
-					Index:         uint32(i),
-					ExecutorID:    fixedENIDs.NodeIDs()[0],
-				})
-		}
-	}
-	execClient.On("GetTransactionErrorMessagesByBlockID", mock.Anything, exeEventReq).
-		Return(exeErrMessagesResp, nil).
-		Once()
-
-	// Mock the txErrorMessages storage to confirm that error messages do not exist yet.
-	s.txErrorMessages.On("Exists", blockId).
-		Return(false, nil).Once()
-
-	// Mock the storage of the fetched error messages into the protocol database.
-	s.txErrorMessages.On("Store", blockId, expectedStoreTxErrorMessages).
-		Return(nil).Once()
-
-	err = eng.handleTransactionResultErrorMessages(irrecoverableCtx, blockId)
-	require.NoError(s.T(), err)
-
-	// Verify that the mock expectations for storing the error messages were met.
-	s.txErrorMessages.AssertExpectations(s.T())
-
-	// Now simulate the second try when the error messages already exist in storage.
-	// Mock the txErrorMessages storage to confirm that error messages exist.
-	s.txErrorMessages.On("Exists", blockId).
-		Return(true, nil).Once()
-	err = eng.handleTransactionResultErrorMessages(irrecoverableCtx, blockId)
-	require.NoError(s.T(), err)
-
-	// Verify that the mock expectations for storing the error messages were not met.
-	s.txErrorMessages.AssertExpectations(s.T())
-}
-
-// setupReceipts sets up mock execution receipts for a block and returns the receipts along
-// with the identities of the execution nodes that processed them.
-func (s *Suite) setupReceipts(block *flow.Block) ([]*flow.ExecutionReceipt, flow.IdentityList) {
-	ids := unittest.IdentityListFixture(1, unittest.WithRole(flow.RoleExecution))
-	receipt1 := unittest.ReceiptForBlockFixture(block)
-	receipt1.ExecutorID = ids[0].NodeID
-
-	receipts := flow.ExecutionReceiptList{receipt1}
-	s.receipts.
-		On("ByBlockID", block.ID()).
-		Return(receipts, nil)
-
-	return receipts, ids
-}
-
 func (s *Suite) TestComponentShutdown() {
 	irrecoverableCtx := irrecoverable.NewMockSignalerContext(s.T(), s.ctx)
 	eng := s.initIngestionEngine(irrecoverableCtx)
