--- conflicted
+++ resolved
@@ -445,120 +445,6 @@
 	return nil
 }
 
-<<<<<<< HEAD
-func (e *Engine) trackExecutionReceiptMetrics(r *flow.ExecutionReceipt) {
-	// TODO add actual execution time to execution receipt?
-	now := time.Now().UTC()
-
-	// retrieve the block
-	// TODO: consider using storage.Index.ByBlockID, the index contains collection id and seals ID
-	b, err := e.blocks.ByID(r.ExecutionResult.BlockID)
-
-	if errors.Is(err, storage.ErrNotFound) {
-		e.blocksToMarkExecuted.Add(r.ExecutionResult.BlockID, now)
-		return
-	}
-
-	if err != nil {
-		e.log.Warn().Err(err).Msg("could not track tx executed metric: executed block not found locally")
-		return
-	}
-
-	e.metrics.UpdateExecutionReceiptMaxHeight(b.Header.Height)
-
-	e.trackExecutedMetricForBlock(b, now)
-}
-
-func (e *Engine) trackExecutedMetricForBlock(block *flow.Block, ti time.Time) {
-	// mark all transactions as executed
-	// TODO: sample to reduce performance overhead
-	for _, g := range block.Payload.Guarantees {
-		l, err := e.collections.LightByID(g.CollectionID)
-		if errors.Is(err, storage.ErrNotFound) {
-			e.collectionsToMarkExecuted.Add(g.CollectionID, ti)
-			continue
-		} else if err != nil {
-			e.log.Warn().Err(err).Str("collection_id", g.CollectionID.String()).
-				Msg("could not track tx executed metric: executed collection not found locally")
-			continue
-		}
-
-		for _, t := range l.Transactions {
-			e.metrics.TransactionExecuted(t, ti)
-		}
-	}
-}
-
-func (e *Engine) trackExecutedMetricForCollection(light *flow.LightCollection) {
-	if ti, found := e.collectionsToMarkFinalized.ByID(light.ID()); found {
-		for _, t := range light.Transactions {
-			e.metrics.TransactionFinalized(t, ti)
-		}
-		e.collectionsToMarkFinalized.Remove(light.ID())
-	}
-
-	if ti, found := e.collectionsToMarkExecuted.ByID(light.ID()); found {
-		for _, t := range light.Transactions {
-			e.metrics.TransactionExecuted(t, ti)
-		}
-		e.collectionsToMarkExecuted.Remove(light.ID())
-	}
-}
-
-type ExecutionMetricForCollection func(light *flow.LightCollection)
-
-// HandleCollection handles the response of the a collection request made earlier when a block was received
-func HandleCollection(
-	entity flow.Entity,
-	collections storage.Collections,
-	transactions storage.Transactions,
-	logger zerolog.Logger,
-	metricForCollection ExecutionMetricForCollection,
-) error {
-
-	// convert the entity to a strictly typed collection
-	collection, ok := entity.(*flow.Collection)
-	if !ok {
-		return fmt.Errorf("invalid entity type (%T)", entity)
-	}
-
-	light := collection.Light()
-
-	if metricForCollection != nil {
-		metricForCollection(&light)
-	}
-
-	// FIX: we can't index guarantees here, as we might have more than one block
-	// with the same collection as long as it is not finalized
-
-	// store the light collection (collection minus the transaction body - those are stored separately)
-	// and add transaction ids as index
-	err := collections.StoreLightAndIndexByTransaction(&light)
-	if err != nil {
-		// ignore collection if already seen
-		if errors.Is(err, storage.ErrAlreadyExists) {
-			logger.Debug().
-				Hex("collection_id", logging.Entity(light)).
-				Msg("collection is already seen")
-			return nil
-		}
-		return err
-	}
-
-	// now store each of the transaction body
-	for _, tx := range collection.Transactions {
-		err := transactions.Store(tx)
-		if err != nil {
-			return fmt.Errorf("could not store transaction (%x): %w", tx.ID(), err)
-		}
-	}
-
-	return nil
-}
-
-func (e *Engine) OnCollection(_ flow.Identifier, entity flow.Entity) {
-	err := HandleCollection(entity, e.collections, e.transactions, e.log, e.trackExecutedMetricForCollection)
-=======
 // OnCollection handles the response of the a collection request made earlier when a block was received.
 // No errors expected during normal operations.
 func (e *Engine) OnCollection(originID flow.Identifier, entity flow.Entity) {
@@ -569,7 +455,6 @@
 	}
 
 	err := indexer.HandleCollection(collection, e.collections, e.transactions, e.log, e.collectionExecutedMetric)
->>>>>>> 7acc58f5
 	if err != nil {
 		e.log.Error().Err(err).Msg("could not handle collection")
 		return
