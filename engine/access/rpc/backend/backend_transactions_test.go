package backend

import (
	"context"
	"fmt"
	"math/rand"

	"github.com/dgraph-io/badger/v2"
	jsoncdc "github.com/onflow/cadence/encoding/json"
	"github.com/onflow/flow/protobuf/go/flow/access"
	"github.com/onflow/flow/protobuf/go/flow/entities"
	execproto "github.com/onflow/flow/protobuf/go/flow/execution"
	"github.com/stretchr/testify/mock"
	"github.com/stretchr/testify/require"
	"google.golang.org/grpc/codes"
	"google.golang.org/grpc/status"

	acc "github.com/onflow/flow-go/access"
	"github.com/onflow/flow-go/engine/access/index"
	connectionmock "github.com/onflow/flow-go/engine/access/rpc/connection/mock"
	"github.com/onflow/flow-go/engine/common/rpc/convert"
	"github.com/onflow/flow-go/fvm/blueprints"
	"github.com/onflow/flow-go/model/flow"
	"github.com/onflow/flow-go/model/flow/filter"
	syncmock "github.com/onflow/flow-go/module/state_synchronization/mock"
	"github.com/onflow/flow-go/state/protocol"
	bprotocol "github.com/onflow/flow-go/state/protocol/badger"
	"github.com/onflow/flow-go/state/protocol/util"
	"github.com/onflow/flow-go/storage"
	"github.com/onflow/flow-go/utils/unittest"
	"github.com/onflow/flow-go/utils/unittest/generator"
	"github.com/onflow/flow-go/utils/unittest/mocks"
)

const expectedErrorMsg = "expected test error"

func (suite *Suite) withPreConfiguredState(f func(snap protocol.Snapshot)) {
	identities := unittest.CompleteIdentitySet()
	rootSnapshot := unittest.RootSnapshotFixture(identities)
	util.RunWithFullProtocolStateAndMutator(suite.T(), rootSnapshot, func(db *badger.DB, state *bprotocol.ParticipantState, mutableState protocol.MutableProtocolState) {
		epochBuilder := unittest.NewEpochBuilder(suite.T(), mutableState, state)

		epochBuilder.
			BuildEpoch().
			CompleteEpoch()

		// get heights of each phase in built epochs
		epoch1, ok := epochBuilder.EpochHeights(1)
		require.True(suite.T(), ok)

		// setup AtHeight mock returns for State
		for _, height := range epoch1.Range() {
			suite.state.On("AtHeight", epoch1.Range()).Return(state.AtHeight(height))
		}

		snap := state.AtHeight(epoch1.FinalHeight())
		suite.state.On("Final").Return(snap)
		suite.communicator.On("CallAvailableNode",
			mock.Anything,
			mock.Anything,
			mock.Anything).
			Return(nil).Once()

		f(snap)
	})
}

// TestGetTransactionResultReturnsUnknown returns unknown result when tx not found
func (suite *Suite) TestGetTransactionResultReturnsUnknown() {
	suite.withPreConfiguredState(func(snap protocol.Snapshot) {
		block := unittest.BlockFixture()
		tbody := unittest.TransactionBodyFixture()
		tx := unittest.TransactionFixture()
		tx.TransactionBody = tbody

		coll := flow.CollectionFromTransactions([]*flow.Transaction{&tx})
		suite.state.On("AtBlockID", block.ID()).Return(snap, nil).Once()

		suite.transactions.
			On("ByID", tx.ID()).
			Return(nil, storage.ErrNotFound)

		params := suite.defaultBackendParams()
		params.Communicator = suite.communicator

		backend, err := New(params)
		suite.Require().NoError(err)

		res, err := backend.GetTransactionResult(
			context.Background(),
			tx.ID(),
			block.ID(),
			coll.ID(),
			entities.EventEncodingVersion_JSON_CDC_V0,
		)
		suite.Require().NoError(err)
		suite.Require().Equal(res.Status, flow.TransactionStatusUnknown)
	})
}

// TestGetTransactionResultReturnsTransactionError returns error from transaction storage
func (suite *Suite) TestGetTransactionResultReturnsTransactionError() {
	suite.withPreConfiguredState(func(snap protocol.Snapshot) {
		block := unittest.BlockFixture()
		tbody := unittest.TransactionBodyFixture()
		tx := unittest.TransactionFixture()
		tx.TransactionBody = tbody

		coll := flow.CollectionFromTransactions([]*flow.Transaction{&tx})

		suite.transactions.
			On("ByID", tx.ID()).
			Return(nil, fmt.Errorf("some other error"))

		suite.blocks.
			On("ByID", block.ID()).
			Return(&block, nil).
			Once()

		suite.state.On("AtBlockID", block.ID()).Return(snap, nil).Once()

		params := suite.defaultBackendParams()
		params.Communicator = suite.communicator

		backend, err := New(params)
		suite.Require().NoError(err)

		_, err = backend.GetTransactionResult(
			context.Background(),
			tx.ID(),
			block.ID(),
			coll.ID(),
			entities.EventEncodingVersion_JSON_CDC_V0,
		)
		suite.Require().Equal(err, status.Errorf(codes.Internal, "failed to find: %v", fmt.Errorf("some other error")))
	})
}

// TestGetTransactionResultReturnsValidTransactionResultFromHistoricNode tests lookup in historic nodes
func (suite *Suite) TestGetTransactionResultReturnsValidTransactionResultFromHistoricNode() {
	suite.withPreConfiguredState(func(snap protocol.Snapshot) {
		block := unittest.BlockFixture()
		tbody := unittest.TransactionBodyFixture()
		tx := unittest.TransactionFixture()
		tx.TransactionBody = tbody

		coll := flow.CollectionFromTransactions([]*flow.Transaction{&tx})

		suite.transactions.
			On("ByID", tx.ID()).
			Return(nil, storage.ErrNotFound)

		suite.state.On("AtBlockID", block.ID()).Return(snap, nil).Once()

		transactionResultResponse := access.TransactionResultResponse{
			Status:     entities.TransactionStatus_EXECUTED,
			StatusCode: uint32(entities.TransactionStatus_EXECUTED),
		}

		suite.historicalAccessClient.
			On("GetTransactionResult", mock.Anything, mock.Anything).
			Return(&transactionResultResponse, nil).Once()

		params := suite.defaultBackendParams()
		params.HistoricalAccessNodes = []access.AccessAPIClient{suite.historicalAccessClient}
		params.Communicator = suite.communicator

		backend, err := New(params)
		suite.Require().NoError(err)

		resp, err := backend.GetTransactionResult(
			context.Background(),
			tx.ID(),
			block.ID(),
			coll.ID(),
			entities.EventEncodingVersion_JSON_CDC_V0,
		)
		suite.Require().NoError(err)
		suite.Require().Equal(flow.TransactionStatusExecuted, resp.Status)
		suite.Require().Equal(uint(flow.TransactionStatusExecuted), resp.StatusCode)
	})
}

func (suite *Suite) withGetTransactionCachingTestSetup(f func(b *flow.Block, t *flow.Transaction)) {
	suite.withPreConfiguredState(func(snap protocol.Snapshot) {
		block := unittest.BlockFixture()
		tbody := unittest.TransactionBodyFixture()
		tx := unittest.TransactionFixture()
		tx.TransactionBody = tbody

		suite.transactions.
			On("ByID", tx.ID()).
			Return(nil, storage.ErrNotFound)

		suite.state.On("AtBlockID", block.ID()).Return(snap, nil).Once()

		f(&block, &tx)
	})
}

// TestGetTransactionResultFromCache get historic transaction result from cache
func (suite *Suite) TestGetTransactionResultFromCache() {
	suite.withGetTransactionCachingTestSetup(func(block *flow.Block, tx *flow.Transaction) {
		transactionResultResponse := access.TransactionResultResponse{
			Status:     entities.TransactionStatus_EXECUTED,
			StatusCode: uint32(entities.TransactionStatus_EXECUTED),
		}

		suite.historicalAccessClient.
			On("GetTransactionResult", mock.Anything, mock.AnythingOfType("*access.GetTransactionRequest")).
			Return(&transactionResultResponse, nil).Once()

		params := suite.defaultBackendParams()
		params.HistoricalAccessNodes = []access.AccessAPIClient{suite.historicalAccessClient}
		params.Communicator = suite.communicator
		params.TxResultCacheSize = 10

		backend, err := New(params)
		suite.Require().NoError(err)

		coll := flow.CollectionFromTransactions([]*flow.Transaction{tx})

		resp, err := backend.GetTransactionResult(
			context.Background(),
			tx.ID(),
			block.ID(),
			coll.ID(),
			entities.EventEncodingVersion_JSON_CDC_V0,
		)
		suite.Require().NoError(err)
		suite.Require().Equal(flow.TransactionStatusExecuted, resp.Status)
		suite.Require().Equal(uint(flow.TransactionStatusExecuted), resp.StatusCode)

		resp2, err := backend.GetTransactionResult(
			context.Background(),
			tx.ID(),
			block.ID(),
			coll.ID(),
			entities.EventEncodingVersion_JSON_CDC_V0,
		)
		suite.Require().NoError(err)
		suite.Require().Equal(flow.TransactionStatusExecuted, resp2.Status)
		suite.Require().Equal(uint(flow.TransactionStatusExecuted), resp2.StatusCode)

		suite.historicalAccessClient.AssertExpectations(suite.T())
	})
}

// TestGetTransactionResultCacheNonExistent tests caches non existing result
func (suite *Suite) TestGetTransactionResultCacheNonExistent() {
	suite.withGetTransactionCachingTestSetup(func(block *flow.Block, tx *flow.Transaction) {
		suite.historicalAccessClient.
			On("GetTransactionResult", mock.Anything, mock.AnythingOfType("*access.GetTransactionRequest")).
			Return(nil, status.Errorf(codes.NotFound, "no known transaction with ID %s", tx.ID())).Once()

		params := suite.defaultBackendParams()
		params.HistoricalAccessNodes = []access.AccessAPIClient{suite.historicalAccessClient}
		params.Communicator = suite.communicator
		params.TxResultCacheSize = 10

		backend, err := New(params)
		suite.Require().NoError(err)

		coll := flow.CollectionFromTransactions([]*flow.Transaction{tx})

		resp, err := backend.GetTransactionResult(
			context.Background(),
			tx.ID(),
			block.ID(),
			coll.ID(),
			entities.EventEncodingVersion_JSON_CDC_V0,
		)
		suite.Require().NoError(err)
		suite.Require().Equal(flow.TransactionStatusUnknown, resp.Status)
		suite.Require().Equal(uint(flow.TransactionStatusUnknown), resp.StatusCode)

		// ensure the unknown transaction is cached when not found anywhere
		txStatus := flow.TransactionStatusUnknown
		res, ok := backend.txResultCache.Get(tx.ID())
		suite.Require().True(ok)
		suite.Require().Equal(res, &acc.TransactionResult{
			Status:     txStatus,
			StatusCode: uint(txStatus),
		})

		suite.historicalAccessClient.AssertExpectations(suite.T())
	})
}

// TestGetTransactionResultUnknownFromCache retrieve unknown result from cache.
func (suite *Suite) TestGetTransactionResultUnknownFromCache() {
	suite.withGetTransactionCachingTestSetup(func(block *flow.Block, tx *flow.Transaction) {
		suite.historicalAccessClient.
			On("GetTransactionResult", mock.Anything, mock.AnythingOfType("*access.GetTransactionRequest")).
			Return(nil, status.Errorf(codes.NotFound, "no known transaction with ID %s", tx.ID())).Once()

		params := suite.defaultBackendParams()
		params.HistoricalAccessNodes = []access.AccessAPIClient{suite.historicalAccessClient}
		params.Communicator = suite.communicator
		params.TxResultCacheSize = 10

		backend, err := New(params)
		suite.Require().NoError(err)

		coll := flow.CollectionFromTransactions([]*flow.Transaction{tx})

		resp, err := backend.GetTransactionResult(
			context.Background(),
			tx.ID(),
			block.ID(),
			coll.ID(),
			entities.EventEncodingVersion_JSON_CDC_V0,
		)
		suite.Require().NoError(err)
		suite.Require().Equal(flow.TransactionStatusUnknown, resp.Status)
		suite.Require().Equal(uint(flow.TransactionStatusUnknown), resp.StatusCode)

		// ensure the unknown transaction is cached when not found anywhere
		txStatus := flow.TransactionStatusUnknown
		res, ok := backend.txResultCache.Get(tx.ID())
		suite.Require().True(ok)
		suite.Require().Equal(res, &acc.TransactionResult{
			Status:     txStatus,
			StatusCode: uint(txStatus),
		})

		resp2, err := backend.GetTransactionResult(
			context.Background(),
			tx.ID(),
			block.ID(),
			coll.ID(),
			entities.EventEncodingVersion_JSON_CDC_V0,
		)
		suite.Require().NoError(err)
		suite.Require().Equal(flow.TransactionStatusUnknown, resp2.Status)
		suite.Require().Equal(uint(flow.TransactionStatusUnknown), resp2.StatusCode)

		suite.historicalAccessClient.AssertExpectations(suite.T())
	})
}

// TestLookupTransactionErrorMessageByTransactionID_HappyPath verifies the lookup of a transaction error message
// by block id and transaction id.
// It tests two cases:
// 1. Happy path where the error message is fetched from the EN if it's not found in the cache.
// 2. Happy path where the error message is served from the storage database if it exists.
func (suite *Suite) TestLookupTransactionErrorMessageByTransactionID_HappyPath() {
	block := unittest.BlockFixture()
	blockId := block.ID()
	failedTx := unittest.TransactionFixture()
	failedTxId := failedTx.ID()
	failedTxIndex := rand.Uint32()

	// Setup mock receipts and execution node identities.
	_, fixedENIDs := suite.setupReceipts(&block)
	suite.state.On("Final").Return(suite.snapshot, nil).Maybe()
	suite.snapshot.On("Identities", mock.Anything).Return(fixedENIDs, nil)

	suite.fixedExecutionNodeIDs = fixedENIDs.NodeIDs()

	params := suite.defaultBackendParams()
	params.TxResultErrorMessages = suite.txErrorMessages

	// Test case: transaction error message is fetched from the EN.
	suite.Run("happy path from EN", func() {
		// the connection factory should be used to get the execution node client
		params.ConnFactory = suite.setupConnectionFactory()

		// Mock the cache lookup for the transaction error message, returning "not found".
		suite.txErrorMessages.On("ByBlockIDTransactionID", blockId, failedTxId).
			Return(nil, storage.ErrNotFound).Once()

		backend, err := New(params)
		suite.Require().NoError(err)

		// Mock the execution node API call to fetch the error message.
		exeEventReq := &execproto.GetTransactionErrorMessageRequest{
			BlockId:       blockId[:],
			TransactionId: failedTxId[:],
		}
		exeEventResp := &execproto.GetTransactionErrorMessageResponse{
			TransactionId: failedTxId[:],
			ErrorMessage:  expectedErrorMsg,
		}
		suite.execClient.On("GetTransactionErrorMessage", mock.Anything, exeEventReq).Return(exeEventResp, nil).Once()

		// Perform the lookup and assert that the error message is retrieved correctly.
		errMsg, err := backend.LookupErrorMessageByTransactionID(context.Background(), blockId, block.Header.Height, failedTxId)
		suite.Require().NoError(err)
		suite.Require().Equal(expectedErrorMsg, errMsg)
		suite.assertAllExpectations()
	})

	// Test case: transaction error message is fetched from the storage database.
	suite.Run("happy path from storage db", func() {
		backend, err := New(params)
		suite.Require().NoError(err)

		// Mock the cache lookup for the transaction error message, returning a stored result.
		suite.txErrorMessages.On("ByBlockIDTransactionID", blockId, failedTxId).
			Return(&flow.TransactionResultErrorMessage{
				TransactionID: failedTxId,
				ErrorMessage:  expectedErrorMsg,
				Index:         failedTxIndex,
				ExecutorID:    unittest.IdentifierFixture(),
			}, nil).Once()

		// Perform the lookup and assert that the error message is retrieved correctly from storage.
		errMsg, err := backend.LookupErrorMessageByTransactionID(context.Background(), blockId, block.Header.Height, failedTxId)
		suite.Require().NoError(err)
		suite.Require().Equal(expectedErrorMsg, errMsg)
		suite.assertAllExpectations()
	})
}

// TestLookupTransactionErrorMessageByTransactionID_FailedToFetch tests the case when a transaction error message
// is not in the cache and needs to be fetched from the EN, but the EN fails to return it.
// It tests three cases:
// 1. The transaction is not found in the transaction results, leading to a "NotFound" error.
// 2. The transaction result is not failed, and the error message is empty.
// 3. The transaction result is failed, and the error message "failed" are returned.
func (suite *Suite) TestLookupTransactionErrorMessageByTransactionID_FailedToFetch() {
	block := unittest.BlockFixture()
	blockId := block.ID()
	failedTx := unittest.TransactionFixture()
	failedTxId := failedTx.ID()

	// Setup mock receipts and execution node identities.
	_, fixedENIDs := suite.setupReceipts(&block)
	suite.state.On("Final").Return(suite.snapshot, nil).Maybe()
	suite.snapshot.On("Identities", mock.Anything).Return(fixedENIDs, nil)

	// Create a mock index reporter
	reporter := syncmock.NewIndexReporter(suite.T())
	reporter.On("LowestIndexedHeight").Return(block.Header.Height, nil)
	reporter.On("HighestIndexedHeight").Return(block.Header.Height+10, nil)

	suite.fixedExecutionNodeIDs = fixedENIDs.NodeIDs()

	params := suite.defaultBackendParams()
	// The connection factory should be used to get the execution node client
	params.ConnFactory = suite.setupConnectionFactory()
	// Initialize the transaction results index with the mock reporter.
	params.TxResultsIndex = index.NewTransactionResultsIndex(index.NewReporter(), suite.transactionResults)
	err := params.TxResultsIndex.Initialize(reporter)
	suite.Require().NoError(err)

	params.TxResultErrorMessages = suite.txErrorMessages

	backend, err := New(params)
	suite.Require().NoError(err)

	// Test case: failed to fetch from EN, transaction is unknown.
	suite.Run("failed to fetch from EN, unknown tx", func() {
		// lookup should try each of the 2 ENs in fixedENIDs
		suite.execClient.On("GetTransactionErrorMessage", mock.Anything, mock.Anything).Return(nil,
			status.Error(codes.Unavailable, "")).Twice()

		// Setup mock that the transaction and tx error message is not found in the storage.
		suite.txErrorMessages.On("ByBlockIDTransactionID", blockId, failedTxId).
			Return(nil, storage.ErrNotFound).Once()
		suite.transactionResults.On("ByBlockIDTransactionID", blockId, failedTxId).
			Return(nil, storage.ErrNotFound).Once()
<<<<<<< HEAD

		// Perform the lookup and expect a "NotFound" error with an empty error message.
		errMsg, err := backend.LookupErrorMessageByTransactionID(context.Background(), blockId, block.Header.Height, failedTxId)
		suite.Require().Error(err)
		suite.Require().Equal(codes.NotFound, status.Code(err))
		suite.Require().Empty(errMsg)
		suite.assertAllExpectations()
	})

	// Test case: failed to fetch from EN, but the transaction result is not failed.
	suite.Run("failed to fetch from EN, tx result is not failed", func() {
		// Lookup should try each of the 2 ENs in fixedENIDs
		suite.execClient.On("GetTransactionErrorMessage", mock.Anything, mock.Anything).Return(nil,
			status.Error(codes.Unavailable, "")).Twice()

		// Setup mock that the transaction error message is not found in storage.
		suite.txErrorMessages.On("ByBlockIDTransactionID", blockId, failedTxId).
			Return(nil, storage.ErrNotFound).Once()

		// Setup mock that the transaction result exists and is not failed.
		suite.transactionResults.On("ByBlockIDTransactionID", blockId, failedTxId).
			Return(&flow.LightTransactionResult{
				TransactionID:   failedTxId,
				Failed:          false,
				ComputationUsed: 0,
			}, nil).Once()

		// Perform the lookup and expect no error and an empty error message.
		errMsg, err := backend.LookupErrorMessageByTransactionID(context.Background(), blockId, block.Header.Height, failedTxId)
		suite.Require().NoError(err)
		suite.Require().Empty(errMsg)
		suite.assertAllExpectations()
	})

=======

		// Perform the lookup and expect a "NotFound" error with an empty error message.
		errMsg, err := backend.LookupErrorMessageByTransactionID(context.Background(), blockId, block.Header.Height, failedTxId)
		suite.Require().Error(err)
		suite.Require().Equal(codes.NotFound, status.Code(err))
		suite.Require().Empty(errMsg)
		suite.assertAllExpectations()
	})

	// Test case: failed to fetch from EN, but the transaction result is not failed.
	suite.Run("failed to fetch from EN, tx result is not failed", func() {
		// Lookup should try each of the 2 ENs in fixedENIDs
		suite.execClient.On("GetTransactionErrorMessage", mock.Anything, mock.Anything).Return(nil,
			status.Error(codes.Unavailable, "")).Twice()

		// Setup mock that the transaction error message is not found in storage.
		suite.txErrorMessages.On("ByBlockIDTransactionID", blockId, failedTxId).
			Return(nil, storage.ErrNotFound).Once()

		// Setup mock that the transaction result exists and is not failed.
		suite.transactionResults.On("ByBlockIDTransactionID", blockId, failedTxId).
			Return(&flow.LightTransactionResult{
				TransactionID:   failedTxId,
				Failed:          false,
				ComputationUsed: 0,
			}, nil).Once()

		// Perform the lookup and expect no error and an empty error message.
		errMsg, err := backend.LookupErrorMessageByTransactionID(context.Background(), blockId, block.Header.Height, failedTxId)
		suite.Require().NoError(err)
		suite.Require().Empty(errMsg)
		suite.assertAllExpectations()
	})

>>>>>>> 8dbf63cf
	// Test case: failed to fetch from EN, but the transaction result is failed.
	suite.Run("failed to fetch from EN, tx result is failed", func() {
		// lookup should try each of the 2 ENs in fixedENIDs
		suite.execClient.On("GetTransactionErrorMessage", mock.Anything, mock.Anything).Return(nil,
			status.Error(codes.Unavailable, "")).Twice()

		// Setup mock that the transaction error message is not found in storage.
		suite.txErrorMessages.On("ByBlockIDTransactionID", blockId, failedTxId).
			Return(nil, storage.ErrNotFound).Once()

		// Setup mock that the transaction result exists and is failed.
		suite.transactionResults.On("ByBlockIDTransactionID", blockId, failedTxId).
			Return(&flow.LightTransactionResult{
				TransactionID:   failedTxId,
				Failed:          true,
				ComputationUsed: 0,
			}, nil).Once()

		// Perform the lookup and expect the failed error message to be returned.
		errMsg, err := backend.LookupErrorMessageByTransactionID(context.Background(), blockId, block.Header.Height, failedTxId)
		suite.Require().NoError(err)
<<<<<<< HEAD
		suite.Require().Equal(errMsg, FailedErrorMessage)
=======
		suite.Require().Equal(errMsg, DefaultFailedErrorMessage)
>>>>>>> 8dbf63cf
		suite.assertAllExpectations()
	})
}

// TestLookupTransactionErrorMessageByIndex_HappyPath verifies the lookup of a transaction error message
// by block ID and transaction index.
// It tests two cases:
// 1. Happy path where the error message is fetched from the EN if it is not found in the cache.
// 2. Happy path where the error message is served from the storage database if it exists.
func (suite *Suite) TestLookupTransactionErrorMessageByIndex_HappyPath() {
	block := unittest.BlockFixture()
	blockId := block.ID()
	failedTx := unittest.TransactionFixture()
	failedTxId := failedTx.ID()
	failedTxIndex := rand.Uint32()

	// Setup mock receipts and execution node identities.
	_, fixedENIDs := suite.setupReceipts(&block)
	suite.state.On("Final").Return(suite.snapshot, nil).Maybe()
	suite.snapshot.On("Identities", mock.Anything).Return(fixedENIDs, nil)

	suite.fixedExecutionNodeIDs = fixedENIDs.NodeIDs()

	params := suite.defaultBackendParams()
	params.TxResultErrorMessages = suite.txErrorMessages

	// Test case: transaction error message is fetched from the EN.
	suite.Run("happy path from EN", func() {
		// the connection factory should be used to get the execution node client
		params.ConnFactory = suite.setupConnectionFactory()
<<<<<<< HEAD

		// Mock the cache lookup for the transaction error message, returning "not found".
		suite.txErrorMessages.On("ByBlockIDTransactionIndex", blockId, failedTxIndex).
			Return(nil, storage.ErrNotFound).Once()

=======

		// Mock the cache lookup for the transaction error message, returning "not found".
		suite.txErrorMessages.On("ByBlockIDTransactionIndex", blockId, failedTxIndex).
			Return(nil, storage.ErrNotFound).Once()

>>>>>>> 8dbf63cf
		backend, err := New(params)
		suite.Require().NoError(err)

		// Mock the execution node API call to fetch the error message.
		exeEventReq := &execproto.GetTransactionErrorMessageByIndexRequest{
			BlockId: blockId[:],
			Index:   failedTxIndex,
		}
		exeEventResp := &execproto.GetTransactionErrorMessageResponse{
			TransactionId: failedTxId[:],
			ErrorMessage:  expectedErrorMsg,
		}
		suite.execClient.On("GetTransactionErrorMessageByIndex", mock.Anything, exeEventReq).Return(exeEventResp, nil).Once()

		// Perform the lookup and assert that the error message is retrieved correctly.
		errMsg, err := backend.LookupErrorMessageByIndex(context.Background(), blockId, block.Header.Height, failedTxIndex)
		suite.Require().NoError(err)
		suite.Require().Equal(expectedErrorMsg, errMsg)
		suite.assertAllExpectations()
	})

	// Test case: transaction error message is fetched from the storage database.
	suite.Run("happy path from storage db", func() {
		backend, err := New(params)
		suite.Require().NoError(err)

		// Mock the cache lookup for the transaction error message, returning a stored result.
		suite.txErrorMessages.On("ByBlockIDTransactionIndex", blockId, failedTxIndex).
			Return(&flow.TransactionResultErrorMessage{
				TransactionID: failedTxId,
				ErrorMessage:  expectedErrorMsg,
				Index:         failedTxIndex,
				ExecutorID:    unittest.IdentifierFixture(),
			}, nil).Once()

		// Perform the lookup and assert that the error message is retrieved correctly from storage.
		errMsg, err := backend.LookupErrorMessageByIndex(context.Background(), blockId, block.Header.Height, failedTxIndex)
		suite.Require().NoError(err)
		suite.Require().Equal(expectedErrorMsg, errMsg)
		suite.assertAllExpectations()
	})
}

// TestLookupTransactionErrorMessageByIndex_FailedToFetch verifies the behavior of looking up a transaction error message by index
// when the error message is not in the cache, and fetching it from the EN fails.
// It tests three cases:
// 1. The transaction is not found in the transaction results, leading to a "NotFound" error.
// 2. The transaction result is not failed, and the error message is empty.
// 3. The transaction result is failed, and the error message "failed" are returned.
func (suite *Suite) TestLookupTransactionErrorMessageByIndex_FailedToFetch() {
	block := unittest.BlockFixture()
	blockId := block.ID()
	failedTxIndex := rand.Uint32()
	failedTx := unittest.TransactionFixture()
	failedTxId := failedTx.ID()

	// Setup mock receipts and execution node identities.
	_, fixedENIDs := suite.setupReceipts(&block)
	suite.state.On("Final").Return(suite.snapshot, nil).Maybe()
	suite.snapshot.On("Identities", mock.Anything).Return(fixedENIDs, nil)

	// Create a mock connection factory
	connFactory := connectionmock.NewConnectionFactory(suite.T())
	connFactory.On("GetExecutionAPIClient", mock.Anything).Return(suite.execClient, &mocks.MockCloser{}, nil)

	// Create a mock index reporter
	reporter := syncmock.NewIndexReporter(suite.T())
	reporter.On("LowestIndexedHeight").Return(block.Header.Height, nil)
	reporter.On("HighestIndexedHeight").Return(block.Header.Height+10, nil)

	suite.fixedExecutionNodeIDs = fixedENIDs.NodeIDs()

	params := suite.defaultBackendParams()
	// the connection factory should be used to get the execution node client
	params.ConnFactory = connFactory
	// Initialize the transaction results index with the mock reporter.
	params.TxResultsIndex = index.NewTransactionResultsIndex(index.NewReporter(), suite.transactionResults)
	err := params.TxResultsIndex.Initialize(reporter)
	suite.Require().NoError(err)

	params.TxResultErrorMessages = suite.txErrorMessages

	backend, err := New(params)
	suite.Require().NoError(err)

	// Test case: failed to fetch from EN, transaction is unknown.
	suite.Run("failed to fetch from EN, unknown tx", func() {
		// lookup should try each of the 2 ENs in fixedENIDs
		suite.execClient.On("GetTransactionErrorMessageByIndex", mock.Anything, mock.Anything).Return(nil,
			status.Error(codes.Unavailable, "")).Twice()
<<<<<<< HEAD

		// Setup mock that the transaction and tx error message is not found in the storage.
		suite.txErrorMessages.On("ByBlockIDTransactionIndex", blockId, failedTxIndex).
			Return(nil, storage.ErrNotFound).Once()
		suite.transactionResults.On("ByBlockIDTransactionIndex", blockId, failedTxIndex).
			Return(nil, storage.ErrNotFound).Once()

		// Perform the lookup and expect a "NotFound" error with an empty error message.
		errMsg, err := backend.LookupErrorMessageByIndex(context.Background(), blockId, block.Header.Height, failedTxIndex)
		suite.Require().Error(err)
		suite.Require().Equal(codes.NotFound, status.Code(err))
		suite.Require().Empty(errMsg)
		suite.assertAllExpectations()
	})

	// Test case: failed to fetch from EN, but the transaction result is not failed.
	suite.Run("failed to fetch from EN, tx result is not failed", func() {
		// lookup should try each of the 2 ENs in fixedENIDs
		suite.execClient.On("GetTransactionErrorMessageByIndex", mock.Anything, mock.Anything).Return(nil,
			status.Error(codes.Unavailable, "")).Twice()

		// Setup mock that the transaction error message is not found in storage.
		suite.txErrorMessages.On("ByBlockIDTransactionIndex", blockId, failedTxIndex).
			Return(nil, storage.ErrNotFound).Once()

		// Setup mock that the transaction result exists and is not failed.
		suite.transactionResults.On("ByBlockIDTransactionIndex", blockId, failedTxIndex).
			Return(&flow.LightTransactionResult{
				TransactionID:   failedTxId,
				Failed:          false,
				ComputationUsed: 0,
			}, nil).Once()

		// Perform the lookup and expect no error and an empty error message.
		errMsg, err := backend.LookupErrorMessageByIndex(context.Background(), blockId, block.Header.Height, failedTxIndex)
		suite.Require().NoError(err)
		suite.Require().Empty(errMsg)
		suite.assertAllExpectations()
	})

=======

		// Setup mock that the transaction and tx error message is not found in the storage.
		suite.txErrorMessages.On("ByBlockIDTransactionIndex", blockId, failedTxIndex).
			Return(nil, storage.ErrNotFound).Once()
		suite.transactionResults.On("ByBlockIDTransactionIndex", blockId, failedTxIndex).
			Return(nil, storage.ErrNotFound).Once()

		// Perform the lookup and expect a "NotFound" error with an empty error message.
		errMsg, err := backend.LookupErrorMessageByIndex(context.Background(), blockId, block.Header.Height, failedTxIndex)
		suite.Require().Error(err)
		suite.Require().Equal(codes.NotFound, status.Code(err))
		suite.Require().Empty(errMsg)
		suite.assertAllExpectations()
	})

	// Test case: failed to fetch from EN, but the transaction result is not failed.
	suite.Run("failed to fetch from EN, tx result is not failed", func() {
		// lookup should try each of the 2 ENs in fixedENIDs
		suite.execClient.On("GetTransactionErrorMessageByIndex", mock.Anything, mock.Anything).Return(nil,
			status.Error(codes.Unavailable, "")).Twice()

		// Setup mock that the transaction error message is not found in storage.
		suite.txErrorMessages.On("ByBlockIDTransactionIndex", blockId, failedTxIndex).
			Return(nil, storage.ErrNotFound).Once()

		// Setup mock that the transaction result exists and is not failed.
		suite.transactionResults.On("ByBlockIDTransactionIndex", blockId, failedTxIndex).
			Return(&flow.LightTransactionResult{
				TransactionID:   failedTxId,
				Failed:          false,
				ComputationUsed: 0,
			}, nil).Once()

		// Perform the lookup and expect no error and an empty error message.
		errMsg, err := backend.LookupErrorMessageByIndex(context.Background(), blockId, block.Header.Height, failedTxIndex)
		suite.Require().NoError(err)
		suite.Require().Empty(errMsg)
		suite.assertAllExpectations()
	})

>>>>>>> 8dbf63cf
	// Test case: failed to fetch from EN, but the transaction result is failed.
	suite.Run("failed to fetch from EN, tx result is failed", func() {
		// lookup should try each of the 2 ENs in fixedENIDs
		suite.execClient.On("GetTransactionErrorMessageByIndex", mock.Anything, mock.Anything).Return(nil,
			status.Error(codes.Unavailable, "")).Twice()

		// Setup mock that the transaction error message is not found in storage.
		suite.txErrorMessages.On("ByBlockIDTransactionIndex", blockId, failedTxIndex).
			Return(nil, storage.ErrNotFound).Once()

		// Setup mock that the transaction result exists and is failed.
		suite.transactionResults.On("ByBlockIDTransactionIndex", blockId, failedTxIndex).
			Return(&flow.LightTransactionResult{
				TransactionID:   failedTxId,
				Failed:          true,
				ComputationUsed: 0,
			}, nil).Once()

		// Perform the lookup and expect the failed error message to be returned.
		errMsg, err := backend.LookupErrorMessageByIndex(context.Background(), blockId, block.Header.Height, failedTxIndex)
		suite.Require().NoError(err)
<<<<<<< HEAD
		suite.Require().Equal(errMsg, FailedErrorMessage)
=======
		suite.Require().Equal(errMsg, DefaultFailedErrorMessage)
>>>>>>> 8dbf63cf
		suite.assertAllExpectations()
	})
}

// TestLookupTransactionErrorMessagesByBlockID_HappyPath verifies the lookup of transaction error messages by block ID.
// It tests two cases:
// 1. Happy path where the error messages are fetched from the EN if they are not found in the cache.
// 2. Happy path where the error messages are served from the storage database if they exist.
func (suite *Suite) TestLookupTransactionErrorMessagesByBlockID_HappyPath() {
	block := unittest.BlockFixture()
	blockId := block.ID()

	resultsByBlockID := make([]flow.LightTransactionResult, 0)
	for i := 0; i < 5; i++ {
		resultsByBlockID = append(resultsByBlockID, flow.LightTransactionResult{
			TransactionID:   unittest.IdentifierFixture(),
			Failed:          i%2 == 0, // create a mix of failed and non-failed transactions
			ComputationUsed: 0,
		})
	}

	_, fixedENIDs := suite.setupReceipts(&block)
	suite.state.On("Final").Return(suite.snapshot, nil).Maybe()
	suite.snapshot.On("Identities", mock.Anything).Return(fixedENIDs, nil)

	suite.fixedExecutionNodeIDs = fixedENIDs.NodeIDs()

	params := suite.defaultBackendParams()
	params.TxResultErrorMessages = suite.txErrorMessages

	// Test case: transaction error messages is fetched from the EN.
	suite.Run("happy path from EN", func() {
		// the connection factory should be used to get the execution node client
		params.ConnFactory = suite.setupConnectionFactory()

		// Mock the cache lookup for the transaction error messages, returning "not found".
		suite.txErrorMessages.On("ByBlockID", blockId).
			Return(nil, storage.ErrNotFound).Once()

		backend, err := New(params)
		suite.Require().NoError(err)

		// Mock the execution node API call to fetch the error messages.
		exeEventReq := &execproto.GetTransactionErrorMessagesByBlockIDRequest{
			BlockId: blockId[:],
		}
		exeErrMessagesResp := &execproto.GetTransactionErrorMessagesResponse{}
		for _, result := range resultsByBlockID {
			r := result
			if r.Failed {
				errMsg := fmt.Sprintf("%s.%s", expectedErrorMsg, r.TransactionID)
				exeErrMessagesResp.Results = append(exeErrMessagesResp.Results, &execproto.GetTransactionErrorMessagesResponse_Result{
					TransactionId: r.TransactionID[:],
					ErrorMessage:  errMsg,
				})
			}
		}
		suite.execClient.On("GetTransactionErrorMessagesByBlockID", mock.Anything, exeEventReq).
			Return(exeErrMessagesResp, nil).
			Once()

		// Perform the lookup and assert that the error message is retrieved correctly.
		errMessages, err := backend.LookupErrorMessagesByBlockID(context.Background(), blockId, block.Header.Height)
		suite.Require().NoError(err)
		suite.Require().Len(errMessages, len(exeErrMessagesResp.Results))
		for _, expectedResult := range exeErrMessagesResp.Results {
			errMsg, ok := errMessages[convert.MessageToIdentifier(expectedResult.TransactionId)]
			suite.Require().True(ok)
			suite.Assert().Equal(expectedResult.ErrorMessage, errMsg)
		}
		suite.assertAllExpectations()
	})

	// Test case: transaction error messages is fetched from the storage database.
	suite.Run("happy path from storage db", func() {
		backend, err := New(params)
		suite.Require().NoError(err)

		// Mock the cache lookup for the transaction error messages, returning a stored result.
		var txErrorMessages []flow.TransactionResultErrorMessage
		for i, result := range resultsByBlockID {
			if result.Failed {
				errMsg := fmt.Sprintf("%s.%s", expectedErrorMsg, result.TransactionID)

				txErrorMessages = append(txErrorMessages,
					flow.TransactionResultErrorMessage{
						TransactionID: result.TransactionID,
						ErrorMessage:  errMsg,
						Index:         uint32(i),
						ExecutorID:    unittest.IdentifierFixture(),
					})
			}
		}
		suite.txErrorMessages.On("ByBlockID", blockId).
			Return(txErrorMessages, nil).Once()

		// Perform the lookup and assert that the error message is retrieved correctly from storage.
		errMessages, err := backend.LookupErrorMessagesByBlockID(context.Background(), blockId, block.Header.Height)
		suite.Require().NoError(err)
		suite.Require().Len(errMessages, len(txErrorMessages))
		for _, expected := range txErrorMessages {
			errMsg, ok := errMessages[expected.TransactionID]
			suite.Require().True(ok)
			suite.Assert().Equal(expected.ErrorMessage, errMsg)
		}
		suite.assertAllExpectations()
	})
}

// TestLookupTransactionErrorMessagesByBlockID_FailedToFetch tests lookup of a transaction error messages by block ID,
// when a transaction result is not in the cache and needs to be fetched from EN, but the EN fails to return it.
// It tests three cases:
// 1. The transaction is not found in the transaction results, leading to a "NotFound" error.
// 2. The transaction result is not failed, and the error message is empty.
// 3. The transaction result is failed, and the error message "failed" are returned.
func (suite *Suite) TestLookupTransactionErrorMessagesByBlockID_FailedToFetch() {
	block := unittest.BlockFixture()
	blockId := block.ID()

	// Setup mock receipts and execution node identities.
	_, fixedENIDs := suite.setupReceipts(&block)
	suite.state.On("Final").Return(suite.snapshot, nil).Maybe()
	suite.snapshot.On("Identities", mock.Anything).Return(fixedENIDs, nil)

	// Create a mock index reporter
	reporter := syncmock.NewIndexReporter(suite.T())
	reporter.On("LowestIndexedHeight").Return(block.Header.Height, nil)
	reporter.On("HighestIndexedHeight").Return(block.Header.Height+10, nil)

	suite.fixedExecutionNodeIDs = fixedENIDs.NodeIDs()

	params := suite.defaultBackendParams()
	// the connection factory should be used to get the execution node client
	params.ConnFactory = suite.setupConnectionFactory()
	// Initialize the transaction results index with the mock reporter.
	params.TxResultsIndex = index.NewTransactionResultsIndex(index.NewReporter(), suite.transactionResults)
	err := params.TxResultsIndex.Initialize(reporter)
	suite.Require().NoError(err)

	params.TxResultErrorMessages = suite.txErrorMessages

	backend, err := New(params)
	suite.Require().NoError(err)

	// Test case: failed to fetch from EN, transaction is unknown.
	suite.Run("failed to fetch from EN, unknown tx", func() {
		// lookup should try each of the 2 ENs in fixedENIDs
		suite.execClient.On("GetTransactionErrorMessagesByBlockID", mock.Anything, mock.Anything).Return(nil,
			status.Error(codes.Unavailable, "")).Twice()

		// Setup mock that the transaction and tx error messages is not found in the storage.
		suite.txErrorMessages.On("ByBlockID", blockId).
			Return(nil, storage.ErrNotFound).Once()
		suite.transactionResults.On("ByBlockID", blockId).
			Return(nil, storage.ErrNotFound).Once()

		// Perform the lookup and expect a "NotFound" error with an empty error message.
		errMsg, err := backend.LookupErrorMessagesByBlockID(context.Background(), blockId, block.Header.Height)
		suite.Require().Error(err)
		suite.Require().Equal(codes.NotFound, status.Code(err))
		suite.Require().Empty(errMsg)
		suite.assertAllExpectations()
	})

	// Test case: failed to fetch from EN, but the transaction result is not failed.
	suite.Run("failed to fetch from EN, tx result is not failed", func() {
		// lookup should try each of the 2 ENs in fixedENIDs
		suite.execClient.On("GetTransactionErrorMessagesByBlockID", mock.Anything, mock.Anything).Return(nil,
			status.Error(codes.Unavailable, "")).Twice()

		// Setup mock that the transaction error message is not found in storage.
		suite.txErrorMessages.On("ByBlockID", blockId).
			Return(nil, storage.ErrNotFound).Once()

		// Setup mock that the transaction results exists and is not failed.
		suite.transactionResults.On("ByBlockID", blockId).
			Return([]flow.LightTransactionResult{
				{
					TransactionID:   unittest.IdentifierFixture(),
					Failed:          false,
					ComputationUsed: 0,
				},
				{
					TransactionID:   unittest.IdentifierFixture(),
					Failed:          false,
					ComputationUsed: 0,
				},
			}, nil).Once()

		// Perform the lookup and expect no error and an empty error messages.
		errMsg, err := backend.LookupErrorMessagesByBlockID(context.Background(), blockId, block.Header.Height)
		suite.Require().NoError(err)
		suite.Require().Empty(errMsg)
		suite.assertAllExpectations()
	})

	// Test case: failed to fetch from EN, but the transaction result is failed.
	suite.Run("failed to fetch from EN, tx result is failed", func() {
		failedResultsByBlockID := []flow.LightTransactionResult{
			{
				TransactionID:   unittest.IdentifierFixture(),
				Failed:          true,
				ComputationUsed: 0,
			},
			{
				TransactionID:   unittest.IdentifierFixture(),
				Failed:          true,
				ComputationUsed: 0,
			},
		}

		// lookup should try each of the 2 ENs in fixedENIDs
		suite.execClient.On("GetTransactionErrorMessagesByBlockID", mock.Anything, mock.Anything).Return(nil,
			status.Error(codes.Unavailable, "")).Twice()

		// Setup mock that the transaction error messages is not found in storage.
		suite.txErrorMessages.On("ByBlockID", blockId).
			Return(nil, storage.ErrNotFound).Once()

		// Setup mock that the transaction results exists and is failed.
		suite.transactionResults.On("ByBlockID", blockId).
			Return(failedResultsByBlockID, nil).Once()

		// Setup mock expected the transaction error messages after retrieving the failed result.
		expectedTxErrorMessages := make(map[flow.Identifier]string)
		for _, result := range failedResultsByBlockID {
			if result.Failed {
<<<<<<< HEAD
				expectedTxErrorMessages[result.TransactionID] = FailedErrorMessage
=======
				expectedTxErrorMessages[result.TransactionID] = DefaultFailedErrorMessage
>>>>>>> 8dbf63cf
			}
		}

		// Perform the lookup and expect the failed error messages to be returned.
		errMsg, err := backend.LookupErrorMessagesByBlockID(context.Background(), blockId, block.Header.Height)
		suite.Require().NoError(err)
		suite.Require().Len(errMsg, len(expectedTxErrorMessages))
		for txID, expectedMessage := range expectedTxErrorMessages {
			actualMessage, ok := errMsg[txID]
			suite.Require().True(ok)
			suite.Assert().Equal(expectedMessage, actualMessage)
		}
		suite.assertAllExpectations()
	})
}

// TestGetSystemTransaction_HappyPath tests that GetSystemTransaction call returns system chunk transaction.
func (suite *Suite) TestGetSystemTransaction_HappyPath() {
	suite.withPreConfiguredState(func(snap protocol.Snapshot) {
		suite.state.On("Sealed").Return(snap, nil).Maybe()

		params := suite.defaultBackendParams()
		backend, err := New(params)
		suite.Require().NoError(err)

		block := unittest.BlockFixture()
		blockID := block.ID()

		// Make the call for the system chunk transaction
		res, err := backend.GetSystemTransaction(context.Background(), blockID)
		suite.Require().NoError(err)
		// Expected system chunk transaction
		systemTx, err := blueprints.SystemChunkTransaction(suite.chainID.Chain())
		suite.Require().NoError(err)

		suite.Require().Equal(systemTx, res)
	})
}

// TestGetSystemTransactionResult_HappyPath tests that GetSystemTransactionResult call returns system transaction
// result for required block id.
func (suite *Suite) TestGetSystemTransactionResult_HappyPath() {
	suite.withPreConfiguredState(func(snap protocol.Snapshot) {
		suite.state.On("Sealed").Return(snap, nil).Maybe()
		lastBlock, err := snap.Head()
		suite.Require().NoError(err)
		identities, err := snap.Identities(filter.Any)
		suite.Require().NoError(err)

		block := unittest.BlockWithParentFixture(lastBlock)
		blockID := block.ID()
		suite.state.On("AtBlockID", blockID).Return(
			unittest.StateSnapshotForKnownBlock(block.Header, identities.Lookup()), nil).Once()

		// block storage returns the corresponding block
		suite.blocks.
			On("ByID", blockID).
			Return(block, nil).
			Once()

		receipt1 := unittest.ReceiptForBlockFixture(block)
		suite.receipts.
			On("ByBlockID", block.ID()).
			Return(flow.ExecutionReceiptList{receipt1}, nil)

		// the connection factory should be used to get the execution node client
		params := suite.defaultBackendParams()
		params.ConnFactory = suite.setupConnectionFactory()

		exeEventReq := &execproto.GetTransactionsByBlockIDRequest{
			BlockId: blockID[:],
		}

		// Generating events with event generator
		exeNodeEventEncodingVersion := entities.EventEncodingVersion_CCF_V0
		events := generator.GetEventsWithEncoding(1, exeNodeEventEncodingVersion)
		eventMessages := convert.EventsToMessages(events)

		exeEventResp := &execproto.GetTransactionResultsResponse{
			TransactionResults: []*execproto.GetTransactionResultResponse{{
				Events:               eventMessages,
				EventEncodingVersion: exeNodeEventEncodingVersion,
			}},
			EventEncodingVersion: exeNodeEventEncodingVersion,
		}

		suite.execClient.
			On("GetTransactionResultsByBlockID", mock.Anything, exeEventReq).
			Return(exeEventResp, nil).
			Once()

		backend, err := New(params)
		suite.Require().NoError(err)

		suite.execClient.
			On("GetTransactionResult", mock.Anything, mock.AnythingOfType("*execution.GetTransactionResultRequest")).
			Return(exeEventResp.TransactionResults[0], nil).
			Once()

		// Make the call for the system transaction result
		res, err := backend.GetSystemTransactionResult(
			context.Background(),
			block.ID(),
			entities.EventEncodingVersion_JSON_CDC_V0,
		)
		suite.Require().NoError(err)

		// Expected system chunk transaction
		suite.Require().Equal(flow.TransactionStatusExecuted, res.Status)
		suite.Require().Equal(suite.systemTx.ID(), res.TransactionID)

		// Check for successful decoding of event
		_, err = jsoncdc.Decode(nil, res.Events[0].Payload)
		suite.Require().NoError(err)

		events, err = convert.MessagesToEventsWithEncodingConversion(eventMessages,
			exeNodeEventEncodingVersion,
			entities.EventEncodingVersion_JSON_CDC_V0)
		suite.Require().NoError(err)
		suite.Require().Equal(events, res.Events)
	})
}

func (suite *Suite) TestGetSystemTransactionResultFromStorage() {
	// Create fixtures for block, transaction, and collection
	block := unittest.BlockFixture()
	sysTx, err := blueprints.SystemChunkTransaction(suite.chainID.Chain())
	suite.Require().NoError(err)
	suite.Require().NotNil(sysTx)
	transaction := flow.Transaction{TransactionBody: *sysTx}
	txId := suite.systemTx.ID()
	blockId := block.ID()

	// Mock the behavior of the blocks and transactionResults objects
	suite.blocks.
		On("ByID", blockId).
		Return(&block, nil).
		Once()

	lightTxShouldFail := false
	suite.transactionResults.
		On("ByBlockIDTransactionID", blockId, txId).
		Return(&flow.LightTransactionResult{
			TransactionID:   txId,
			Failed:          lightTxShouldFail,
			ComputationUsed: 0,
		}, nil).
		Once()

	suite.transactions.
		On("ByID", txId).
		Return(&transaction.TransactionBody, nil).
		Once()

	// Set up the events storage mock
	var eventsForTx []flow.Event
	// expect a call to lookup events by block ID and transaction ID
	suite.events.On("ByBlockIDTransactionID", blockId, txId).Return(eventsForTx, nil)

	// Set up the state and snapshot mocks
	suite.state.On("Final").Return(suite.snapshot, nil).Once()
	suite.state.On("Sealed").Return(suite.snapshot, nil).Once()
	suite.snapshot.On("Head", mock.Anything).Return(block.Header, nil).Once()

	// create a mock index reporter
	reporter := syncmock.NewIndexReporter(suite.T())
	reporter.On("LowestIndexedHeight").Return(block.Header.Height, nil)
	reporter.On("HighestIndexedHeight").Return(block.Header.Height+10, nil)

	indexReporter := index.NewReporter()
	err = indexReporter.Initialize(reporter)
	suite.Require().NoError(err)

	// Set up the backend parameters and the backend instance
	params := suite.defaultBackendParams()
	params.TxResultQueryMode = IndexQueryModeLocalOnly

	params.EventsIndex = index.NewEventsIndex(indexReporter, suite.events)
	params.TxResultsIndex = index.NewTransactionResultsIndex(indexReporter, suite.transactionResults)

	backend, err := New(params)
	suite.Require().NoError(err)

	response, err := backend.GetSystemTransactionResult(context.Background(), blockId, entities.EventEncodingVersion_JSON_CDC_V0)
	suite.assertTransactionResultResponse(err, response, block, txId, lightTxShouldFail, eventsForTx)
}

// TestGetSystemTransactionResult_BlockNotFound tests GetSystemTransactionResult function when block was not found.
func (suite *Suite) TestGetSystemTransactionResult_BlockNotFound() {
	suite.withPreConfiguredState(func(snap protocol.Snapshot) {
		suite.state.On("Sealed").Return(snap, nil).Maybe()
		lastBlock, err := snap.Head()
		suite.Require().NoError(err)
		identities, err := snap.Identities(filter.Any)
		suite.Require().NoError(err)

		block := unittest.BlockWithParentFixture(lastBlock)
		blockID := block.ID()
		suite.state.On("AtBlockID", blockID).Return(
			unittest.StateSnapshotForKnownBlock(block.Header, identities.Lookup()), nil).Once()

		// block storage returns the ErrNotFound error
		suite.blocks.
			On("ByID", blockID).
			Return(nil, storage.ErrNotFound).
			Once()

		receipt1 := unittest.ReceiptForBlockFixture(block)
		suite.receipts.
			On("ByBlockID", block.ID()).
			Return(flow.ExecutionReceiptList{receipt1}, nil)

		params := suite.defaultBackendParams()

		backend, err := New(params)
		suite.Require().NoError(err)

		// Make the call for the system transaction result
		res, err := backend.GetSystemTransactionResult(
			context.Background(),
			block.ID(),
			entities.EventEncodingVersion_JSON_CDC_V0,
		)

		suite.Require().Nil(res)
		suite.Require().Error(err)
		suite.Require().Equal(err, status.Errorf(codes.NotFound, "not found: %v", fmt.Errorf("key not found")))
	})
}

// TestGetSystemTransactionResult_FailedEncodingConversion tests the GetSystemTransactionResult function with different
// event encoding versions.
func (suite *Suite) TestGetSystemTransactionResult_FailedEncodingConversion() {
	suite.withPreConfiguredState(func(snap protocol.Snapshot) {
		suite.state.On("Sealed").Return(snap, nil).Maybe()
		lastBlock, err := snap.Head()
		suite.Require().NoError(err)
		identities, err := snap.Identities(filter.Any)
		suite.Require().NoError(err)

		block := unittest.BlockWithParentFixture(lastBlock)
		blockID := block.ID()
		suite.state.On("AtBlockID", blockID).Return(
			unittest.StateSnapshotForKnownBlock(block.Header, identities.Lookup()), nil).Once()

		// block storage returns the corresponding block
		suite.blocks.
			On("ByID", blockID).
			Return(block, nil).
			Once()

		receipt1 := unittest.ReceiptForBlockFixture(block)
		suite.receipts.
			On("ByBlockID", block.ID()).
			Return(flow.ExecutionReceiptList{receipt1}, nil)

		// the connection factory should be used to get the execution node client
		params := suite.defaultBackendParams()
		params.ConnFactory = suite.setupConnectionFactory()

		exeEventReq := &execproto.GetTransactionsByBlockIDRequest{
			BlockId: blockID[:],
		}

		// create empty events
		eventsPerBlock := 10
		eventMessages := make([]*entities.Event, eventsPerBlock)

		exeEventResp := &execproto.GetTransactionResultsResponse{
			TransactionResults: []*execproto.GetTransactionResultResponse{{
				Events:               eventMessages,
				EventEncodingVersion: entities.EventEncodingVersion_JSON_CDC_V0,
			}},
		}

		suite.execClient.
			On("GetTransactionResultsByBlockID", mock.Anything, exeEventReq).
			Return(exeEventResp, nil).
			Once()

		backend, err := New(params)
		suite.Require().NoError(err)

		suite.execClient.
			On("GetTransactionResult", mock.Anything, mock.AnythingOfType("*execution.GetTransactionResultRequest")).
			Return(exeEventResp.TransactionResults[0], nil).
			Once()

		// Make the call for the system transaction result
		res, err := backend.GetSystemTransactionResult(
			context.Background(),
			block.ID(),
			entities.EventEncodingVersion_CCF_V0,
		)

		suite.Require().Nil(res)
		suite.Require().Error(err)
		suite.Require().Equal(err, status.Errorf(codes.Internal, "failed to convert events to message: %v",
			fmt.Errorf("conversion from format JSON_CDC_V0 to CCF_V0 is not supported")))
	})
}

func (suite *Suite) assertTransactionResultResponse(
	err error,
	response *acc.TransactionResult,
	block flow.Block,
	txId flow.Identifier,
	txFailed bool,
	eventsForTx []flow.Event,
) {
	suite.Require().NoError(err)
	suite.Assert().Equal(block.ID(), response.BlockID)
	suite.Assert().Equal(block.Header.Height, response.BlockHeight)
	suite.Assert().Equal(txId, response.TransactionID)
	if txId == suite.systemTx.ID() {
		suite.Assert().Equal(flow.ZeroID, response.CollectionID)
	} else {
		suite.Assert().Equal(block.Payload.Guarantees[0].CollectionID, response.CollectionID)
	}
	suite.Assert().Equal(len(eventsForTx), len(response.Events))
	// When there are error messages occurred in the transaction, the status should be 1
	if txFailed {
		suite.Assert().Equal(uint(1), response.StatusCode)
		suite.Assert().Equal(expectedErrorMsg, response.ErrorMessage)
	} else {
		suite.Assert().Equal(uint(0), response.StatusCode)
		suite.Assert().Equal("", response.ErrorMessage)
	}
	suite.Assert().Equal(flow.TransactionStatusSealed, response.Status)
}

// TestTransactionResultFromStorage tests the retrieval of a transaction result (flow.TransactionResult) from storage
// instead of requesting it from the Execution Node.
func (suite *Suite) TestTransactionResultFromStorage() {
	// Create fixtures for block, transaction, and collection
	block := unittest.BlockFixture()
	transaction := unittest.TransactionFixture()
	col := flow.CollectionFromTransactions([]*flow.Transaction{&transaction})
	guarantee := col.Guarantee()
	block.SetPayload(unittest.PayloadFixture(unittest.WithGuarantees(&guarantee)))
	txId := transaction.ID()
	blockId := block.ID()

	// Mock the behavior of the blocks and transactionResults objects
	suite.blocks.
		On("ByID", blockId).
		Return(&block, nil)

	suite.transactionResults.On("ByBlockIDTransactionID", blockId, txId).
		Return(&flow.LightTransactionResult{
			TransactionID:   txId,
			Failed:          true,
			ComputationUsed: 0,
		}, nil)

	suite.transactions.
		On("ByID", txId).
		Return(&transaction.TransactionBody, nil)

	// Set up the light collection and mock the behavior of the collections object
	lightCol := col.Light()
	suite.collections.On("LightByID", col.ID()).Return(&lightCol, nil)

	// Set up the events storage mock
	totalEvents := 5
	eventsForTx := unittest.EventsFixture(totalEvents, flow.EventAccountCreated)
	eventMessages := make([]*entities.Event, totalEvents)
	for j, event := range eventsForTx {
		eventMessages[j] = convert.EventToMessage(event)
	}

	// expect a call to lookup events by block ID and transaction ID
	suite.events.On("ByBlockIDTransactionID", blockId, txId).Return(eventsForTx, nil)

	// Set up the state and snapshot mocks
	_, fixedENIDs := suite.setupReceipts(&block)
	suite.state.On("Final").Return(suite.snapshot, nil).Maybe()
	suite.state.On("Sealed").Return(suite.snapshot, nil).Maybe()
	suite.snapshot.On("Identities", mock.Anything).Return(fixedENIDs, nil)
	suite.snapshot.On("Head", mock.Anything).Return(block.Header, nil)

	// create a mock index reporter
	reporter := syncmock.NewIndexReporter(suite.T())
	reporter.On("LowestIndexedHeight").Return(block.Header.Height, nil)
	reporter.On("HighestIndexedHeight").Return(block.Header.Height+10, nil)

	indexReporter := index.NewReporter()
	err := indexReporter.Initialize(reporter)
	suite.Require().NoError(err)

	suite.fixedExecutionNodeIDs = fixedENIDs.NodeIDs()

	// Set up the backend parameters and the backend instance
	params := suite.defaultBackendParams()
	// the connection factory should be used to get the execution node client
	params.ConnFactory = suite.setupConnectionFactory()
	params.TxResultQueryMode = IndexQueryModeLocalOnly
	params.EventsIndex = index.NewEventsIndex(indexReporter, suite.events)
	params.TxResultsIndex = index.NewTransactionResultsIndex(indexReporter, suite.transactionResults)

	backend, err := New(params)
	suite.Require().NoError(err)

	// Set up the expected error message for the execution node response

	exeEventReq := &execproto.GetTransactionErrorMessageRequest{
		BlockId:       blockId[:],
		TransactionId: txId[:],
	}

	exeEventResp := &execproto.GetTransactionErrorMessageResponse{
		TransactionId: txId[:],
		ErrorMessage:  expectedErrorMsg,
	}

	suite.execClient.On("GetTransactionErrorMessage", mock.Anything, exeEventReq).Return(exeEventResp, nil).Once()

	response, err := backend.GetTransactionResult(context.Background(), txId, blockId, flow.ZeroID, entities.EventEncodingVersion_JSON_CDC_V0)
	suite.assertTransactionResultResponse(err, response, block, txId, true, eventsForTx)
}

// TestTransactionByIndexFromStorage tests the retrieval of a transaction result (flow.TransactionResult) by index
// and returns it from storage instead of requesting from the Execution Node.
func (suite *Suite) TestTransactionByIndexFromStorage() {
	// Create fixtures for block, transaction, and collection
	block := unittest.BlockFixture()
	transaction := unittest.TransactionFixture()
	col := flow.CollectionFromTransactions([]*flow.Transaction{&transaction})
	guarantee := col.Guarantee()
	block.SetPayload(unittest.PayloadFixture(unittest.WithGuarantees(&guarantee)))
	blockId := block.ID()
	txId := transaction.ID()
	txIndex := rand.Uint32()

	// Set up the light collection and mock the behavior of the collections object
	lightCol := col.Light()
	suite.collections.On("LightByID", col.ID()).Return(&lightCol, nil)

	// Mock the behavior of the blocks and transactionResults objects
	suite.blocks.
		On("ByID", blockId).
		Return(&block, nil)

	suite.transactionResults.On("ByBlockIDTransactionIndex", blockId, txIndex).
		Return(&flow.LightTransactionResult{
			TransactionID:   txId,
			Failed:          true,
			ComputationUsed: 0,
		}, nil)

	// Set up the events storage mock
	totalEvents := 5
	eventsForTx := unittest.EventsFixture(totalEvents, flow.EventAccountCreated)
	eventMessages := make([]*entities.Event, totalEvents)
	for j, event := range eventsForTx {
		eventMessages[j] = convert.EventToMessage(event)
	}

	// expect a call to lookup events by block ID and transaction ID
	suite.events.On("ByBlockIDTransactionIndex", blockId, txIndex).Return(eventsForTx, nil)

	// Set up the state and snapshot mocks
	_, fixedENIDs := suite.setupReceipts(&block)
	suite.state.On("Final").Return(suite.snapshot, nil).Maybe()
	suite.state.On("Sealed").Return(suite.snapshot, nil).Maybe()
	suite.snapshot.On("Identities", mock.Anything).Return(fixedENIDs, nil)
	suite.snapshot.On("Head", mock.Anything).Return(block.Header, nil)

	// create a mock index reporter
	reporter := syncmock.NewIndexReporter(suite.T())
	reporter.On("LowestIndexedHeight").Return(block.Header.Height, nil)
	reporter.On("HighestIndexedHeight").Return(block.Header.Height+10, nil)

	indexReporter := index.NewReporter()
	err := indexReporter.Initialize(reporter)
	suite.Require().NoError(err)

	suite.fixedExecutionNodeIDs = fixedENIDs.NodeIDs()

	// Set up the backend parameters and the backend instance
	params := suite.defaultBackendParams()
	// the connection factory should be used to get the execution node client
	params.ConnFactory = suite.setupConnectionFactory()
	params.TxResultQueryMode = IndexQueryModeLocalOnly
	params.EventsIndex = index.NewEventsIndex(indexReporter, suite.events)
	params.TxResultsIndex = index.NewTransactionResultsIndex(indexReporter, suite.transactionResults)

	backend, err := New(params)
	suite.Require().NoError(err)

	// Set up the expected error message for the execution node response
	exeEventReq := &execproto.GetTransactionErrorMessageByIndexRequest{
		BlockId: blockId[:],
		Index:   txIndex,
	}

	exeEventResp := &execproto.GetTransactionErrorMessageResponse{
		TransactionId: txId[:],
		ErrorMessage:  expectedErrorMsg,
	}

	suite.execClient.On("GetTransactionErrorMessageByIndex", mock.Anything, exeEventReq).Return(exeEventResp, nil).Once()

	response, err := backend.GetTransactionResultByIndex(context.Background(), blockId, txIndex, entities.EventEncodingVersion_JSON_CDC_V0)
	suite.assertTransactionResultResponse(err, response, block, txId, true, eventsForTx)
}

// TestTransactionResultsByBlockIDFromStorage tests the retrieval of transaction results ([]flow.TransactionResult)
// by block ID from storage instead of requesting from the Execution Node.
func (suite *Suite) TestTransactionResultsByBlockIDFromStorage() {
	// Create fixtures for the block and collection
	block := unittest.BlockFixture()
	col := unittest.CollectionFixture(2)
	guarantee := col.Guarantee()
	block.SetPayload(unittest.PayloadFixture(unittest.WithGuarantees(&guarantee)))
	blockId := block.ID()

	// Mock the behavior of the blocks, collections and light transaction results objects
	suite.blocks.
		On("ByID", blockId).
		Return(&block, nil)
	lightCol := col.Light()
	suite.collections.On("LightByID", mock.Anything).Return(&lightCol, nil)

	lightTxResults := make([]flow.LightTransactionResult, len(lightCol.Transactions))
	for i, txID := range lightCol.Transactions {
		lightTxResults[i] = flow.LightTransactionResult{
			TransactionID:   txID,
			Failed:          false,
			ComputationUsed: 0,
		}
	}
	// simulate the system tx
	lightTxResults = append(lightTxResults, flow.LightTransactionResult{
		TransactionID:   suite.systemTx.ID(),
		Failed:          false,
		ComputationUsed: 10,
	})

	// Mark the first transaction as failed
	lightTxResults[0].Failed = true
	suite.transactionResults.On("ByBlockID", blockId).Return(lightTxResults, nil)

	// Set up the events storage mock
	totalEvents := 5
	eventsForTx := unittest.EventsFixture(totalEvents, flow.EventAccountCreated)
	eventMessages := make([]*entities.Event, totalEvents)
	for j, event := range eventsForTx {
		eventMessages[j] = convert.EventToMessage(event)
	}

	// expect a call to lookup events by block ID and transaction ID
	suite.events.On("ByBlockIDTransactionID", blockId, mock.Anything).Return(eventsForTx, nil)

	// Set up the state and snapshot mocks
	_, fixedENIDs := suite.setupReceipts(&block)
	suite.state.On("Final").Return(suite.snapshot, nil).Maybe()
	suite.state.On("Sealed").Return(suite.snapshot, nil).Maybe()
	suite.snapshot.On("Identities", mock.Anything).Return(fixedENIDs, nil)
	suite.snapshot.On("Head", mock.Anything).Return(block.Header, nil)

	// create a mock index reporter
	reporter := syncmock.NewIndexReporter(suite.T())
	reporter.On("LowestIndexedHeight").Return(block.Header.Height, nil)
	reporter.On("HighestIndexedHeight").Return(block.Header.Height+10, nil)

	indexReporter := index.NewReporter()
	err := indexReporter.Initialize(reporter)
	suite.Require().NoError(err)

	suite.fixedExecutionNodeIDs = fixedENIDs.NodeIDs()

	// Set up the state and snapshot mocks and the backend instance
	params := suite.defaultBackendParams()
	// the connection factory should be used to get the execution node client
	params.ConnFactory = suite.setupConnectionFactory()
	params.EventsIndex = index.NewEventsIndex(indexReporter, suite.events)
	params.TxResultsIndex = index.NewTransactionResultsIndex(indexReporter, suite.transactionResults)
	params.TxResultQueryMode = IndexQueryModeLocalOnly

	backend, err := New(params)
	suite.Require().NoError(err)

	// Set up the expected error message for the execution node response
	exeEventReq := &execproto.GetTransactionErrorMessagesByBlockIDRequest{
		BlockId: blockId[:],
	}

	res := &execproto.GetTransactionErrorMessagesResponse_Result{
		TransactionId: lightTxResults[0].TransactionID[:],
		ErrorMessage:  expectedErrorMsg,
		Index:         1,
	}
	exeEventResp := &execproto.GetTransactionErrorMessagesResponse{
		Results: []*execproto.GetTransactionErrorMessagesResponse_Result{
			res,
		},
	}

	suite.execClient.On("GetTransactionErrorMessagesByBlockID", mock.Anything, exeEventReq).Return(exeEventResp, nil).Once()

	response, err := backend.GetTransactionResultsByBlockID(context.Background(), blockId, entities.EventEncodingVersion_JSON_CDC_V0)
	suite.Require().NoError(err)
	suite.Assert().Equal(len(lightTxResults), len(response))

	// Assertions for each transaction result in the response
	for i, responseResult := range response {
		lightTx := lightTxResults[i]
		suite.assertTransactionResultResponse(err, responseResult, block, lightTx.TransactionID, lightTx.Failed, eventsForTx)
	}
}<|MERGE_RESOLUTION|>--- conflicted
+++ resolved
@@ -461,7 +461,6 @@
 			Return(nil, storage.ErrNotFound).Once()
 		suite.transactionResults.On("ByBlockIDTransactionID", blockId, failedTxId).
 			Return(nil, storage.ErrNotFound).Once()
-<<<<<<< HEAD
 
 		// Perform the lookup and expect a "NotFound" error with an empty error message.
 		errMsg, err := backend.LookupErrorMessageByTransactionID(context.Background(), blockId, block.Header.Height, failedTxId)
@@ -496,42 +495,6 @@
 		suite.assertAllExpectations()
 	})
 
-=======
-
-		// Perform the lookup and expect a "NotFound" error with an empty error message.
-		errMsg, err := backend.LookupErrorMessageByTransactionID(context.Background(), blockId, block.Header.Height, failedTxId)
-		suite.Require().Error(err)
-		suite.Require().Equal(codes.NotFound, status.Code(err))
-		suite.Require().Empty(errMsg)
-		suite.assertAllExpectations()
-	})
-
-	// Test case: failed to fetch from EN, but the transaction result is not failed.
-	suite.Run("failed to fetch from EN, tx result is not failed", func() {
-		// Lookup should try each of the 2 ENs in fixedENIDs
-		suite.execClient.On("GetTransactionErrorMessage", mock.Anything, mock.Anything).Return(nil,
-			status.Error(codes.Unavailable, "")).Twice()
-
-		// Setup mock that the transaction error message is not found in storage.
-		suite.txErrorMessages.On("ByBlockIDTransactionID", blockId, failedTxId).
-			Return(nil, storage.ErrNotFound).Once()
-
-		// Setup mock that the transaction result exists and is not failed.
-		suite.transactionResults.On("ByBlockIDTransactionID", blockId, failedTxId).
-			Return(&flow.LightTransactionResult{
-				TransactionID:   failedTxId,
-				Failed:          false,
-				ComputationUsed: 0,
-			}, nil).Once()
-
-		// Perform the lookup and expect no error and an empty error message.
-		errMsg, err := backend.LookupErrorMessageByTransactionID(context.Background(), blockId, block.Header.Height, failedTxId)
-		suite.Require().NoError(err)
-		suite.Require().Empty(errMsg)
-		suite.assertAllExpectations()
-	})
-
->>>>>>> 8dbf63cf
 	// Test case: failed to fetch from EN, but the transaction result is failed.
 	suite.Run("failed to fetch from EN, tx result is failed", func() {
 		// lookup should try each of the 2 ENs in fixedENIDs
@@ -553,11 +516,7 @@
 		// Perform the lookup and expect the failed error message to be returned.
 		errMsg, err := backend.LookupErrorMessageByTransactionID(context.Background(), blockId, block.Header.Height, failedTxId)
 		suite.Require().NoError(err)
-<<<<<<< HEAD
-		suite.Require().Equal(errMsg, FailedErrorMessage)
-=======
 		suite.Require().Equal(errMsg, DefaultFailedErrorMessage)
->>>>>>> 8dbf63cf
 		suite.assertAllExpectations()
 	})
 }
@@ -588,19 +547,11 @@
 	suite.Run("happy path from EN", func() {
 		// the connection factory should be used to get the execution node client
 		params.ConnFactory = suite.setupConnectionFactory()
-<<<<<<< HEAD
 
 		// Mock the cache lookup for the transaction error message, returning "not found".
 		suite.txErrorMessages.On("ByBlockIDTransactionIndex", blockId, failedTxIndex).
 			Return(nil, storage.ErrNotFound).Once()
 
-=======
-
-		// Mock the cache lookup for the transaction error message, returning "not found".
-		suite.txErrorMessages.On("ByBlockIDTransactionIndex", blockId, failedTxIndex).
-			Return(nil, storage.ErrNotFound).Once()
-
->>>>>>> 8dbf63cf
 		backend, err := New(params)
 		suite.Require().NoError(err)
 
@@ -691,7 +642,6 @@
 		// lookup should try each of the 2 ENs in fixedENIDs
 		suite.execClient.On("GetTransactionErrorMessageByIndex", mock.Anything, mock.Anything).Return(nil,
 			status.Error(codes.Unavailable, "")).Twice()
-<<<<<<< HEAD
 
 		// Setup mock that the transaction and tx error message is not found in the storage.
 		suite.txErrorMessages.On("ByBlockIDTransactionIndex", blockId, failedTxIndex).
@@ -732,48 +682,6 @@
 		suite.assertAllExpectations()
 	})
 
-=======
-
-		// Setup mock that the transaction and tx error message is not found in the storage.
-		suite.txErrorMessages.On("ByBlockIDTransactionIndex", blockId, failedTxIndex).
-			Return(nil, storage.ErrNotFound).Once()
-		suite.transactionResults.On("ByBlockIDTransactionIndex", blockId, failedTxIndex).
-			Return(nil, storage.ErrNotFound).Once()
-
-		// Perform the lookup and expect a "NotFound" error with an empty error message.
-		errMsg, err := backend.LookupErrorMessageByIndex(context.Background(), blockId, block.Header.Height, failedTxIndex)
-		suite.Require().Error(err)
-		suite.Require().Equal(codes.NotFound, status.Code(err))
-		suite.Require().Empty(errMsg)
-		suite.assertAllExpectations()
-	})
-
-	// Test case: failed to fetch from EN, but the transaction result is not failed.
-	suite.Run("failed to fetch from EN, tx result is not failed", func() {
-		// lookup should try each of the 2 ENs in fixedENIDs
-		suite.execClient.On("GetTransactionErrorMessageByIndex", mock.Anything, mock.Anything).Return(nil,
-			status.Error(codes.Unavailable, "")).Twice()
-
-		// Setup mock that the transaction error message is not found in storage.
-		suite.txErrorMessages.On("ByBlockIDTransactionIndex", blockId, failedTxIndex).
-			Return(nil, storage.ErrNotFound).Once()
-
-		// Setup mock that the transaction result exists and is not failed.
-		suite.transactionResults.On("ByBlockIDTransactionIndex", blockId, failedTxIndex).
-			Return(&flow.LightTransactionResult{
-				TransactionID:   failedTxId,
-				Failed:          false,
-				ComputationUsed: 0,
-			}, nil).Once()
-
-		// Perform the lookup and expect no error and an empty error message.
-		errMsg, err := backend.LookupErrorMessageByIndex(context.Background(), blockId, block.Header.Height, failedTxIndex)
-		suite.Require().NoError(err)
-		suite.Require().Empty(errMsg)
-		suite.assertAllExpectations()
-	})
-
->>>>>>> 8dbf63cf
 	// Test case: failed to fetch from EN, but the transaction result is failed.
 	suite.Run("failed to fetch from EN, tx result is failed", func() {
 		// lookup should try each of the 2 ENs in fixedENIDs
@@ -795,11 +703,7 @@
 		// Perform the lookup and expect the failed error message to be returned.
 		errMsg, err := backend.LookupErrorMessageByIndex(context.Background(), blockId, block.Header.Height, failedTxIndex)
 		suite.Require().NoError(err)
-<<<<<<< HEAD
-		suite.Require().Equal(errMsg, FailedErrorMessage)
-=======
 		suite.Require().Equal(errMsg, DefaultFailedErrorMessage)
->>>>>>> 8dbf63cf
 		suite.assertAllExpectations()
 	})
 }
@@ -1027,11 +931,7 @@
 		expectedTxErrorMessages := make(map[flow.Identifier]string)
 		for _, result := range failedResultsByBlockID {
 			if result.Failed {
-<<<<<<< HEAD
-				expectedTxErrorMessages[result.TransactionID] = FailedErrorMessage
-=======
 				expectedTxErrorMessages[result.TransactionID] = DefaultFailedErrorMessage
->>>>>>> 8dbf63cf
 			}
 		}
 
