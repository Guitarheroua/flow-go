package backend

import (
	"context"
	"errors"
	"fmt"

	"google.golang.org/grpc/status"

	"github.com/onflow/flow/protobuf/go/flow/entities"
	"google.golang.org/grpc/codes"

	"github.com/onflow/flow-go/access"
	"github.com/onflow/flow-go/engine/common/rpc"
	"github.com/onflow/flow-go/engine/common/rpc/convert"
	"github.com/onflow/flow-go/model/flow"
	"github.com/onflow/flow-go/module/irrecoverable"
	"github.com/onflow/flow-go/state"
	"github.com/onflow/flow-go/state/protocol"
	"github.com/onflow/flow-go/storage"
)

// TransactionErrorMessage declares the lookup transaction error methods by different input parameters.
type TransactionErrorMessage interface {
	// LookupErrorMessageByTransactionID is a function type for getting transaction error message by block ID and transaction ID.
	// Expected errors during normal operation:
	//   - InsufficientExecutionReceipts - found insufficient receipts for given block ID.
	//   - status.Error - remote GRPC call to EN has failed.
	LookupErrorMessageByTransactionID(ctx context.Context, blockID flow.Identifier, transactionID flow.Identifier) (string, error)

	// LookupErrorMessageByIndex is a function type for getting transaction error message by index.
	// Expected errors during normal operation:
	//   - status.Error[codes.NotFound] - transaction result for given block ID and tx index is not available.
	//   - InsufficientExecutionReceipts - found insufficient receipts for given block ID.
	//   - status.Error - remote GRPC call to EN has failed.
	LookupErrorMessageByIndex(ctx context.Context, blockID flow.Identifier, height uint64, index uint32) (string, error)

	// LookupErrorMessagesByBlockID is a function type for getting transaction error messages by block ID.
	// Expected errors during normal operation:
	//   - status.Error[codes.NotFound] - transaction results for given block ID are not available.
	//   - InsufficientExecutionReceipts - found insufficient receipts for given block ID.
	//   - status.Error - remote GRPC call to EN has failed.
	LookupErrorMessagesByBlockID(ctx context.Context, blockID flow.Identifier, height uint64) (map[flow.Identifier]string, error)
}

// TransactionsLocalDataProvider provides functionality for retrieving transaction results and error messages from local storages
type TransactionsLocalDataProvider struct {
	State           protocol.State
	collections     storage.Collections
	Blocks          storage.Blocks
	eventsIndex     *EventsIndex
	txResultsIndex  *TransactionResultsIndex
<<<<<<< HEAD
	TxErrorMessages TransactionErrorMessage
}

// NewTransactionsLocalDataProvider creates TransactionsLocalDataProvider instance
func NewTransactionsLocalDataProvider(
	state protocol.State,
	collections storage.Collections,
	blocks storage.Blocks,
	eventsIndex *EventsIndex,
	txResultsIndex *TransactionResultsIndex,
	txErrorMessages TransactionErrorMessage) *TransactionsLocalDataProvider {
	return &TransactionsLocalDataProvider{
		State:           state,
		collections:     collections,
		Blocks:          blocks,
		eventsIndex:     eventsIndex,
		txResultsIndex:  txResultsIndex,
		TxErrorMessages: txErrorMessages,
	}
=======
	txErrorMessages TransactionErrorMessage
	systemTxID      flow.Identifier
>>>>>>> d092657e
}

// GetTransactionResultFromStorage retrieves a transaction result from storage by block ID and transaction ID.
// Expected errors during normal operation:
//   - codes.NotFound when result cannot be provided by storage due to the absence of data.
//   - codes.Internal if event payload conversion failed.
//   - indexer.ErrIndexNotInitialized when txResultsIndex not initialized
//   - storage.ErrHeightNotIndexed when data is unavailable
//
// All other errors are considered as state corruption (fatal) or internal errors in the transaction error message
// getter or when deriving transaction status.
func (t *TransactionsLocalDataProvider) GetTransactionResultFromStorage(
	ctx context.Context,
	block *flow.Block,
	transactionID flow.Identifier,
	requiredEventEncodingVersion entities.EventEncodingVersion,
) (*access.TransactionResult, error) {
	blockID := block.ID()
	txResult, err := t.txResultsIndex.ByBlockIDTransactionID(blockID, block.Header.Height, transactionID)
	if err != nil {
		return nil, rpc.ConvertIndexError(err, block.Header.Height, "failed to get transaction result")
	}

	var txErrorMessage string
	var txStatusCode uint = 0
	if txResult.Failed {
		txErrorMessage, err = t.TxErrorMessages.LookupErrorMessageByTransactionID(ctx, blockID, transactionID)
		if err != nil {
			return nil, err
		}

		if len(txErrorMessage) == 0 {
			return nil, status.Errorf(codes.Internal, "transaction failed but error message is empty for tx ID: %s block ID: %s", txResult.TransactionID, blockID)
		}

		txStatusCode = 1 // statusCode of 1 indicates an error and 0 indicates no error, the same as on EN
	}

	txStatus, err := t.deriveTransactionStatus(blockID, block.Header.Height, true)
	if err != nil {
		if !errors.Is(err, state.ErrUnknownSnapshotReference) {
			irrecoverable.Throw(ctx, err)
		}
		return nil, rpc.ConvertStorageError(err)
	}

	events, err := t.eventsIndex.ByBlockIDTransactionID(blockID, block.Header.Height, transactionID)
	if err != nil {
		return nil, rpc.ConvertIndexError(err, block.Header.Height, "failed to get events")
	}

	// events are encoded in CCF format in storage. convert to JSON-CDC if requested
	if requiredEventEncodingVersion == entities.EventEncodingVersion_JSON_CDC_V0 {
		for _, e := range events {
			payload, err := convert.CcfPayloadToJsonPayload(e.Payload)
			if err != nil {
				err = fmt.Errorf("failed to convert event payload for block %s: %w", blockID, err)
				return nil, rpc.ConvertError(err, "failed to convert event payload", codes.Internal)
			}
			e.Payload = payload
		}
	}

	return &access.TransactionResult{
		TransactionID: txResult.TransactionID,
		Status:        txStatus,
		StatusCode:    txStatusCode,
		Events:        events,
		ErrorMessage:  txErrorMessage,
		BlockID:       blockID,
		BlockHeight:   block.Header.Height,
	}, nil
}

// GetTransactionResultsByBlockIDFromStorage retrieves transaction results by block ID from storage
// Expected errors during normal operation:
//   - codes.NotFound if result cannot be provided by storage due to the absence of data.
//   - codes.Internal when event payload conversion failed.
//   - indexer.ErrIndexNotInitialized when txResultsIndex not initialized
//   - storage.ErrHeightNotIndexed when data is unavailable
//
// All other errors are considered as state corruption (fatal) or internal errors in the transaction error message
// getter or when deriving transaction status.
func (t *TransactionsLocalDataProvider) GetTransactionResultsByBlockIDFromStorage(
	ctx context.Context,
	block *flow.Block,
	requiredEventEncodingVersion entities.EventEncodingVersion,
) ([]*access.TransactionResult, error) {
	blockID := block.ID()
	txResults, err := t.txResultsIndex.ByBlockID(blockID, block.Header.Height)
	if err != nil {
		return nil, rpc.ConvertIndexError(err, block.Header.Height, "failed to get transaction result")
	}

	txErrors, err := t.TxErrorMessages.LookupErrorMessagesByBlockID(ctx, blockID, block.Header.Height)
	if err != nil {
		return nil, err
	}

	numberOfTxResults := len(txResults)
	results := make([]*access.TransactionResult, 0, numberOfTxResults)

	// cache the tx to collectionID mapping to avoid repeated lookups
	txToCollectionID, err := t.buildTxIDToCollectionIDMapping(block)
	if err != nil {
		// this indicates that one or more of the collections for the block are not indexed. Since
		// lookups are gated on the indexer signaling it has finished processing all data for the
		// block, all data must be available in storage, otherwise there is an inconsistency in the
		// state.
		irrecoverable.Throw(ctx, fmt.Errorf("inconsistent index state: %w", err))
		return nil, status.Errorf(codes.Internal, "failed to map tx to collection ID: %v", err)
	}

	for _, txResult := range txResults {
		txID := txResult.TransactionID

		var txErrorMessage string
		var txStatusCode uint = 0
		if txResult.Failed {
			txErrorMessage = txErrors[txResult.TransactionID]
			if len(txErrorMessage) == 0 {
				return nil, status.Errorf(codes.Internal, "transaction failed but error message is empty for tx ID: %s block ID: %s", txID, blockID)
			}
			txStatusCode = 1
		}

		txStatus, err := t.deriveTransactionStatus(blockID, block.Header.Height, true)
		if err != nil {
			if !errors.Is(err, state.ErrUnknownSnapshotReference) {
				irrecoverable.Throw(ctx, err)
			}
			return nil, rpc.ConvertStorageError(err)
		}

		events, err := t.eventsIndex.ByBlockIDTransactionID(blockID, block.Header.Height, txResult.TransactionID)
		if err != nil {
			return nil, rpc.ConvertIndexError(err, block.Header.Height, "failed to get events")
		}

		// events are encoded in CCF format in storage. convert to JSON-CDC if requested
		if requiredEventEncodingVersion == entities.EventEncodingVersion_JSON_CDC_V0 {
			for _, e := range events {
				payload, err := convert.CcfPayloadToJsonPayload(e.Payload)
				if err != nil {
					err = fmt.Errorf("failed to convert event payload for block %s: %w", blockID, err)
					return nil, rpc.ConvertError(err, "failed to convert event payload", codes.Internal)
				}
				e.Payload = payload
			}
		}

		collectionID, ok := txToCollectionID[txID]
		if !ok {
			return nil, status.Errorf(codes.Internal, "transaction %s not found in block %s", txID, blockID)
		}

		results = append(results, &access.TransactionResult{
			Status:        txStatus,
			StatusCode:    txStatusCode,
			Events:        events,
			ErrorMessage:  txErrorMessage,
			BlockID:       blockID,
			TransactionID: txID,
			CollectionID:  collectionID,
			BlockHeight:   block.Header.Height,
		})
	}

	return results, nil
}

// GetTransactionResultByIndexFromStorage retrieves a transaction result by index from storage.
// Expected errors during normal operation:
//   - codes.NotFound if result cannot be provided by storage due to the absence of data.
//   - codes.Internal when event payload conversion failed.
//   - indexer.ErrIndexNotInitialized when txResultsIndex not initialized
//   - storage.ErrHeightNotIndexed when data is unavailable
//
// All other errors are considered as state corruption (fatal) or internal errors in the transaction error message
// getter or when deriving transaction status.
func (t *TransactionsLocalDataProvider) GetTransactionResultByIndexFromStorage(
	ctx context.Context,
	block *flow.Block,
	index uint32,
	requiredEventEncodingVersion entities.EventEncodingVersion,
) (*access.TransactionResult, error) {
	blockID := block.ID()
	txResult, err := t.txResultsIndex.ByBlockIDTransactionIndex(blockID, block.Header.Height, index)
	if err != nil {
		return nil, rpc.ConvertIndexError(err, block.Header.Height, "failed to get transaction result")
	}

	var txErrorMessage string
	var txStatusCode uint = 0
	if txResult.Failed {
		txErrorMessage, err = t.TxErrorMessages.LookupErrorMessageByIndex(ctx, blockID, block.Header.Height, index)
		if err != nil {
			return nil, err
		}

		if len(txErrorMessage) == 0 {
			return nil, status.Errorf(codes.Internal, "transaction failed but error message is empty for tx ID: %s block ID: %s", txResult.TransactionID, blockID)
		}

		txStatusCode = 1 // statusCode of 1 indicates an error and 0 indicates no error, the same as on EN
	}

	txStatus, err := t.deriveTransactionStatus(blockID, block.Header.Height, true)
	if err != nil {
		if !errors.Is(err, state.ErrUnknownSnapshotReference) {
			irrecoverable.Throw(ctx, err)
		}
		return nil, rpc.ConvertStorageError(err)
	}

	events, err := t.eventsIndex.ByBlockIDTransactionIndex(blockID, block.Header.Height, index)
	if err != nil {
		return nil, rpc.ConvertIndexError(err, block.Header.Height, "failed to get events")
	}

	// events are encoded in CCF format in storage. convert to JSON-CDC if requested
	if requiredEventEncodingVersion == entities.EventEncodingVersion_JSON_CDC_V0 {
		for _, e := range events {
			payload, err := convert.CcfPayloadToJsonPayload(e.Payload)
			if err != nil {
				err = fmt.Errorf("failed to convert event payload for block %s: %w", blockID, err)
				return nil, rpc.ConvertError(err, "failed to convert event payload", codes.Internal)
			}
			e.Payload = payload
		}
	}

	collectionID, err := t.lookupCollectionIDInBlock(block, txResult.TransactionID)
	if err != nil {
		return nil, err
	}

	return &access.TransactionResult{
		TransactionID: txResult.TransactionID,
		Status:        txStatus,
		StatusCode:    txStatusCode,
		Events:        events,
		ErrorMessage:  txErrorMessage,
		BlockID:       blockID,
		BlockHeight:   block.Header.Height,
		CollectionID:  collectionID,
	}, nil
}

// deriveUnknownTransactionStatus is used to determine the status of transaction
// that are not in a block yet based on the provided reference block ID.
func (t *TransactionsLocalDataProvider) deriveUnknownTransactionStatus(refBlockID flow.Identifier) (flow.TransactionStatus, error) {
	referenceBlock, err := t.State.AtBlockID(refBlockID).Head()
	if err != nil {
		return flow.TransactionStatusUnknown, err
	}
	refHeight := referenceBlock.Height
	// get the latest finalized block from the state
	finalized, err := t.State.Final().Head()
	if err != nil {
		return flow.TransactionStatusUnknown, irrecoverable.NewExceptionf("failed to lookup final header: %w", err)
	}
	finalizedHeight := finalized.Height

	// if we haven't seen the expiry block for this transaction, it's not expired
	if !isExpired(refHeight, finalizedHeight) {
		return flow.TransactionStatusPending, nil
	}

	// At this point, we have seen the expiry block for the transaction.
	// This means that, if no collections  prior to the expiry block contain
	// the transaction, it can never be included and is expired.
	//
	// To ensure this, we need to have received all collections  up to the
	// expiry block to ensure the transaction did not appear in any.

	// the last full height is the height where we have received all
	// collections  for all blocks with a lower height
	fullHeight, err := t.Blocks.GetLastFullBlockHeight()
	if err != nil {
		return flow.TransactionStatusUnknown, err
	}

	// if we have received collections  for all blocks up to the expiry block, the transaction is expired
	if isExpired(refHeight, fullHeight) {
		return flow.TransactionStatusExpired, nil
	}

	// tx found in transaction storage and collection storage but not in block storage
	// However, this will not happen as of now since the ingestion engine doesn't subscribe
	// for collections
	return flow.TransactionStatusPending, nil
}

// deriveTransactionStatus is used to determine the status of a transaction based on the provided block ID, block height, and execution status.
// No errors expected during normal operations.
func (t *TransactionsLocalDataProvider) deriveTransactionStatus(blockID flow.Identifier, blockHeight uint64, executed bool) (flow.TransactionStatus, error) {
	if !executed {
		// If we've gotten here, but the block has not yet been executed, report it as only been finalized
		return flow.TransactionStatusFinalized, nil
	}

	// From this point on, we know for sure this transaction has at least been executed

	// get the latest sealed block from the State
	sealed, err := t.State.Sealed().Head()
	if err != nil {
		return flow.TransactionStatusUnknown, irrecoverable.NewExceptionf("failed to lookup sealed header: %w", err)
	}

	if blockHeight > sealed.Height {
		// The block is not yet sealed, so we'll report it as only executed
		return flow.TransactionStatusExecuted, nil
	}

	// otherwise, this block has been executed, and sealed, so report as sealed
	return flow.TransactionStatusSealed, nil
}

// isExpired checks whether a transaction is expired given the height of the
// transaction's reference block and the height to compare against.
func isExpired(refHeight, compareToHeight uint64) bool {
	if compareToHeight <= refHeight {
		return false
	}
	return compareToHeight-refHeight > flow.DefaultTransactionExpiry
}

// lookupCollectionIDInBlock returns the collection ID based on the transaction ID. The lookup is performed in block
// collections.
func (t *TransactionsLocalDataProvider) lookupCollectionIDInBlock(
	block *flow.Block,
	txID flow.Identifier,
) (flow.Identifier, error) {
	for _, guarantee := range block.Payload.Guarantees {
		collection, err := t.collections.LightByID(guarantee.ID())
		if err != nil {
			return flow.ZeroID, err
		}

		for _, collectionTxID := range collection.Transactions {
			if collectionTxID == txID {
				return guarantee.ID(), nil
			}
		}
	}
	return flow.ZeroID, status.Error(codes.NotFound, "transaction not found in block")
}

<<<<<<< HEAD
// RetrieveBlock function returns a block based on the input argument. The block ID lookup has the highest priority,
// followed by the collection ID lookup. If both are missing, the default lookup by transaction ID is performed.
func (t *TransactionsLocalDataProvider) RetrieveBlock(
	// the requested block or collection was not found. If looking up the block based solely on the txID returns
	// not found, then no error is returned.
	blockID flow.Identifier,
	collectionID flow.Identifier,
	txID flow.Identifier) (*flow.Block, error) {
	if blockID != flow.ZeroID {
		return t.Blocks.ByID(blockID)
	}

	if collectionID != flow.ZeroID {
		return t.Blocks.ByCollectionID(collectionID)
	}

	// find the block for the transaction
	block, err := t.lookupBlock(txID)

	if err != nil && !errors.Is(err, storage.ErrNotFound) {
		return nil, err
	}

	return block, nil
}

// Error returns:
//   - `storage.ErrNotFound` - collection referenced by transaction or block by a collection has not been found.
//   - all other errors are unexpected and potentially symptoms of internal implementation bugs or State corruption (fatal).
func (t *TransactionsLocalDataProvider) lookupBlock(txID flow.Identifier) (*flow.Block, error) {

	collection, err := t.collections.LightByTransactionID(txID)
	if err != nil {
		return nil, err
	}

	block, err := t.Blocks.ByCollectionID(collection.ID())
	if err != nil {
		return nil, err
	}

	return block, nil
=======
// buildTxIDToCollectionIDMapping returns a map of transaction ID to collection ID based on the provided block.
// No errors expected during normal operations.
func (t *TransactionsLocalDataProvider) buildTxIDToCollectionIDMapping(block *flow.Block) (map[flow.Identifier]flow.Identifier, error) {
	txToCollectionID := make(map[flow.Identifier]flow.Identifier)
	for _, guarantee := range block.Payload.Guarantees {
		collection, err := t.collections.LightByID(guarantee.ID())
		if err != nil {
			// if the tx result is in storage, the collection must be too.
			return nil, fmt.Errorf("failed to get collection %s in indexed block: %w", guarantee.ID(), err)
		}
		for _, txID := range collection.Transactions {
			txToCollectionID[txID] = guarantee.ID()
		}
	}

	txToCollectionID[t.systemTxID] = flow.ZeroID

	return txToCollectionID, nil
>>>>>>> d092657e
}<|MERGE_RESOLUTION|>--- conflicted
+++ resolved
@@ -45,35 +45,13 @@
 
 // TransactionsLocalDataProvider provides functionality for retrieving transaction results and error messages from local storages
 type TransactionsLocalDataProvider struct {
-	State           protocol.State
+	state           protocol.State
 	collections     storage.Collections
-	Blocks          storage.Blocks
+	blocks          storage.Blocks
 	eventsIndex     *EventsIndex
 	txResultsIndex  *TransactionResultsIndex
-<<<<<<< HEAD
-	TxErrorMessages TransactionErrorMessage
-}
-
-// NewTransactionsLocalDataProvider creates TransactionsLocalDataProvider instance
-func NewTransactionsLocalDataProvider(
-	state protocol.State,
-	collections storage.Collections,
-	blocks storage.Blocks,
-	eventsIndex *EventsIndex,
-	txResultsIndex *TransactionResultsIndex,
-	txErrorMessages TransactionErrorMessage) *TransactionsLocalDataProvider {
-	return &TransactionsLocalDataProvider{
-		State:           state,
-		collections:     collections,
-		Blocks:          blocks,
-		eventsIndex:     eventsIndex,
-		txResultsIndex:  txResultsIndex,
-		TxErrorMessages: txErrorMessages,
-	}
-=======
 	txErrorMessages TransactionErrorMessage
 	systemTxID      flow.Identifier
->>>>>>> d092657e
 }
 
 // GetTransactionResultFromStorage retrieves a transaction result from storage by block ID and transaction ID.
@@ -100,7 +78,7 @@
 	var txErrorMessage string
 	var txStatusCode uint = 0
 	if txResult.Failed {
-		txErrorMessage, err = t.TxErrorMessages.LookupErrorMessageByTransactionID(ctx, blockID, transactionID)
+		txErrorMessage, err = t.txErrorMessages.LookupErrorMessageByTransactionID(ctx, blockID, transactionID)
 		if err != nil {
 			return nil, err
 		}
@@ -168,7 +146,7 @@
 		return nil, rpc.ConvertIndexError(err, block.Header.Height, "failed to get transaction result")
 	}
 
-	txErrors, err := t.TxErrorMessages.LookupErrorMessagesByBlockID(ctx, blockID, block.Header.Height)
+	txErrors, err := t.txErrorMessages.LookupErrorMessagesByBlockID(ctx, blockID, block.Header.Height)
 	if err != nil {
 		return nil, err
 	}
@@ -269,7 +247,7 @@
 	var txErrorMessage string
 	var txStatusCode uint = 0
 	if txResult.Failed {
-		txErrorMessage, err = t.TxErrorMessages.LookupErrorMessageByIndex(ctx, blockID, block.Header.Height, index)
+		txErrorMessage, err = t.txErrorMessages.LookupErrorMessageByIndex(ctx, blockID, block.Header.Height, index)
 		if err != nil {
 			return nil, err
 		}
@@ -326,13 +304,13 @@
 // deriveUnknownTransactionStatus is used to determine the status of transaction
 // that are not in a block yet based on the provided reference block ID.
 func (t *TransactionsLocalDataProvider) deriveUnknownTransactionStatus(refBlockID flow.Identifier) (flow.TransactionStatus, error) {
-	referenceBlock, err := t.State.AtBlockID(refBlockID).Head()
+	referenceBlock, err := t.state.AtBlockID(refBlockID).Head()
 	if err != nil {
 		return flow.TransactionStatusUnknown, err
 	}
 	refHeight := referenceBlock.Height
 	// get the latest finalized block from the state
-	finalized, err := t.State.Final().Head()
+	finalized, err := t.state.Final().Head()
 	if err != nil {
 		return flow.TransactionStatusUnknown, irrecoverable.NewExceptionf("failed to lookup final header: %w", err)
 	}
@@ -352,7 +330,7 @@
 
 	// the last full height is the height where we have received all
 	// collections  for all blocks with a lower height
-	fullHeight, err := t.Blocks.GetLastFullBlockHeight()
+	fullHeight, err := t.blocks.GetLastFullBlockHeight()
 	if err != nil {
 		return flow.TransactionStatusUnknown, err
 	}
@@ -379,7 +357,7 @@
 	// From this point on, we know for sure this transaction has at least been executed
 
 	// get the latest sealed block from the State
-	sealed, err := t.State.Sealed().Head()
+	sealed, err := t.state.Sealed().Head()
 	if err != nil {
 		return flow.TransactionStatusUnknown, irrecoverable.NewExceptionf("failed to lookup sealed header: %w", err)
 	}
@@ -423,50 +401,6 @@
 	return flow.ZeroID, status.Error(codes.NotFound, "transaction not found in block")
 }
 
-<<<<<<< HEAD
-// RetrieveBlock function returns a block based on the input argument. The block ID lookup has the highest priority,
-// followed by the collection ID lookup. If both are missing, the default lookup by transaction ID is performed.
-func (t *TransactionsLocalDataProvider) RetrieveBlock(
-	// the requested block or collection was not found. If looking up the block based solely on the txID returns
-	// not found, then no error is returned.
-	blockID flow.Identifier,
-	collectionID flow.Identifier,
-	txID flow.Identifier) (*flow.Block, error) {
-	if blockID != flow.ZeroID {
-		return t.Blocks.ByID(blockID)
-	}
-
-	if collectionID != flow.ZeroID {
-		return t.Blocks.ByCollectionID(collectionID)
-	}
-
-	// find the block for the transaction
-	block, err := t.lookupBlock(txID)
-
-	if err != nil && !errors.Is(err, storage.ErrNotFound) {
-		return nil, err
-	}
-
-	return block, nil
-}
-
-// Error returns:
-//   - `storage.ErrNotFound` - collection referenced by transaction or block by a collection has not been found.
-//   - all other errors are unexpected and potentially symptoms of internal implementation bugs or State corruption (fatal).
-func (t *TransactionsLocalDataProvider) lookupBlock(txID flow.Identifier) (*flow.Block, error) {
-
-	collection, err := t.collections.LightByTransactionID(txID)
-	if err != nil {
-		return nil, err
-	}
-
-	block, err := t.Blocks.ByCollectionID(collection.ID())
-	if err != nil {
-		return nil, err
-	}
-
-	return block, nil
-=======
 // buildTxIDToCollectionIDMapping returns a map of transaction ID to collection ID based on the provided block.
 // No errors expected during normal operations.
 func (t *TransactionsLocalDataProvider) buildTxIDToCollectionIDMapping(block *flow.Block) (map[flow.Identifier]flow.Identifier, error) {
@@ -485,5 +419,4 @@
 	txToCollectionID[t.systemTxID] = flow.ZeroID
 
 	return txToCollectionID, nil
->>>>>>> d092657e
 }