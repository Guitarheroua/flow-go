--- conflicted
+++ resolved
@@ -317,13 +317,10 @@
 
 	results := make([]*access.TransactionResult, 0, len(resp.TransactionResults))
 	i := 0
-<<<<<<< HEAD
-=======
 	errInsufficientResults := status.Errorf(
 		codes.Internal,
 		"number of transaction results returned by execution node is less than the number of transactions in the block",
 	)
->>>>>>> 45162768
 
 	for _, guarantee := range block.Payload.Guarantees {
 		collection, err := b.collections.LightByID(guarantee.CollectionID)
@@ -333,11 +330,7 @@
 
 		for _, txID := range collection.Transactions {
 			if i >= len(resp.TransactionResults) {
-<<<<<<< HEAD
-				return nil, status.Errorf(codes.Internal, "number of results returned by execution node is less than the number of collections in the block")
-=======
 				return nil, errInsufficientResults
->>>>>>> 45162768
 			}
 
 			txResult := resp.TransactionResults[i]
@@ -361,27 +354,6 @@
 		}
 	}
 
-<<<<<<< HEAD
-	// system chunk transactions
-	for i < len(resp.TransactionResults) {
-		txResult := resp.TransactionResults[i]
-		// tx body is irrelevant to status if it's in an executed block
-		txStatus, err := b.deriveTransactionStatus(nil, true, block)
-		if err != nil {
-			return nil, convertStorageError(err)
-		}
-
-		results = append(results, &access.TransactionResult{
-			Status:       txStatus,
-			StatusCode:   uint(txResult.GetStatusCode()),
-			Events:       convert.MessagesToEvents(txResult.GetEvents()),
-			ErrorMessage: txResult.GetErrorMessage(),
-			BlockID:      blockID,
-		})
-
-		i++
-	}
-=======
 	// system chunk transaction
 	if i >= len(resp.TransactionResults) {
 		return nil, errInsufficientResults
@@ -407,7 +379,6 @@
 		BlockID:       blockID,
 		TransactionID: systemTx.ID(),
 	})
->>>>>>> 45162768
 
 	return results, nil
 }
