package backend

import (
	"context"
	"crypto/md5" //nolint:gosec
	"fmt"
	"time"

	lru "github.com/hashicorp/golang-lru/v2"
	accessproto "github.com/onflow/flow/protobuf/go/flow/access"
	"github.com/rs/zerolog"

	"github.com/onflow/flow-go/access"
	"github.com/onflow/flow-go/cmd/build"
	"github.com/onflow/flow-go/engine/access/index"
	"github.com/onflow/flow-go/engine/access/rpc/connection"
	"github.com/onflow/flow-go/engine/access/subscription"
	"github.com/onflow/flow-go/engine/common/rpc"
	"github.com/onflow/flow-go/fvm/blueprints"
	"github.com/onflow/flow-go/model/flow"
	"github.com/onflow/flow-go/model/flow/filter"
	"github.com/onflow/flow-go/module"
	"github.com/onflow/flow-go/module/execution"
	"github.com/onflow/flow-go/state/protocol"
	"github.com/onflow/flow-go/storage"
)

// minExecutionNodesCnt is the minimum number of execution nodes expected to have sent the execution receipt for a block
const minExecutionNodesCnt = 2

// maxAttemptsForExecutionReceipt is the maximum number of attempts to find execution receipts for a given block ID
const maxAttemptsForExecutionReceipt = 3

// DefaultMaxHeightRange is the default maximum size of range requests.
const DefaultMaxHeightRange = 250

// DefaultSnapshotHistoryLimit the amount of blocks to look back in state
// when recursively searching for a valid snapshot
const DefaultSnapshotHistoryLimit = 500

// DefaultLoggedScriptsCacheSize is the default size of the lookup cache used to dedupe logs of scripts sent to ENs
// limiting cache size to 16MB and does not affect script execution, only for keeping logs tidy
const DefaultLoggedScriptsCacheSize = 1_000_000

// DefaultConnectionPoolSize is the default size for the connection pool to collection and execution nodes
const DefaultConnectionPoolSize = 250

var (
	preferredENIdentifiers flow.IdentifierList
	fixedENIdentifiers     flow.IdentifierList
)

// Backend implements the Access API.
//
// It is composed of several sub-backends that implement part of the Access API.
//
// Script related calls are handled by backendScripts.
// Transaction related calls are handled by backendTransactions.
// Block Header related calls are handled by backendBlockHeaders.
// Block details related calls are handled by backendBlockDetails.
// Event related calls are handled by backendEvents.
// Account related calls are handled by backendAccounts.
//
// All remaining calls are handled by the base Backend in this file.
type Backend struct {
	backendScripts
	backendTransactions
	backendEvents
	backendBlockHeaders
	backendBlockDetails
	backendAccounts
	backendExecutionResults
	backendNetwork
	backendSubscribeBlocks
	backendSubscribeTransactions

	state             protocol.State
	chainID           flow.ChainID
	collections       storage.Collections
	executionReceipts storage.ExecutionReceipts
	connFactory       connection.ConnectionFactory

	// cache the response to GetNodeVersionInfo since it doesn't change
	nodeInfo     *access.NodeVersionInfo
	BlockTracker subscription.BlockTracker
}

type Params struct {
	State                     protocol.State
	CollectionRPC             accessproto.AccessAPIClient
	HistoricalAccessNodes     []accessproto.AccessAPIClient
	Blocks                    storage.Blocks
	Headers                   storage.Headers
	Collections               storage.Collections
	Transactions              storage.Transactions
	ExecutionReceipts         storage.ExecutionReceipts
	ExecutionResults          storage.ExecutionResults
	ChainID                   flow.ChainID
	AccessMetrics             module.AccessMetrics
	ConnFactory               connection.ConnectionFactory
	RetryEnabled              bool
	MaxHeightRange            uint
	PreferredExecutionNodeIDs []string
	FixedExecutionNodeIDs     []string
	Log                       zerolog.Logger
	SnapshotHistoryLimit      int
	Communicator              Communicator
	TxResultCacheSize         uint
	TxErrorMessagesCacheSize  uint
	ScriptExecutor            execution.ScriptExecutor
	ScriptExecutionMode       IndexQueryMode
	EventQueryMode            IndexQueryMode
	BlockTracker              subscription.BlockTracker
	SubscriptionHandler       *subscription.SubscriptionHandler

	EventsIndex       *index.EventsIndex
	TxResultQueryMode IndexQueryMode
	TxResultsIndex    *index.TransactionResultsIndex
}

var _ TransactionErrorMessage = (*Backend)(nil)

// New creates backend instance
func New(params Params) (*Backend, error) {
	retry := newRetry(params.Log)
	if params.RetryEnabled {
		retry.Activate()
	}

	loggedScripts, err := lru.New[[md5.Size]byte, time.Time](DefaultLoggedScriptsCacheSize)
	if err != nil {
		return nil, fmt.Errorf("failed to initialize script logging cache: %w", err)
	}

	var txResCache *lru.Cache[flow.Identifier, *access.TransactionResult]
	if params.TxResultCacheSize > 0 {
		txResCache, err = lru.New[flow.Identifier, *access.TransactionResult](int(params.TxResultCacheSize))
		if err != nil {
			return nil, fmt.Errorf("failed to init cache for transaction results: %w", err)
		}
	}

	// NOTE: The transaction error message cache is currently only used by the access node and not by the observer node.
	//       To avoid introducing unnecessary command line arguments in the observer, one case could be that the error
	//       message cache is nil for the observer node.
	var txErrorMessagesCache *lru.Cache[flow.Identifier, string]

	if params.TxErrorMessagesCacheSize > 0 {
		txErrorMessagesCache, err = lru.New[flow.Identifier, string](int(params.TxErrorMessagesCacheSize))
		if err != nil {
			return nil, fmt.Errorf("failed to init cache for transaction error messages: %w", err)
		}
	}

	// the system tx is hardcoded and never changes during runtime
	systemTx, err := blueprints.SystemChunkTransaction(params.ChainID.Chain())
	if err != nil {
		return nil, fmt.Errorf("failed to create system chunk transaction: %w", err)
	}
	systemTxID := systemTx.ID()

	// initialize node version info
	nodeInfo := getNodeVersionInfo(params.State.Params())

	transactionsLocalDataProvider := &TransactionsLocalDataProvider{
		state:          params.State,
		collections:    params.Collections,
		blocks:         params.Blocks,
		eventsIndex:    params.EventsIndex,
		txResultsIndex: params.TxResultsIndex,
		systemTxID:     systemTxID,
	}

	b := &Backend{
		state:        params.State,
		BlockTracker: params.BlockTracker,
		// create the sub-backends
		backendScripts: backendScripts{
			log:               params.Log,
			headers:           params.Headers,
			executionReceipts: params.ExecutionReceipts,
			connFactory:       params.ConnFactory,
			state:             params.State,
			metrics:           params.AccessMetrics,
			loggedScripts:     loggedScripts,
			nodeCommunicator:  params.Communicator,
			scriptExecutor:    params.ScriptExecutor,
			scriptExecMode:    params.ScriptExecutionMode,
		},
<<<<<<< HEAD
		backendTransactions: backendTransactions{
			TransactionsLocalDataProvider: transactionsLocalDataProvider,
			log:                           params.Log,
			staticCollectionRPC:           params.CollectionRPC,
			chainID:                       params.ChainID,
			transactions:                  params.Transactions,
			executionReceipts:             params.ExecutionReceipts,
			transactionValidator:          configureTransactionValidator(params.State, params.ChainID),
			transactionMetrics:            params.AccessMetrics,
			retry:                         retry,
			connFactory:                   params.ConnFactory,
			previousAccessNodes:           params.HistoricalAccessNodes,
			nodeCommunicator:              params.Communicator,
			txResultCache:                 txResCache,
			txErrorMessagesCache:          txErrorMessagesCache,
			txResultQueryMode:             params.TxResultQueryMode,
			systemTx:                      systemTx,
			systemTxID:                    systemTxID,
		},
=======
>>>>>>> 84a39b0c
		backendEvents: backendEvents{
			log:               params.Log,
			chain:             params.ChainID.Chain(),
			state:             params.State,
			headers:           params.Headers,
			executionReceipts: params.ExecutionReceipts,
			connFactory:       params.ConnFactory,
			maxHeightRange:    params.MaxHeightRange,
			nodeCommunicator:  params.Communicator,
			queryMode:         params.EventQueryMode,
			eventsIndex:       params.EventsIndex,
		},
		backendBlockHeaders: backendBlockHeaders{
			headers: params.Headers,
			state:   params.State,
		},
		backendBlockDetails: backendBlockDetails{
			blocks: params.Blocks,
			state:  params.State,
		},
		backendAccounts: backendAccounts{
			log:               params.Log,
			state:             params.State,
			headers:           params.Headers,
			executionReceipts: params.ExecutionReceipts,
			connFactory:       params.ConnFactory,
			nodeCommunicator:  params.Communicator,
			scriptExecutor:    params.ScriptExecutor,
			scriptExecMode:    params.ScriptExecutionMode,
		},
		backendExecutionResults: backendExecutionResults{
			executionResults: params.ExecutionResults,
		},
		backendNetwork: backendNetwork{
			state:                params.State,
			chainID:              params.ChainID,
			headers:              params.Headers,
			snapshotHistoryLimit: params.SnapshotHistoryLimit,
		},
		backendSubscribeBlocks: backendSubscribeBlocks{
			log:                 params.Log,
			state:               params.State,
			headers:             params.Headers,
			blocks:              params.Blocks,
			subscriptionHandler: params.SubscriptionHandler,
			blockTracker:        params.BlockTracker,
		},
<<<<<<< HEAD
		backendSubscribeTransactions: backendSubscribeTransactions{
			txLocalDataProvider: transactionsLocalDataProvider,
			log:                 params.Log,
			executionResults:    params.ExecutionResults,
			subscriptionHandler: params.SubscriptionHandler,
			blockTracker:        params.BlockTracker,
		},
=======

>>>>>>> 84a39b0c
		collections:       params.Collections,
		executionReceipts: params.ExecutionReceipts,
		connFactory:       params.ConnFactory,
		chainID:           params.ChainID,
		nodeInfo:          nodeInfo,
	}

<<<<<<< HEAD
	b.backendTransactions.txErrorMessages = b

=======
	transactionsLocalDataProvider := &TransactionsLocalDataProvider{
		state:          params.State,
		collections:    params.Collections,
		blocks:         params.Blocks,
		eventsIndex:    params.EventsIndex,
		txResultsIndex: params.TxResultsIndex,
		systemTxID:     systemTxID,
	}

	b.backendTransactions = backendTransactions{
		TransactionsLocalDataProvider: transactionsLocalDataProvider,
		log:                           params.Log,
		staticCollectionRPC:           params.CollectionRPC,
		chainID:                       params.ChainID,
		transactions:                  params.Transactions,
		executionReceipts:             params.ExecutionReceipts,
		transactionValidator:          configureTransactionValidator(params.State, params.ChainID),
		transactionMetrics:            params.AccessMetrics,
		retry:                         retry,
		connFactory:                   params.ConnFactory,
		previousAccessNodes:           params.HistoricalAccessNodes,
		nodeCommunicator:              params.Communicator,
		txResultCache:                 txResCache,
		txErrorMessagesCache:          txErrorMessagesCache,
		txResultQueryMode:             params.TxResultQueryMode,
		systemTx:                      systemTx,
		systemTxID:                    systemTxID,
	}

	// TODO: The TransactionErrorMessage interface should be reorganized in future, as it is implemented in backendTransactions but used in TransactionsLocalDataProvider, and its initialization is somewhat quirky.
	b.backendTransactions.txErrorMessages = b

	b.backendSubscribeTransactions = backendSubscribeTransactions{
		txLocalDataProvider: transactionsLocalDataProvider,
		backendTransactions: &b.backendTransactions,
		log:                 params.Log,
		executionResults:    params.ExecutionResults,
		subscriptionHandler: params.SubscriptionHandler,
		blockTracker:        params.BlockTracker,
	}

>>>>>>> 84a39b0c
	retry.SetBackend(b)

	preferredENIdentifiers, err = identifierList(params.PreferredExecutionNodeIDs)
	if err != nil {
		return nil, fmt.Errorf("failed to convert node id string to Flow Identifier for preferred EN map: %w", err)
	}

	fixedENIdentifiers, err = identifierList(params.FixedExecutionNodeIDs)
	if err != nil {
		return nil, fmt.Errorf("failed to convert node id string to Flow Identifier for fixed EN map: %w", err)
	}

	return b, nil
}

func identifierList(ids []string) (flow.IdentifierList, error) {
	idList := make(flow.IdentifierList, len(ids))
	for i, idStr := range ids {
		id, err := flow.HexStringToIdentifier(idStr)
		if err != nil {
			return nil, fmt.Errorf("failed to convert node id string %s to Flow Identifier: %w", id, err)
		}
		idList[i] = id
	}
	return idList, nil
}

func configureTransactionValidator(state protocol.State, chainID flow.ChainID) *access.TransactionValidator {
	return access.NewTransactionValidator(
		access.NewProtocolStateBlocks(state),
		chainID.Chain(),
		access.TransactionValidationOptions{
			Expiry:                       flow.DefaultTransactionExpiry,
			ExpiryBuffer:                 flow.DefaultTransactionExpiryBuffer,
			AllowEmptyReferenceBlockID:   false,
			AllowUnknownReferenceBlockID: false,
			CheckScriptsParse:            false,
			MaxGasLimit:                  flow.DefaultMaxTransactionGasLimit,
			MaxTransactionByteSize:       flow.DefaultMaxTransactionByteSize,
			MaxCollectionByteSize:        flow.DefaultMaxCollectionByteSize,
		},
	)
}

// Ping responds to requests when the server is up.
func (b *Backend) Ping(ctx context.Context) error {
	// staticCollectionRPC is only set if a collection node address was provided at startup
	if b.staticCollectionRPC != nil {
		_, err := b.staticCollectionRPC.Ping(ctx, &accessproto.PingRequest{})
		if err != nil {
			return fmt.Errorf("could not ping collection node: %w", err)
		}
	}

	return nil
}

// GetNodeVersionInfo returns node version information such as semver, commit, sporkID, protocolVersion, etc
func (b *Backend) GetNodeVersionInfo(_ context.Context) (*access.NodeVersionInfo, error) {
	return b.nodeInfo, nil
}

// getNodeVersionInfo returns the NodeVersionInfo for the node.
// Since these values are static while the node is running, it is safe to cache.
func getNodeVersionInfo(stateParams protocol.Params) *access.NodeVersionInfo {
	sporkID := stateParams.SporkID()
	protocolVersion := stateParams.ProtocolVersion()
	sporkRootBlockHeight := stateParams.SporkRootBlockHeight()

	nodeRootBlockHeader := stateParams.SealedRoot()

	nodeInfo := &access.NodeVersionInfo{
		Semver:               build.Version(),
		Commit:               build.Commit(),
		SporkId:              sporkID,
		ProtocolVersion:      uint64(protocolVersion),
		SporkRootBlockHeight: sporkRootBlockHeight,
		NodeRootBlockHeight:  nodeRootBlockHeader.Height,
	}

	return nodeInfo
}

func (b *Backend) GetCollectionByID(_ context.Context, colID flow.Identifier) (*flow.LightCollection, error) {
	// retrieve the collection from the collection storage
	col, err := b.collections.LightByID(colID)
	if err != nil {
		// Collections are retrieved asynchronously as we finalize blocks, so
		// it is possible for a client to request a finalized block from us
		// containing some collection, then get a not found error when requesting
		// that collection. These clients should retry.
		err = rpc.ConvertStorageError(fmt.Errorf("please retry for collection in finalized block: %w", err))
		return nil, err
	}

	return col, nil
}

func (b *Backend) GetNetworkParameters(_ context.Context) access.NetworkParameters {
	return access.NetworkParameters{
		ChainID: b.chainID,
	}
}

// executionNodesForBlockID returns upto maxNodesCnt number of randomly chosen execution node identities
// which have executed the given block ID.
// If no such execution node is found, an InsufficientExecutionReceipts error is returned.
func executionNodesForBlockID(
	ctx context.Context,
	blockID flow.Identifier,
	executionReceipts storage.ExecutionReceipts,
	state protocol.State,
	log zerolog.Logger,
) (flow.IdentitySkeletonList, error) {
	var (
		executorIDs flow.IdentifierList
		err         error
	)

	// check if the block ID is of the root block. If it is then don't look for execution receipts since they
	// will not be present for the root block.
	rootBlock := state.Params().FinalizedRoot()

	if rootBlock.ID() == blockID {
		executorIdentities, err := state.Final().Identities(filter.HasRole[flow.Identity](flow.RoleExecution))
		if err != nil {
			return nil, fmt.Errorf("failed to retreive execution IDs for block ID %v: %w", blockID, err)
		}
		executorIDs = executorIdentities.NodeIDs()
	} else {
		// try to find atleast minExecutionNodesCnt execution node ids from the execution receipts for the given blockID
		for attempt := 0; attempt < maxAttemptsForExecutionReceipt; attempt++ {
			executorIDs, err = findAllExecutionNodes(blockID, executionReceipts, log)
			if err != nil {
				return nil, err
			}

			if len(executorIDs) >= minExecutionNodesCnt {
				break
			}

			// log the attempt
			log.Debug().Int("attempt", attempt).Int("max_attempt", maxAttemptsForExecutionReceipt).
				Int("execution_receipts_found", len(executorIDs)).
				Str("block_id", blockID.String()).
				Msg("insufficient execution receipts")

			// if one or less execution receipts may have been received then re-query
			// in the hope that more might have been received by now

			select {
			case <-ctx.Done():
				return nil, ctx.Err()
			case <-time.After(100 * time.Millisecond << time.Duration(attempt)):
				// retry after an exponential backoff
			}
		}

		receiptCnt := len(executorIDs)
		// if less than minExecutionNodesCnt execution receipts have been received so far, then return random ENs
		if receiptCnt < minExecutionNodesCnt {
			newExecutorIDs, err := state.AtBlockID(blockID).Identities(filter.HasRole[flow.Identity](flow.RoleExecution))
			if err != nil {
				return nil, fmt.Errorf("failed to retreive execution IDs for block ID %v: %w", blockID, err)
			}
			executorIDs = newExecutorIDs.NodeIDs()
		}
	}

	// choose from the preferred or fixed execution nodes
	subsetENs, err := chooseExecutionNodes(state, executorIDs)
	if err != nil {
		return nil, fmt.Errorf("failed to retreive execution IDs for block ID %v: %w", blockID, err)
	}

	if len(subsetENs) == 0 {
		return nil, fmt.Errorf("no matching execution node found for block ID %v", blockID)
	}

	return subsetENs, nil
}

// findAllExecutionNodes find all the execution nodes ids from the execution receipts that have been received for the
// given blockID
func findAllExecutionNodes(
	blockID flow.Identifier,
	executionReceipts storage.ExecutionReceipts,
	log zerolog.Logger,
) (flow.IdentifierList, error) {
	// lookup the receipt's storage with the block ID
	allReceipts, err := executionReceipts.ByBlockID(blockID)
	if err != nil {
		return nil, fmt.Errorf("failed to retreive execution receipts for block ID %v: %w", blockID, err)
	}

	executionResultMetaList := make(flow.ExecutionReceiptMetaList, 0, len(allReceipts))
	for _, r := range allReceipts {
		executionResultMetaList = append(executionResultMetaList, r.Meta())
	}
	executionResultGroupedMetaList := executionResultMetaList.GroupByResultID()

	// maximum number of matching receipts found so far for any execution result id
	maxMatchedReceiptCnt := 0
	// execution result id key for the highest number of matching receipts in the identicalReceipts map
	var maxMatchedReceiptResultID flow.Identifier

	// find the largest list of receipts which have the same result ID
	for resultID, executionReceiptList := range executionResultGroupedMetaList {
		currentMatchedReceiptCnt := executionReceiptList.Size()
		if currentMatchedReceiptCnt > maxMatchedReceiptCnt {
			maxMatchedReceiptCnt = currentMatchedReceiptCnt
			maxMatchedReceiptResultID = resultID
		}
	}

	// if there are more than one execution result for the same block ID, log as error
	if executionResultGroupedMetaList.NumberGroups() > 1 {
		identicalReceiptsStr := fmt.Sprintf("%v", flow.GetIDs(allReceipts))
		log.Error().
			Str("block_id", blockID.String()).
			Str("execution_receipts", identicalReceiptsStr).
			Msg("execution receipt mismatch")
	}

	// pick the largest list of matching receipts
	matchingReceiptMetaList := executionResultGroupedMetaList.GetGroup(maxMatchedReceiptResultID)

	metaReceiptGroupedByExecutorID := matchingReceiptMetaList.GroupByExecutorID()

	// collect all unique execution node ids from the receipts
	var executorIDs flow.IdentifierList
	for executorID := range metaReceiptGroupedByExecutorID {
		executorIDs = append(executorIDs, executorID)
	}

	return executorIDs, nil
}

// chooseExecutionNodes finds the subset of execution nodes defined in the identity table by first
// choosing the preferred execution nodes which have executed the transaction. If no such preferred
// execution nodes are found, then the fixed execution nodes defined in the identity table are returned
// If neither preferred nor fixed nodes are defined, then all execution node matching the executor IDs are returned.
// e.g. If execution nodes in identity table are {1,2,3,4}, preferred ENs are defined as {2,3,4}
// and the executor IDs is {1,2,3}, then {2, 3} is returned as the chosen subset of ENs
func chooseExecutionNodes(state protocol.State, executorIDs flow.IdentifierList) (flow.IdentitySkeletonList, error) {
	allENs, err := state.Final().Identities(filter.HasRole[flow.Identity](flow.RoleExecution))
	if err != nil {
		return nil, fmt.Errorf("failed to retreive all execution IDs: %w", err)
	}

	// first try and choose from the preferred EN IDs
	var chosenIDs flow.IdentityList
	if len(preferredENIdentifiers) > 0 {
		// find the preferred execution node IDs which have executed the transaction
		chosenIDs = allENs.Filter(filter.And(filter.HasNodeID[flow.Identity](preferredENIdentifiers...),
			filter.HasNodeID[flow.Identity](executorIDs...)))
		if len(chosenIDs) > 0 {
			return chosenIDs.ToSkeleton(), nil
		}
	}

	// if no preferred EN ID is found, then choose from the fixed EN IDs
	if len(fixedENIdentifiers) > 0 {
		// choose fixed ENs which have executed the transaction
		chosenIDs = allENs.Filter(filter.And(
			filter.HasNodeID[flow.Identity](fixedENIdentifiers...),
			filter.HasNodeID[flow.Identity](executorIDs...)))
		if len(chosenIDs) > 0 {
			return chosenIDs.ToSkeleton(), nil
		}
		// if no such ENs are found then just choose all fixed ENs
		chosenIDs = allENs.Filter(filter.HasNodeID[flow.Identity](fixedENIdentifiers...))
		return chosenIDs.ToSkeleton(), nil
	}

	// If no preferred or fixed ENs have been specified, then return all executor IDs i.e. no preference at all
	return allENs.Filter(filter.HasNodeID[flow.Identity](executorIDs...)).ToSkeleton(), nil
}<|MERGE_RESOLUTION|>--- conflicted
+++ resolved
@@ -187,28 +187,6 @@
 			scriptExecutor:    params.ScriptExecutor,
 			scriptExecMode:    params.ScriptExecutionMode,
 		},
-<<<<<<< HEAD
-		backendTransactions: backendTransactions{
-			TransactionsLocalDataProvider: transactionsLocalDataProvider,
-			log:                           params.Log,
-			staticCollectionRPC:           params.CollectionRPC,
-			chainID:                       params.ChainID,
-			transactions:                  params.Transactions,
-			executionReceipts:             params.ExecutionReceipts,
-			transactionValidator:          configureTransactionValidator(params.State, params.ChainID),
-			transactionMetrics:            params.AccessMetrics,
-			retry:                         retry,
-			connFactory:                   params.ConnFactory,
-			previousAccessNodes:           params.HistoricalAccessNodes,
-			nodeCommunicator:              params.Communicator,
-			txResultCache:                 txResCache,
-			txErrorMessagesCache:          txErrorMessagesCache,
-			txResultQueryMode:             params.TxResultQueryMode,
-			systemTx:                      systemTx,
-			systemTxID:                    systemTxID,
-		},
-=======
->>>>>>> 84a39b0c
 		backendEvents: backendEvents{
 			log:               params.Log,
 			chain:             params.ChainID.Chain(),
@@ -256,17 +234,7 @@
 			subscriptionHandler: params.SubscriptionHandler,
 			blockTracker:        params.BlockTracker,
 		},
-<<<<<<< HEAD
-		backendSubscribeTransactions: backendSubscribeTransactions{
-			txLocalDataProvider: transactionsLocalDataProvider,
-			log:                 params.Log,
-			executionResults:    params.ExecutionResults,
-			subscriptionHandler: params.SubscriptionHandler,
-			blockTracker:        params.BlockTracker,
-		},
-=======
-
->>>>>>> 84a39b0c
+
 		collections:       params.Collections,
 		executionReceipts: params.ExecutionReceipts,
 		connFactory:       params.ConnFactory,
@@ -274,10 +242,6 @@
 		nodeInfo:          nodeInfo,
 	}
 
-<<<<<<< HEAD
-	b.backendTransactions.txErrorMessages = b
-
-=======
 	transactionsLocalDataProvider := &TransactionsLocalDataProvider{
 		state:          params.State,
 		collections:    params.Collections,
@@ -319,7 +283,6 @@
 		blockTracker:        params.BlockTracker,
 	}
 
->>>>>>> 84a39b0c
 	retry.SetBackend(b)
 
 	preferredENIdentifiers, err = identifierList(params.PreferredExecutionNodeIDs)
