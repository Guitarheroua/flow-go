--- conflicted
+++ resolved
@@ -3,15 +3,14 @@
 import (
 	"context"
 
+	"github.com/onflow/flow-go/engine/common/rpc/convert"
+	"github.com/onflow/flow-go/model/flow"
+	"github.com/onflow/flow-go/module/metrics"
+	"github.com/onflow/flow-go/utils/unittest"
 	accessproto "github.com/onflow/flow/protobuf/go/flow/access"
 	"github.com/onflow/flow/protobuf/go/flow/entities"
 	"google.golang.org/grpc/codes"
 	"google.golang.org/grpc/status"
-
-	"github.com/onflow/flow-go/engine/common/rpc/convert"
-	"github.com/onflow/flow-go/model/flow"
-	"github.com/onflow/flow-go/module/metrics"
-	"github.com/onflow/flow-go/utils/unittest"
 )
 
 // TestHistoricalTransactionResult tests to see if the historical transaction status can be retrieved
@@ -55,12 +54,8 @@
 		suite.log,
 		DefaultSnapshotHistoryLimit,
 		nil,
-<<<<<<< HEAD
 		NewNodeCommunicator(false),
-=======
 		false,
-		false,
->>>>>>> e2ac1cf7
 	)
 
 	// Successfully return the transaction from the historical node
@@ -119,12 +114,8 @@
 		suite.log,
 		DefaultSnapshotHistoryLimit,
 		nil,
-<<<<<<< HEAD
 		NewNodeCommunicator(false),
-=======
 		false,
-		false,
->>>>>>> e2ac1cf7
 	)
 
 	// Successfully return the transaction from the historical node
