package backend

import (
	"bytes"
	"context"
	"errors"
	"time"

	"github.com/rs/zerolog"
	"google.golang.org/grpc/codes"
	"google.golang.org/grpc/status"

	execproto "github.com/onflow/flow/protobuf/go/flow/execution"

	"github.com/onflow/flow-go/engine/access/rpc/connection"
	"github.com/onflow/flow-go/engine/common/rpc"
	"github.com/onflow/flow-go/engine/common/rpc/convert"
	fvmerrors "github.com/onflow/flow-go/fvm/errors"
	"github.com/onflow/flow-go/model/flow"
	"github.com/onflow/flow-go/module/execution"
	"github.com/onflow/flow-go/state/protocol"
	"github.com/onflow/flow-go/storage"
)

type backendAccounts struct {
	log               zerolog.Logger
	state             protocol.State
	headers           storage.Headers
	executionReceipts storage.ExecutionReceipts
	connFactory       connection.ConnectionFactory
	nodeCommunicator  Communicator
	scriptExecutor    execution.ScriptExecutor
	scriptExecMode    ScriptExecutionMode
}

// GetAccount returns the account details at the latest sealed block.
// Alias for GetAccountAtLatestBlock
func (b *backendAccounts) GetAccount(ctx context.Context, address flow.Address) (*flow.Account, error) {
	return b.GetAccountAtLatestBlock(ctx, address)
}

// GetAccountAtLatestBlock returns the account details at the latest sealed block.
func (b *backendAccounts) GetAccountAtLatestBlock(ctx context.Context, address flow.Address) (*flow.Account, error) {
	sealed, err := b.state.Sealed().Head()
	if err != nil {
		return nil, status.Errorf(codes.Internal, "failed to get latest sealed header: %v", err)
	}

	sealedBlockID := sealed.ID()

	account, err := b.getAccountAtBlock(ctx, address, sealedBlockID, sealed.Height)
	if err != nil {
		b.log.Debug().Err(err).Msgf("failed to get account at blockID: %v", sealedBlockID)
		return nil, err
	}

	return account, nil
}

// GetAccountAtBlockHeight returns the account details at the given block height
func (b *backendAccounts) GetAccountAtBlockHeight(
	ctx context.Context,
	address flow.Address,
	height uint64,
) (*flow.Account, error) {
	header, err := b.headers.ByHeight(height)
	if err != nil {
		return nil, rpc.ConvertStorageError(err)
	}

	blockID := header.ID()

	account, err := b.getAccountAtBlock(ctx, address, blockID, header.Height)
	if err != nil {
		b.log.Debug().Err(err).Msgf("failed to get account at height: %d", height)
		return nil, err
	}

	return account, nil
}

// getAccountAtBlock returns the account details at the given block
//
// The data may be sourced from the local storage or from an execution node depending on the nodes's
// configuration and the availability of the data.
func (b *backendAccounts) getAccountAtBlock(
	ctx context.Context,
	address flow.Address,
	blockID flow.Identifier,
	height uint64,
) (*flow.Account, error) {
	switch b.scriptExecMode {
	case ScriptExecutionModeExecutionNodesOnly:
		return b.getAccountFromAnyExeNode(ctx, address, blockID)

	case ScriptExecutionModeLocalOnly:
		return b.getAccountFromLocalStorage(ctx, address, height)

	case ScriptExecutionModeFailover:
		localResult, localErr := b.getAccountFromLocalStorage(ctx, address, height)
		if localErr == nil {
			return localResult, nil
		}
		execResult, execErr := b.getAccountFromAnyExeNode(ctx, address, blockID)

		b.compareAccountResults(execResult, execErr, localResult, localErr, blockID, address)

		return execResult, execErr

	case ScriptExecutionModeCompare:
		execResult, execErr := b.getAccountFromAnyExeNode(ctx, address, blockID)
		// Only compare actual get account errors from the EN, not system errors
		if execErr != nil && !isInvalidArgumentError(execErr) {
			return nil, execErr
		}
		localResult, localErr := b.getAccountFromLocalStorage(ctx, address, height)

		b.compareAccountResults(execResult, execErr, localResult, localErr, blockID, address)

		// always return EN results
		return execResult, execErr

	default:
		return nil, status.Errorf(codes.Internal, "unknown execution mode: %v", b.scriptExecMode)
	}
}

// getAccountFromLocalStorage retrieves the given account from the local storage.
func (b *backendAccounts) getAccountFromLocalStorage(
	ctx context.Context,
	address flow.Address,
	height uint64,
) (*flow.Account, error) {
	// make sure data is available for the requested block
	account, err := b.scriptExecutor.GetAccountAtBlockHeight(ctx, address, height)
	if err != nil {
		return nil, convertAccountError(err, address, height)
	}
	return account, nil
}

// getAccountFromAnyExeNode retrieves the given account from any EN in `execNodes`.
// We attempt querying each EN in sequence. If any EN returns a valid response, then errors from
// other ENs are logged and swallowed. If all ENs fail to return a valid response, then an
// error aggregating all failures is returned.
<<<<<<< HEAD
func (b *backendAccounts) getAccountFromAnyExeNode(ctx context.Context, execNodes flow.IdentitySkeletonList, req *execproto.GetAccountAtBlockIDRequest) (*execproto.GetAccountAtBlockIDResponse, error) {
=======
func (b *backendAccounts) getAccountFromAnyExeNode(
	ctx context.Context,
	address flow.Address,
	blockID flow.Identifier,
) (*flow.Account, error) {
	req := &execproto.GetAccountAtBlockIDRequest{
		Address: address.Bytes(),
		BlockId: blockID[:],
	}

	execNodes, err := executionNodesForBlockID(ctx, blockID, b.executionReceipts, b.state, b.log)
	if err != nil {
		return nil, rpc.ConvertError(err, "failed to find execution node to query", codes.Internal)
	}

>>>>>>> e4011e4c
	var resp *execproto.GetAccountAtBlockIDResponse
	errToReturn := b.nodeCommunicator.CallAvailableNode(
		execNodes,
		func(node *flow.IdentitySkeleton) error {
			var err error
			start := time.Now()

			resp, err = b.tryGetAccount(ctx, node, req)
			duration := time.Since(start)

			lg := b.log.With().
				Str("execution_node", node.String()).
				Hex("block_id", req.GetBlockId()).
				Hex("address", req.GetAddress()).
				Int64("rtt_ms", duration.Milliseconds()).
				Logger()

			if err != nil {
				lg.Err(err).Msg("failed to execute GetAccount")
				return err
			}

			// return if any execution node replied successfully
			lg.Debug().Msg("Successfully got account info")
			return nil
		},
		nil,
	)

	if errToReturn != nil {
		return nil, rpc.ConvertError(errToReturn, "failed to get account from the execution node", codes.Internal)
	}

	account, err := convert.MessageToAccount(resp.GetAccount())
	if err != nil {
		return nil, status.Errorf(codes.Internal, "failed to convert account message: %v", err)
	}

	return account, nil
}

<<<<<<< HEAD
func (b *backendAccounts) tryGetAccount(ctx context.Context, execNode *flow.IdentitySkeleton, req *execproto.GetAccountAtBlockIDRequest) (*execproto.GetAccountAtBlockIDResponse, error) {
=======
// tryGetAccount attempts to get the account from the given execution node.
func (b *backendAccounts) tryGetAccount(
	ctx context.Context,
	execNode *flow.Identity,
	req *execproto.GetAccountAtBlockIDRequest,
) (*execproto.GetAccountAtBlockIDResponse, error) {
>>>>>>> e4011e4c
	execRPCClient, closer, err := b.connFactory.GetExecutionAPIClient(execNode.Address)
	if err != nil {
		return nil, err
	}
	defer closer.Close()

	return execRPCClient.GetAccountAtBlockID(ctx, req)
}

// compareAccountResults compares the result and error returned from local and remote getAccount calls
// and logs the results if they are different
func (b *backendAccounts) compareAccountResults(
	execNodeResult *flow.Account,
	execErr error,
	localResult *flow.Account,
	localErr error,
	blockID flow.Identifier,
	address flow.Address,
) {
	if b.log.GetLevel() > zerolog.DebugLevel {
		return
	}

	lgCtx := b.log.With().
		Hex("block_id", blockID[:]).
		Str("address", address.String())

	// errors are different
	if execErr != localErr {
		lgCtx = lgCtx.
			AnErr("execution_node_error", execErr).
			AnErr("local_error", localErr)

		lg := lgCtx.Logger()
		lg.Debug().Msg("errors from getting account on local and EN do not match")
		return
	}

	// both errors are nil, compare the accounts
	if execErr == nil {
		lgCtx, ok := compareAccountsLogger(execNodeResult, localResult, lgCtx)
		if !ok {
			lg := lgCtx.Logger()
			lg.Debug().Msg("accounts from local and EN do not match")
		}
	}
}

// compareAccountsLogger compares accounts produced by the execution node and local storage and
// return a logger configured to log the differences
func compareAccountsLogger(exec, local *flow.Account, lgCtx zerolog.Context) (zerolog.Context, bool) {
	different := false

	if exec.Address != local.Address {
		lgCtx = lgCtx.
			Str("exec_node_address", exec.Address.String()).
			Str("local_address", local.Address.String())
		different = true
	}

	if exec.Balance != local.Balance {
		lgCtx = lgCtx.
			Uint64("exec_node_balance", exec.Balance).
			Uint64("local_balance", local.Balance)
		different = true
	}

	contractListMatches := true
	if len(exec.Contracts) != len(local.Contracts) {
		lgCtx = lgCtx.
			Int("exec_node_contract_count", len(exec.Contracts)).
			Int("local_contract_count", len(local.Contracts))
		contractListMatches = false
		different = true
	}

	missingContracts := zerolog.Arr()
	mismatchContracts := zerolog.Arr()

	for name, execContract := range exec.Contracts {
		localContract, ok := local.Contracts[name]

		if !ok {
			missingContracts.Str(name)
			contractListMatches = false
			different = true
		}

		if !bytes.Equal(execContract, localContract) {
			mismatchContracts.Str(name)
			different = true
		}
	}

	lgCtx = lgCtx.
		Array("missing_contracts", missingContracts).
		Array("mismatch_contracts", mismatchContracts)

	// only check if there were any missing
	if !contractListMatches {
		extraContracts := zerolog.Arr()
		for name := range local.Contracts {
			if _, ok := exec.Contracts[name]; !ok {
				extraContracts.Str(name)
				different = true
			}
		}
		lgCtx = lgCtx.Array("extra_contracts", extraContracts)
	}

	if len(exec.Keys) != len(local.Keys) {
		lgCtx = lgCtx.
			Int("exec_node_key_count", len(exec.Keys)).
			Int("local_key_count", len(local.Keys))
		different = true
	}

	mismatchKeys := zerolog.Arr()

	for i, execKey := range exec.Keys {
		localKey := local.Keys[i]

		if !execKey.PublicKey.Equals(localKey.PublicKey) {
			mismatchKeys.Int(execKey.Index)
			different = true
		}
	}

	lgCtx = lgCtx.Array("mismatch_keys", mismatchKeys)

	return lgCtx, !different
}

// convertAccountError converts the script execution error to a gRPC error
func convertAccountError(err error, address flow.Address, height uint64) error {
	if err == nil {
		return nil
	}

	if errors.Is(err, storage.ErrNotFound) {
		return status.Errorf(codes.NotFound, "account with address %s not found: %v", address, err)
	}

	if fvmerrors.IsAccountNotFoundError(err) {
		return status.Errorf(codes.NotFound, "account not found")
	}

	return convertIndexError(err, height, "failed to get account")
}<|MERGE_RESOLUTION|>--- conflicted
+++ resolved
@@ -143,9 +143,6 @@
 // We attempt querying each EN in sequence. If any EN returns a valid response, then errors from
 // other ENs are logged and swallowed. If all ENs fail to return a valid response, then an
 // error aggregating all failures is returned.
-<<<<<<< HEAD
-func (b *backendAccounts) getAccountFromAnyExeNode(ctx context.Context, execNodes flow.IdentitySkeletonList, req *execproto.GetAccountAtBlockIDRequest) (*execproto.GetAccountAtBlockIDResponse, error) {
-=======
 func (b *backendAccounts) getAccountFromAnyExeNode(
 	ctx context.Context,
 	address flow.Address,
@@ -161,7 +158,6 @@
 		return nil, rpc.ConvertError(err, "failed to find execution node to query", codes.Internal)
 	}
 
->>>>>>> e4011e4c
 	var resp *execproto.GetAccountAtBlockIDResponse
 	errToReturn := b.nodeCommunicator.CallAvailableNode(
 		execNodes,
@@ -203,16 +199,12 @@
 	return account, nil
 }
 
-<<<<<<< HEAD
-func (b *backendAccounts) tryGetAccount(ctx context.Context, execNode *flow.IdentitySkeleton, req *execproto.GetAccountAtBlockIDRequest) (*execproto.GetAccountAtBlockIDResponse, error) {
-=======
 // tryGetAccount attempts to get the account from the given execution node.
 func (b *backendAccounts) tryGetAccount(
 	ctx context.Context,
-	execNode *flow.Identity,
+	execNode *flow.IdentitySkeleton,
 	req *execproto.GetAccountAtBlockIDRequest,
 ) (*execproto.GetAccountAtBlockIDResponse, error) {
->>>>>>> e4011e4c
 	execRPCClient, closer, err := b.connFactory.GetExecutionAPIClient(execNode.Address)
 	if err != nil {
 		return nil, err
