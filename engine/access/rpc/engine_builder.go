--- conflicted
+++ resolved
@@ -7,7 +7,6 @@
 
 	"github.com/onflow/flow-go/access"
 	legacyaccess "github.com/onflow/flow-go/access/legacy"
-<<<<<<< HEAD
 )
 
 type RPCEngineBuilder struct {
@@ -27,41 +26,6 @@
 
 func (builder *RPCEngineBuilder) WithNewHandler(handler accessproto.AccessAPIClient) {
 	builder.handler = &Forwarder{UpstreamHandler: handler}
-=======
-	"github.com/onflow/flow-go/apiproxy"
-	"github.com/onflow/flow-go/consensus/hotstuff"
-	"github.com/onflow/flow-go/consensus/hotstuff/signature"
-)
-
-// NewRPCEngineBuilder helps to build a new RPC engine.
-func NewRPCEngineBuilder(engine *Engine) *RPCEngineBuilder {
-	return &RPCEngineBuilder{
-		Engine:               engine,
-		signerIndicesDecoder: signature.NewNoopBlockSignerDecoder(),
-	}
-}
-
-type RPCEngineBuilder struct {
-	*Engine
-
-	router               *apiproxy.FlowAccessAPIRouter // this is set through `WithRouting`; or nil if not explicitly specified
-	signerIndicesDecoder hotstuff.BlockSignerDecoder
-}
-
-// WithRouting specifies that the given router should be used as primary access API.
-// Returns self-reference for chaining.
-func (builder *RPCEngineBuilder) WithRouting(router *apiproxy.FlowAccessAPIRouter) *RPCEngineBuilder {
-	builder.router = router
-	return builder
-}
-
-// WithBlockSignerDecoder specifies that signer indices in block headers should be translated
-// to full node IDs with the given decoder.
-// Returns self-reference for chaining.
-func (builder *RPCEngineBuilder) WithBlockSignerDecoder(signerIndicesDecoder hotstuff.BlockSignerDecoder) *RPCEngineBuilder {
-	builder.signerIndicesDecoder = signerIndicesDecoder
-	return builder
->>>>>>> ae27dc54
 }
 
 // WithLegacy specifies that a legacy access API should be instantiated
@@ -86,15 +50,10 @@
 	grpc_prometheus.EnableHandlingTimeHistogram()
 	grpc_prometheus.Register(builder.unsecureGrpcServer)
 	grpc_prometheus.Register(builder.secureGrpcServer)
-<<<<<<< HEAD
-}
 
 func (builder *RPCEngineBuilder) withRegisterRPC() {
 	accessproto.RegisterAccessAPIServer(builder.unsecureGrpcServer, builder.handler)
 	accessproto.RegisterAccessAPIServer(builder.secureGrpcServer, builder.handler)
-=======
-	return builder
->>>>>>> ae27dc54
 }
 
 func (builder *RPCEngineBuilder) Build() *Engine {
