package approvals

import (
	"crypto/rand"
	"encoding/binary"
	"fmt"
	"sync"
	"time"

	"github.com/onflow/flow-go/model/flow"
	"github.com/onflow/flow-go/module/mempool"
	"github.com/onflow/flow-go/storage"
	"github.com/onflow/flow-go/utils/rand"
)

/*~~~~~~~~~~~~~~~~~~~~~~~~~~~~~~~~~~~~~~~~~~~~~~~~~~~~~~~~~~~~~~~~~~~~~~~~~~~~~~
RequestTrackerItem
~~~~~~~~~~~~~~~~~~~~~~~~~~~~~~~~~~~~~~~~~~~~~~~~~~~~~~~~~~~~~~~~~~~~~~~~~~~~~~*/

// RequestTrackerItem is an object that keeps track of how many times a request
// has been made, as well as the time until a new request can be made.
// It is not concurrency-safe.
type RequestTrackerItem struct {
	Requests          uint
	NextTimeout       time.Time
	blackoutPeriodMin int
	blackoutPeriodMax int
}

// NewRequestTrackerItem instantiates a new RequestTrackerItem where the
// NextTimeout is evaluated to the current time plus a random blackout period
// contained between min and max.
func NewRequestTrackerItem(blackoutPeriodMin, blackoutPeriodMax int) (RequestTrackerItem, error) {
	item := RequestTrackerItem{
		blackoutPeriodMin: blackoutPeriodMin,
		blackoutPeriodMax: blackoutPeriodMax,
	}
	var err error
	item.NextTimeout, err = randBlackout(blackoutPeriodMin, blackoutPeriodMax)
	if err != nil {
		return RequestTrackerItem{}, err
	}

	return item, err
}

// Update creates a _new_ RequestTrackerItem with incremented request number and updated NextTimeout.
<<<<<<< HEAD
=======
// No errors are expected during normal operation.
>>>>>>> 560a6231
func (i RequestTrackerItem) Update() (RequestTrackerItem, error) {
	i.Requests++
	var err error
	i.NextTimeout, err = randBlackout(i.blackoutPeriodMin, i.blackoutPeriodMax)
	if err != nil {
<<<<<<< HEAD
		return RequestTrackerItem{}, err
	}
	return i, err
=======
		return RequestTrackerItem{}, fmt.Errorf("could not get next timeout: %w", err)
	}
	return i, nil
>>>>>>> 560a6231
}

func (i RequestTrackerItem) IsBlackout() bool {
	return time.Now().Before(i.NextTimeout)
}

<<<<<<< HEAD
func randBlackout(min int, max int) (time.Time, error) {
	buff := make([]byte, 8)
	if _, err := rand.Read(buff); err != nil {
		return time.Now(), fmt.Errorf("failed to generate randomness")
	}
	rand := binary.LittleEndian.Uint64(buff)

	blackoutSeconds := rand%uint64(max-min+1) + uint64(min)
=======
// No errors are expected during normal operation.
func randBlackout(min int, max int) (time.Time, error) {
	random, err := rand.Uint64n(uint64(max - min + 1))
	if err != nil {
		return time.Now(), fmt.Errorf("failed to generate blackout: %w", err)
	}
	blackoutSeconds := random + uint64(min)
>>>>>>> 560a6231
	blackout := time.Now().Add(time.Duration(blackoutSeconds) * time.Second)
	return blackout, nil
}

/*~~~~~~~~~~~~~~~~~~~~~~~~~~~~~~~~~~~~~~~~~~~~~~~~~~~~~~~~~~~~~~~~~~~~~~~~~~~~~~
RequestTracker
~~~~~~~~~~~~~~~~~~~~~~~~~~~~~~~~~~~~~~~~~~~~~~~~~~~~~~~~~~~~~~~~~~~~~~~~~~~~~~*/

// RequestTracker is an index of RequestTrackerItems indexed by execution result
// Index on result ID, incorporated block ID and chunk index.
// Is concurrency-safe.
type RequestTracker struct {
	headers           storage.Headers
	index             map[flow.Identifier]map[flow.Identifier]map[uint64]RequestTrackerItem
	blackoutPeriodMin int
	blackoutPeriodMax int
	lock              sync.Mutex
	byHeight          map[uint64]flow.IdentifierList
	lowestHeight      uint64
}

// NewRequestTracker instantiates a new RequestTracker with blackout periods
// between min and max seconds.
func NewRequestTracker(headers storage.Headers, blackoutPeriodMin, blackoutPeriodMax int) *RequestTracker {
	return &RequestTracker{
		headers:           headers,
		index:             make(map[flow.Identifier]map[flow.Identifier]map[uint64]RequestTrackerItem),
		byHeight:          make(map[uint64]flow.IdentifierList),
		blackoutPeriodMin: blackoutPeriodMin,
		blackoutPeriodMax: blackoutPeriodMax,
	}
}

// TryUpdate tries to update tracker item if it's not in blackout period. Returns the tracker item for a specific chunk
// (creates it if it doesn't exists) and whenever request item was successfully updated or not.
// Since RequestTracker prunes items by height it can't accept items for height lower than cached lowest height.
// If height of executed block pointed by execution result is smaller than the lowest height, sentinel mempool.BelowPrunedThresholdError is returned.
// In case execution result points to unknown executed block exception will be returned.
func (rt *RequestTracker) TryUpdate(result *flow.ExecutionResult, incorporatedBlockID flow.Identifier, chunkIndex uint64) (RequestTrackerItem, bool, error) {
	resultID := result.ID()
	rt.lock.Lock()
	defer rt.lock.Unlock()
	item, ok := rt.index[resultID][incorporatedBlockID][chunkIndex]
	var err error

	if !ok {
		item, err = NewRequestTrackerItem(rt.blackoutPeriodMin, rt.blackoutPeriodMax)
		if err != nil {
			return item, false, fmt.Errorf("could not create tracker item: %w", err)
		}
		err = rt.set(resultID, result.BlockID, incorporatedBlockID, chunkIndex, item)
		if err != nil {
			return item, false, fmt.Errorf("could not set created tracker item: %w", err)
		}
	}

	canUpdate := !item.IsBlackout()
	if canUpdate {
		item, err = item.Update()
		if err != nil {
			return item, false, fmt.Errorf("could not update tracker item: %w", err)
		}
		rt.index[resultID][incorporatedBlockID][chunkIndex] = item
	}

	return item, canUpdate, nil
}

// set inserts or updates the tracker item for a specific chunk.
func (rt *RequestTracker) set(resultID, executedBlockID, incorporatedBlockID flow.Identifier, chunkIndex uint64, item RequestTrackerItem) error {
	executedBlock, err := rt.headers.ByBlockID(executedBlockID)
	if err != nil {
		return fmt.Errorf("could not retrieve block by id %v: %w", executedBlockID, err)
	}

	if executedBlock.Height < rt.lowestHeight {
		return mempool.NewBelowPrunedThresholdErrorf(
			"adding height: %d, existing height: %d", executedBlock.Height, rt.lowestHeight)
	}

	level1, level1found := rt.index[resultID]
	if !level1found {
		level1 = make(map[flow.Identifier]map[uint64]RequestTrackerItem)
		rt.index[resultID] = level1
	}
	level2, level2found := level1[incorporatedBlockID]
	if !level2found {
		level2 = make(map[uint64]RequestTrackerItem)
		level1[incorporatedBlockID] = level2
	}
	level2[chunkIndex] = item

	// update secondary height based index for correct pruning
	rt.byHeight[executedBlock.Height] = append(rt.byHeight[executedBlock.Height], resultID)

	return nil
}

// GetAllIds returns all result IDs that we are indexing
func (rt *RequestTracker) GetAllIds() []flow.Identifier {
	rt.lock.Lock()
	defer rt.lock.Unlock()
	ids := make([]flow.Identifier, 0, len(rt.index))
	for resultID := range rt.index {
		ids = append(ids, resultID)
	}
	return ids
}

// Remove removes all entries pertaining to an execution result
func (rt *RequestTracker) Remove(resultIDs ...flow.Identifier) {
	if len(resultIDs) == 0 {
		return
	}
	rt.lock.Lock()
	defer rt.lock.Unlock()
	for _, resultID := range resultIDs {
		delete(rt.index, resultID)
	}
}

// PruneUpToHeight remove all tracker items for blocks whose height is strictly
// smaller that height. Note: items for blocks at height are retained.
// After pruning, items for blocks below the given height are dropped.
//
// Monotonicity Requirement:
// The pruned height cannot decrease, as we cannot recover already pruned elements.
// If `height` is smaller than the previous value, the previous value is kept
// and the sentinel mempool.BelowPrunedThresholdError is returned.
func (rt *RequestTracker) PruneUpToHeight(height uint64) error {
	rt.lock.Lock()
	defer rt.lock.Unlock()
	if height < rt.lowestHeight {
		return mempool.NewBelowPrunedThresholdErrorf(
			"pruning height: %d, existing height: %d", height, rt.lowestHeight)
	}

	if len(rt.index) == 0 {
		rt.lowestHeight = height
		return nil
	}

	// Optimization: if there are less elements in the `byHeight` map
	// than the height range to prune: inspect each map element.
	// Otherwise, go through each height to prune.
	if uint64(len(rt.byHeight)) < height-rt.lowestHeight {
		for h := range rt.byHeight {
			if h < height {
				rt.removeByHeight(h)
			}
		}
	} else {
		for h := rt.lowestHeight; h < height; h++ {
			rt.removeByHeight(h)
		}
	}
	rt.lowestHeight = height
	return nil
}

func (rt *RequestTracker) removeByHeight(height uint64) {
	for _, resultID := range rt.byHeight[height] {
		delete(rt.index, resultID)
	}
	delete(rt.byHeight, height)
}<|MERGE_RESOLUTION|>--- conflicted
+++ resolved
@@ -1,8 +1,6 @@
 package approvals
 
 import (
-	"crypto/rand"
-	"encoding/binary"
 	"fmt"
 	"sync"
 	"time"
@@ -45,40 +43,21 @@
 }
 
 // Update creates a _new_ RequestTrackerItem with incremented request number and updated NextTimeout.
-<<<<<<< HEAD
-=======
 // No errors are expected during normal operation.
->>>>>>> 560a6231
 func (i RequestTrackerItem) Update() (RequestTrackerItem, error) {
 	i.Requests++
 	var err error
 	i.NextTimeout, err = randBlackout(i.blackoutPeriodMin, i.blackoutPeriodMax)
 	if err != nil {
-<<<<<<< HEAD
-		return RequestTrackerItem{}, err
-	}
-	return i, err
-=======
 		return RequestTrackerItem{}, fmt.Errorf("could not get next timeout: %w", err)
 	}
 	return i, nil
->>>>>>> 560a6231
 }
 
 func (i RequestTrackerItem) IsBlackout() bool {
 	return time.Now().Before(i.NextTimeout)
 }
 
-<<<<<<< HEAD
-func randBlackout(min int, max int) (time.Time, error) {
-	buff := make([]byte, 8)
-	if _, err := rand.Read(buff); err != nil {
-		return time.Now(), fmt.Errorf("failed to generate randomness")
-	}
-	rand := binary.LittleEndian.Uint64(buff)
-
-	blackoutSeconds := rand%uint64(max-min+1) + uint64(min)
-=======
 // No errors are expected during normal operation.
 func randBlackout(min int, max int) (time.Time, error) {
 	random, err := rand.Uint64n(uint64(max - min + 1))
@@ -86,7 +65,6 @@
 		return time.Now(), fmt.Errorf("failed to generate blackout: %w", err)
 	}
 	blackoutSeconds := random + uint64(min)
->>>>>>> 560a6231
 	blackout := time.Now().Add(time.Duration(blackoutSeconds) * time.Second)
 	return blackout, nil
 }
