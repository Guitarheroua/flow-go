--- conflicted
+++ resolved
@@ -221,16 +221,6 @@
 	log = log.With().Hex("final_state", resultFinalState).Logger()
 	log.Info().Msg("execution receipt received")
 
-<<<<<<< HEAD
-	// check the execution receipt is sent by its executor
-	if receipt.ExecutorID != originID {
-		return engine.NewInvalidInputErrorf("invalid origin for receipt (executor: %x, origin: %x)", receipt.ExecutorID, originID)
-	}
-
-	// if the receipt is for an unknown block, skip it. It will be re-requested
-	// later.
-	header, err := e.headersDB.ByBlockID(receipt.ExecutionResult.BlockID)
-=======
 	// CAUTION INCOMPLETE
 	// For many other messages, we check that the message's origin (as established by the
 	// networking layer) is equal to the message's creator as reported by the message itself.
@@ -246,33 +236,17 @@
 
 	// TODO: check the ExecutionReceipt's cryptographic integrity using the staking key
 
-	// if the receipt is for an unknown block, skip it. It will be re-requested later.
-	head, err := e.state.AtBlockID(receipt.ExecutionResult.BlockID).Head()
->>>>>>> f47430b2
+	// if the receipt is for an unknown block, skip it. It will be re-requested
+	// later.
+	head, err := e.headersDB.ByBlockID(receipt.ExecutionResult.BlockID)
 	if err != nil {
 		log.Debug().Msg("discarding receipt for unknown block")
 		return nil
 	}
 
-<<<<<<< HEAD
-	lastSealed, err := e.headersDB.GetLastSealed()
-	if err != nil {
-		return err
-	}
-
-	if header.Height <= lastSealed.Height {
-		log.Debug().Msg("discarding receipt for sealed block")
-		return nil
-	}
-
-	// get the identity of the origin node, so we can check if it's a valid
-	// source for a execution receipt (usually execution nodes)
-	identity, err := e.state.AtBlockID(receipt.ExecutionResult.BlockID).Identity(originID)
-=======
 	// if Execution Receipt is for block whose height is lower or equal to already sealed height
 	//  => drop Receipt
 	sealed, err := e.state.Sealed().Head()
->>>>>>> f47430b2
 	if err != nil {
 		return fmt.Errorf("could not find sealed block: %w", err)
 	}
@@ -286,7 +260,6 @@
 		return fmt.Errorf("failed to process execution receipt: %w", err)
 	}
 
-<<<<<<< HEAD
 	// add the receipt to the mempool so that the builder can incorporate it in
 	// a block payload
 	added := e.receipts.Add(receipt)
@@ -297,22 +270,22 @@
 
 	log.Info().Msg("execution receipt added to mempool")
 	e.mempool.MempoolEntries(metrics.ResourceReceipt, e.receipts.Size())
-=======
+
 	// store the result to make it persistent for later
 	result := &receipt.ExecutionResult
 	err = e.resultsDB.Store(result) // internally de-duplicates
 	if err != nil && !errors.Is(err, storage.ErrAlreadyExists) {
 		return fmt.Errorf("could not store sealing result: %w", err)
 	}
+
 	// We do _not_ return here if resultsDB already contained result!
 	// resultsDB is persistent storage while Mempools are in-memory only.
 	// After a crash, the replica still needs to be able to generate a seal
 	// for an Result even if it had stored the Result before the crash.
 	// Otherwise, a stored result might never get sealed, and
 	// liveness of sealing is undermined.
->>>>>>> f47430b2
-
-	// store the result belonging to the receipt in the memory pool
+
+	// Create an IncorporatedResult and add it to the mempool
 	//
 	// ATTENTION:
 	//
@@ -337,11 +310,7 @@
 		return nil
 	}
 	e.mempool.MempoolEntries(metrics.ResourceResult, e.incorporatedResults.Size())
-<<<<<<< HEAD
-	e.log.Info().Msg("execution result added to mempool")
-=======
 	log.Info().Msg("execution result added to mempool")
->>>>>>> f47430b2
 
 	// kick off a check for potential seal formation
 	e.unit.Launch(e.checkSealing)
@@ -366,33 +335,8 @@
 		return engine.NewInvalidInputErrorf("invalid origin for approval: %x", originID)
 	}
 
-<<<<<<< HEAD
-	// if the approval is for an unknown block, cache it. It will be picked up
-	// later when the finalizer processes new blocks.
-	header, err := e.headersDB.ByBlockID(approval.Body.BlockID)
-	if err != nil {
-		_, _ = e.approvals.Add(approval)
-		return nil
-	}
-
-	lastSealed, err := e.headersDB.GetLastSealed()
-	if err != nil {
-		return err
-	}
-
-	if header.Height <= lastSealed.Height {
-		log.Debug().Msg("discarding receipt for sealed block")
-		return nil
-	}
-
-	// Check if the approver was a staked verifier at that block. Don't error
-	// out if the block is not known yet, because this method will be called
-	// again for some house cleaning when we try to match approvals to chunks.
-	err = e.checkApproverIsStakedVerifier(approval.Body.ApproverID, approval.Body.BlockID)
-=======
 	// check if we already have the block the approval pertains to
 	head, err := e.state.AtBlockID(approval.Body.BlockID).Head()
->>>>>>> f47430b2
 	if err != nil {
 		if !errors.Is(err, storage.ErrNotFound) {
 			return fmt.Errorf("failed to retrieve header for block %x: %w", approval.Body.BlockID, err)
@@ -416,12 +360,9 @@
 			return fmt.Errorf("failed to process approval: %w", err)
 		}
 
-<<<<<<< HEAD
-=======
 		// TODO: check the approval's cryptographic integrity
 	}
 
->>>>>>> f47430b2
 	// store in the memory pool (it won't be added if it is already in there).
 	added, err := e.approvals.Add(approval)
 	if err != nil {
@@ -575,33 +516,19 @@
 RES_LOOP:
 	for _, incorporatedResult := range e.incorporatedResults.All() {
 
-<<<<<<< HEAD
-		// TODO: In phase 3, when incorporated results are produced by the
-		// finalizer, the result's block and previous result should be found in
-		// storage. Any error in retrieving them is unexpected.
-
-		// if we have not received the block yet, we will just keep rechecking
-		// until the block has been received or the result has been purged.
-=======
 		// not finding the block header for an incorporated result is a fatal
 		// implementation bug, as we only add results to the IncorporatedResults
 		// mempool, where _both_ the block that incorporates the result as well
 		// as the block the result pertains to are known
->>>>>>> f47430b2
 		block, err := e.headersDB.ByBlockID(incorporatedResult.Result.BlockID)
 		if err != nil {
 			return nil, fmt.Errorf("could not retrieve block: %w", err)
 		}
 
-<<<<<<< HEAD
-		// look for previous result in mempool and storage (it could have been
-		// inserted in storage as part of a block payload).
-=======
 		// Retrieve parent result / skip if parent result still unknown:
 		// Before we store a result into the incorporatedResults mempool, we store it in resultsDB.
 		// I.e. resultsDB contains a superset of all results stored in the mempool. Hence, we only need
 		// to check resultsDB. Any result not in resultsDB cannot be in incorporatedResults mempool.
->>>>>>> f47430b2
 		previousID := incorporatedResult.Result.PreviousResultID
 		previous, err := e.resultsDB.ByID(previousID)
 		if errors.Is(err, storage.ErrNotFound) {
@@ -754,24 +681,6 @@
 	return validApprovals > 0, nil
 }
 
-<<<<<<< HEAD
-// checkApproverIsStakedVerifier checks if the approver was a valid staked
-// verifier at a given block, and returns an error if it wasn't, or if the block
-// is not known yet. If the block is not known yet, it returns a
-// ErrBlockNotFound sentinel error.
-func (e *Engine) checkApproverIsStakedVerifier(approverID flow.Identifier, blockID flow.Identifier) error {
-
-	// if the approval is for an unknown block, cache it. It will be picked up
-	// later when the finalizer processes new blocks.
-	_, err := e.headersDB.ByBlockID(blockID)
-	if err != nil {
-		if errors.Is(err, storage.ErrNotFound) {
-			return ErrBlockNotFound
-		}
-		return err
-	}
-
-=======
 // checkIsStakedNodeWithRole checks whether, at the given block, `nodeID`
 //   * is an authorized member of the network
 //   * has _positive_ weight
@@ -783,7 +692,6 @@
 // Therefore, we consider the case where the respective block is unknown to the
 // protocol state as a symptom of a fatal implementation bug.
 func (e *Engine) ensureStakedNodeWithRole(nodeID flow.Identifier, block *flow.Header, expectedRole flow.Role) error {
->>>>>>> f47430b2
 	// get the identity of the origin node
 	identity, err := e.state.AtBlockID(block.ID()).Identity(nodeID)
 	if err != nil {
@@ -811,15 +719,12 @@
 // seals mempool.
 func (e *Engine) sealResult(incorporatedResult *flow.IncorporatedResult) error {
 
-<<<<<<< HEAD
-=======
 	// store the result to make it persistent for later checks
 	err := e.resultsDB.Store(incorporatedResult.Result)
 	if err != nil && !errors.Is(err, storage.ErrAlreadyExists) {
 		return fmt.Errorf("could not store sealing result: %w", err)
 	}
 
->>>>>>> f47430b2
 	// collect aggregate signatures
 	aggregatedSigs := incorporatedResult.GetAggregatedSignatures()
 
@@ -985,38 +890,11 @@
 
 		// check if we have an result for the block at this height
 		blockID := header.ID()
-<<<<<<< HEAD
-
-		// Check if we have a receipt for this block
-		// TODO, implement an index
-		notFound := true
-		for _, r := range e.receipts.All() {
-			if r.ExecutionResult.BlockID == blockID {
-				notFound = false
-				break
-			}
-		}
-		if notFound {
-=======
 		if _, ok := knownResultForBlock[blockID]; !ok {
->>>>>>> f47430b2
 			missingBlocksOrderedByHeight = append(missingBlocksOrderedByHeight, blockID)
 		}
 	}
 
-<<<<<<< HEAD
-	e.log.Info().
-		Uint64("final", final.Height).
-		Uint64("sealed", sealed.Height).
-		Uint("request_receipt_threshold", e.requestReceiptThreshold).
-		Int("missing", len(missingBlocksOrderedByHeight)).
-		Msg("check missing receipts")
-
-	requestedCount := 0
-	for _, blockID := range missingBlocksOrderedByHeight {
-		e.requester.EntityByID(blockID, filter.Any)
-		requestedCount++
-=======
 	// request missing execution results, if sealed height is low enough
 	log := e.log.With().
 		Uint64("finalized_height", final.Height).
@@ -1031,12 +909,7 @@
 		log.Info().Msg("requesting receipts")
 	} else {
 		log.Debug().Msg("skip requesting receipts as difference between sealed and finalized height does not exceed threshold")
->>>>>>> f47430b2
-	}
-
-	e.log.Info().
-		Int("count", requestedCount).
-		Msg("requested missing results")
+	}
 
 	return nil
 }