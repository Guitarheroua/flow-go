--- conflicted
+++ resolved
@@ -2,11 +2,8 @@
 
 import (
 	"encoding/binary"
-<<<<<<< HEAD
-=======
 
 	"github.com/dapperlabs/flow-go/model/flow"
->>>>>>> 2b39f986
 )
 
 type Vote struct {
