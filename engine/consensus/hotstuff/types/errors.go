--- conflicted
+++ resolved
@@ -1,14 +1,10 @@
 package types
 
-<<<<<<< HEAD
-import "fmt"
-=======
 import (
 	"fmt"
 
 	"github.com/dapperlabs/flow-go/model/flow"
 )
->>>>>>> 3fb28467
 
 type ErrorFinalizationFatal struct {
 	Msg string
