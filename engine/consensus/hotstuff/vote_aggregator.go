--- conflicted
+++ resolved
@@ -3,12 +3,9 @@
 import (
 	"fmt"
 
-<<<<<<< HEAD
-=======
 	"github.com/rs/zerolog"
 
 	"github.com/dapperlabs/flow-go/engine/consensus/hotstuff/notifications"
->>>>>>> 1de7e434
 	"github.com/dapperlabs/flow-go/model/flow"
 	"github.com/dapperlabs/flow-go/model/hotstuff"
 )
@@ -50,12 +47,6 @@
 // StorePendingVote stores the vote as a pending vote assuming the caller has checked that the voting
 // block is currently missing.
 // Note: Validations on these pending votes will be postponed until the block has been received.
-<<<<<<< HEAD
-func (va *VoteAggregator) StorePendingVote(vote *hotstuff.Vote) error {
-	// check if the vote is for a view that has already been pruned (and is thus stale)
-	if vote.View <= va.highestPrunedView { // cannot store vote for already pruned view
-		return hotstuff.StaleVoteError{Vote: vote, HighestPrunedView: va.highestPrunedView}
-=======
 func (va *VoteAggregator) StorePendingVote(vote *hotstuff.Vote) bool {
 	// check if the vote is for a view that has already been pruned (and is thus stale)
 	// cannot store vote for already pruned view
@@ -66,7 +57,6 @@
 	exists := va.pendingVotes.AddVote(vote)
 	if exists {
 		return false
->>>>>>> 1de7e434
 	}
 	va.updateState(vote)
 	return true
@@ -77,24 +67,15 @@
 // The VoteAggregator builds a QC as soon as the number of votes allow this.
 // While subsequent votes (past the required threshold) are not included in the QC anymore,
 // VoteAggregator ALWAYS returns the same QC as the one returned before.
-<<<<<<< HEAD
-func (va *VoteAggregator) StoreVoteAndBuildQC(vote *hotstuff.Vote, block *hotstuff.Block) (*hotstuff.QuorumCertificate, error) {
-=======
 func (va *VoteAggregator) StoreVoteAndBuildQC(vote *hotstuff.Vote, block *hotstuff.Block) (*hotstuff.QuorumCertificate, bool, error) {
->>>>>>> 1de7e434
 	// if the QC for the block has been created before, return the QC
 	oldQC, built := va.createdQC[block.BlockID]
 	if built {
 		return oldQC, true, nil
 	}
 	// ignore stale votes
-<<<<<<< HEAD
-	if vote.View <= va.highestPrunedView { // cannot build QC for already pruned view
-		return nil, hotstuff.StaleVoteError{Vote: vote, HighestPrunedView: va.highestPrunedView}
-=======
 	if va.isStale(vote) {
 		return nil, false, hotstuff.StaleVoteError{Vote: vote, HighestPrunedView: va.highestPrunedView}
->>>>>>> 1de7e434
 	}
 	// validate the vote and adding it to the accumulated voting status
 	valid, err := va.validateAndStoreIncorporatedVote(vote, block)
@@ -115,9 +96,6 @@
 }
 
 // StoreProposerVote stores the vote for a block that was proposed.
-<<<<<<< HEAD
-func (va *VoteAggregator) StoreProposerVote(vote *hotstuff.Vote) {
-=======
 func (va *VoteAggregator) StoreProposerVote(vote *hotstuff.Vote) bool {
 	// check if the proposer vote is for a view that has already been pruned (and is thus stale)
 	if va.isStale(vote) { // cannot store vote for already pruned view
@@ -128,7 +106,6 @@
 	if exists {
 		return false
 	}
->>>>>>> 1de7e434
 	va.proposerVotes[vote.BlockID] = vote
 	return true
 }
@@ -136,27 +113,17 @@
 // BuildQCOnReceivedBlock will attempt to build a QC for the given block when there are votes
 // with enough stakes.
 // It assumes that the proposer's vote has been stored by calling StoreProposerVote
-<<<<<<< HEAD
-func (va *VoteAggregator) BuildQCOnReceivedBlock(block *hotstuff.Block) (*hotstuff.QuorumCertificate, error) {
-=======
 func (va *VoteAggregator) BuildQCOnReceivedBlock(block *hotstuff.Block) (*hotstuff.QuorumCertificate, bool, error) {
->>>>>>> 1de7e434
 	// return the QC that was built before if exists
 	oldQC, exists := va.createdQC[block.BlockID]
 	if exists {
 		return oldQC, true, nil
 	}
-<<<<<<< HEAD
-
-	if block.View <= va.highestPrunedView {
-		// cannot build QC for already pruned view
-		return nil, hotstuff.StaleBlockError{Block: block, HighestPrunedView: va.highestPrunedView}
-=======
+
 	// proposer vote is the first to be accumulated
 	proposerVote, exists := va.proposerVotes[block.BlockID]
 	if !exists { // cannot build qc if proposer vote does not exist
 		return nil, false, fmt.Errorf("could not get proposer vote for block: %x", block.BlockID)
->>>>>>> 1de7e434
 	}
 	if va.isStale(proposerVote) {
 		return nil, false, nil
@@ -188,11 +155,7 @@
 	return qc, built, nil
 }
 
-<<<<<<< HEAD
-func (va *VoteAggregator) convertPendingVotes(pendingVotes []*hotstuff.Vote, block *hotstuff.Block) {
-=======
 func (va *VoteAggregator) convertPendingVotes(pendingVotes []*hotstuff.Vote, block *hotstuff.Block) error {
->>>>>>> 1de7e434
 	for _, vote := range pendingVotes {
 		valid, err := va.validateAndStoreIncorporatedVote(vote, block)
 		if err != nil {
@@ -232,11 +195,7 @@
 
 // storeIncorporatedVote stores incorporated votes and accumulate stakes
 // it drops invalid votes and duplicate votes
-<<<<<<< HEAD
-func (va *VoteAggregator) validateAndStoreIncorporatedVote(vote *hotstuff.Vote, block *hotstuff.Block) (*VotingStatus, error) {
-=======
 func (va *VoteAggregator) validateAndStoreIncorporatedVote(vote *hotstuff.Vote, block *hotstuff.Block) (bool, error) {
->>>>>>> 1de7e434
 	voter, err := va.voteValidator.ValidateVote(vote, block)
 	// does not report invalid vote as an error, notify consumers instead
 	if err != nil {
@@ -298,12 +257,6 @@
 	}
 }
 
-<<<<<<< HEAD
-func (va *VoteAggregator) tryBuildQC(votingStatus *VotingStatus) (*hotstuff.QuorumCertificate, error) {
-	qc, err := votingStatus.TryBuildQC()
-	if err != nil {
-		return nil, err
-=======
 func (va *VoteAggregator) tryBuildQC(blockID flow.Identifier) (*hotstuff.QuorumCertificate, bool, error) {
 	votingStatus, exists := va.blockIDToVotingStatus[blockID]
 	if !exists { // can not build a qc if voting status doesn't exist
@@ -315,18 +268,13 @@
 	}
 	if !built { // votes are insufficient
 		return nil, false, nil
->>>>>>> 1de7e434
 	}
 	va.createdQC[votingStatus.blockID] = qc
 	return qc, true, nil
 }
 
 // double voting is detected when the voter has voted a different block at the same view before
-<<<<<<< HEAD
-func (va *VoteAggregator) checkDoubleVote(vote *hotstuff.Vote, sender *flow.Identity) error {
-=======
 func (va *VoteAggregator) detectDoubleVote(vote *hotstuff.Vote, sender *flow.Identity) (*hotstuff.Vote, bool) {
->>>>>>> 1de7e434
 	idToVotes, ok := va.viewToVoteID[vote.View]
 	if !ok {
 		// never voted by anyone
@@ -341,11 +289,6 @@
 		// voted and is the same vote as the vote received before
 		return nil, false
 	}
-<<<<<<< HEAD
-	return hotstuff.DoubleVoteError{
-		OriginalVote: originalVote,
-		DoubleVote:   vote,
-=======
 	return originalVote, true
 }
 
@@ -353,7 +296,6 @@
 	votingStatus, exists := va.blockIDToVotingStatus[blockID]
 	if !exists {
 		return false
->>>>>>> 1de7e434
 	}
 	return votingStatus.CanBuildQC()
 }
