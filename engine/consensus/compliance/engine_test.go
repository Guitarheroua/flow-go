--- conflicted
+++ resolved
@@ -18,13 +18,9 @@
 	"github.com/onflow/flow-go/model/messages"
 	"github.com/onflow/flow-go/module/irrecoverable"
 	modulemock "github.com/onflow/flow-go/module/mock"
-<<<<<<< HEAD
-	"github.com/onflow/flow-go/network/channels"
-=======
 	"github.com/onflow/flow-go/module/util"
 	"github.com/onflow/flow-go/network/channels"
 	"github.com/onflow/flow-go/network/mocknetwork"
->>>>>>> 85e0eed4
 	"github.com/onflow/flow-go/utils/unittest"
 )
 
@@ -115,16 +111,6 @@
 	block.Header.ProposerID = cs.myID
 	cs.payloadDB[block.ID()] = block.Payload
 
-<<<<<<< HEAD
-	// keep a duplicate of the correct header to check against leader
-	header := block.Header
-
-	// unset chain and height to make sure they are correctly reconstructed
-	block.Header.ChainID = ""
-	block.Header.Height = 0
-
-	cs.hotstuff.On("SubmitProposal", block.Header, parent.View).Once()
-=======
 	cs.Run("should fail with wrong proposer", func() {
 		header := *block.Header
 		header.ProposerID = unittest.IdentifierFixture()
@@ -132,7 +118,6 @@
 		require.Error(cs.T(), err, "should fail with wrong proposer")
 		header.ProposerID = cs.myID
 	})
->>>>>>> 85e0eed4
 
 	// should fail with changed (missing) parent
 	cs.Run("should fail with changed/missing parent", func() {
@@ -190,12 +175,7 @@
 
 // TestSubmittingMultipleVotes tests that we can send multiple votes and they
 // are queued and processed in expected way
-<<<<<<< HEAD
-func (cs *ComplianceSuite) TestSubmittingMultipleEntries() {
-
-=======
 func (cs *EngineSuite) TestSubmittingMultipleEntries() {
->>>>>>> 85e0eed4
 	// create a vote
 	originID := unittest.IdentifierFixture()
 	voteCount := 15
@@ -216,12 +196,8 @@
 				SigData:  vote.SigData,
 			}).Return().Once()
 			// execute the vote submission
-<<<<<<< HEAD
-			_ = cs.engine.Process(channels.ConsensusCommittee, originID, &vote)
-=======
 			err := cs.engine.Process(channels.ConsensusCommittee, originID, &vote)
 			cs.Assert().NoError(err)
->>>>>>> 85e0eed4
 		}
 		wg.Done()
 	}()
@@ -234,14 +210,9 @@
 
 		// store the data for retrieval
 		cs.headerDB[block.Header.ParentID] = cs.head
-<<<<<<< HEAD
-		cs.hotstuff.On("SubmitProposal", block.Header, cs.head.View)
-		_ = cs.engine.Process(channels.ConsensusCommittee, originID, proposal)
-=======
 		cs.hotstuff.On("SubmitProposal", block.Header, cs.head.View).Return()
 		err := cs.engine.Process(channels.ConsensusCommittee, originID, proposal)
 		cs.Assert().NoError(err)
->>>>>>> 85e0eed4
 		wg.Done()
 	}()
 
