--- conflicted
+++ resolved
@@ -94,13 +94,9 @@
 }
 
 // OnBlockProposal handles incoming block proposals.
-<<<<<<< HEAD
-func (c *Core) OnBlockProposal(originID flow.Identifier, proposal *messages.BlockProposal, inBlockRangeResponse bool) error {
-=======
 // No errors are expected during normal operation. All returned exceptions
 // are potential symptoms of internal state corruption and should be fatal.
 func (c *Core) OnBlockProposal(originID flow.Identifier, proposal *messages.BlockProposal) error {
->>>>>>> 85e0eed4
 
 	var traceID string
 
@@ -182,11 +178,7 @@
 	if found {
 		// add the block to the cache
 		_ = c.pending.Add(originID, proposal)
-<<<<<<< HEAD
-		c.mempool.MempoolEntries(metrics.ResourceProposal, c.pending.Size())
-=======
 		c.mempoolMetrics.MempoolEntries(metrics.ResourceProposal, c.pending.Size())
->>>>>>> 85e0eed4
 
 		return nil
 	}
@@ -298,11 +290,7 @@
 	span, ctx, isSampled := c.tracer.StartBlockSpan(context.Background(), id, trace.ConCompProcessBlockProposal)
 	if isSampled {
 		span.SetAttributes(
-<<<<<<< HEAD
-			attribute.String("proposer", proposal.Header.ProposerID.String()),
-=======
 			attribute.String("proposer", header.ProposerID.String()),
->>>>>>> 85e0eed4
 		)
 	}
 	defer span.End()
