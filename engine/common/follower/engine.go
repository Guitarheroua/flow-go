--- conflicted
+++ resolved
@@ -149,32 +149,6 @@
 	return e, nil
 }
 
-<<<<<<< HEAD
-// Start starts follower loop, then the follower engine worker threads.
-func (e *Engine) Start(signalerContext irrecoverable.SignalerContext) {
-	e.log.Info().Msg("starting follower loop")
-	e.follower.Start(signalerContext)
-	e.log.Info().Msg("follower loop started")
-	e.ComponentManager.Start(signalerContext)
-	e.log.Info().Msg("follower engine started")
-}
-
-// Ready returns a ready channel that is closed once the engine has fully started.
-// For the follower engine, we wait for follower logic to start.
-func (e *Engine) Ready() <-chan struct{} {
-	// NOTE: this will create long-lived goroutines each time Ready is called
-	// Since Ready is called infrequently, that is OK. If the call frequency changes, change this code.
-	return util.AllReady(e.ComponentManager, e.follower)
-}
-
-// Done returns a done channel that is closed once the engine has fully stopped.
-// For the follower engine, we wait for follower logic to finish.
-func (e *Engine) Done() <-chan struct{} {
-	// NOTE: this will create long-lived goroutines each time Done is called
-	// Since Done is called infrequently, that is OK. If the call frequency changes, change this code.
-	return util.AllDone(e.ComponentManager, e.follower)
-}
-
 // OnBlockProposal performs processing of incoming block by pushing into queue and notifying worker.
 func (e *Engine) OnBlockProposal(proposal *messages.BlockProposal) {
 	e.onBlockProposal(e.me.NodeID(), proposal)
@@ -196,8 +170,6 @@
 	}
 }
 
-=======
->>>>>>> 3db36567
 // Process processes the given event from the node with the given origin ID in
 // a blocking manner. It returns the potential processing error when done.
 func (e *Engine) Process(channel channels.Channel, originID flow.Identifier, message interface{}) error {
@@ -264,45 +236,6 @@
 	}
 }
 
-<<<<<<< HEAD
-// onBlockResponse performs processing of incoming block response by splitting it into separate blocks, pushing them into queue
-// and notifying worker.
-// TODO: consider handling block response separately as this is a continuous block range.
-func (e *Engine) onBlockResponse(originID flow.Identifier, res *messages.BlockResponse) {
-	e.engMetrics.MessageReceived(metrics.EngineFollower, metrics.MessageBlockResponse)
-	for _, block := range res.Blocks {
-		proposal := &messages.BlockProposal{
-			Header:  block.Header,
-			Payload: block.Payload,
-		}
-
-		in := inboundBlock{originID, proposal}
-		e.pendingBlocks.Push(in)
-	}
-	e.pendingBlocksNotifier.Notify()
-=======
-// onSyncedBlock performs processing of incoming block by pushing into queue and notifying worker.
-func (e *Engine) onSyncedBlock(originID flow.Identifier, synced *events.SyncedBlock) error {
-	e.engMetrics.MessageReceived(metrics.EngineFollower, metrics.MessageSyncedBlock)
-
-	// a block that is synced has to come locally, from the synchronization engine
-	// the block itself will contain the proposer to indicate who created it
-	if originID != e.me.NodeID() {
-		return fmt.Errorf("synced block with non-local origin (local: %x, origin: %x)", e.me.NodeID(), originID)
-	}
-
-	// queue as proposal
-	in := inboundBlock{originID, &messages.BlockProposal{
-		Header:  synced.Block.Header,
-		Payload: synced.Block.Payload,
-	}}
-	if e.pendingBlocks.Push(in) {
-		e.pendingBlocksNotifier.Notify()
-	}
-	return nil
->>>>>>> 3db36567
-}
-
 // processBlockProposal handles incoming block proposals.
 // No errors are expected during normal operations.
 func (e *Engine) processBlockProposal(originID flow.Identifier, proposal *messages.BlockProposal) error {
