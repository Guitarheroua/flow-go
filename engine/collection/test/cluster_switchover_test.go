--- conflicted
+++ resolved
@@ -146,16 +146,12 @@
 
 	// when building new epoch we would like to replace fixture cluster QCs with real ones, for that we need
 	// to generate them using node infos
-<<<<<<< HEAD
 	tc.builder = unittest.NewEpochBuilder(tc.T(), mutator, states...).UsingCommitOpts(func(commit *flow.EpochCommit) {
 		// build a lookup table for node infos
 		nodeInfoLookup := make(map[flow.Identifier]model.NodeInfo)
-		for _, nodeInfo := range nodeInfos {
+		for _, nodeInfo := range tc.nodeInfos {
 			nodeInfoLookup[nodeInfo.NodeID] = nodeInfo
 		}
-=======
-	tc.builder = unittest.NewEpochBuilder(tc.T(), states...).UsingCommitOpts(func(commit *flow.EpochCommit) {
->>>>>>> de3c4680
 
 		// replace cluster QCs, with real data
 		for i, clusterQC := range commit.ClusterQCs {
