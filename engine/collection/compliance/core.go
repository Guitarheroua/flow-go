--- conflicted
+++ resolved
@@ -244,32 +244,7 @@
 		Logger()
 
 	// process block itself
-<<<<<<< HEAD
 	err := c.processBlockProposal(proposal, parent)
-=======
-	err := c.processBlockProposal(proposal)
-	// child is outdated by the time we started processing it
-	// => node was probably behind and is catching up. Log as warning
-	if engine.IsOutdatedInputError(err) {
-		c.log.Info().Msg("dropped processing of abandoned fork; this might be an indicator that the node is slightly behind")
-		return nil
-	}
-	// the block is invalid; log as error as we desire honest participation
-	// ToDo: potential slashing
-	if engine.IsInvalidInputError(err) {
-		c.log.Warn().
-			Err(err).
-			Bool(logging.KeySuspicious, true).
-			Msg("received invalid block from other node (potential slashing evidence?)")
-		return nil
-	}
-	if engine.IsUnverifiableInputError(err) {
-		c.log.Warn().
-			Err(err).
-			Msg("received unverifiable from other node")
-		return nil
-	}
->>>>>>> 51d22c6d
 	if err != nil {
 		if checkForAndLogOutdatedInputError(err, log) {
 			return nil
@@ -364,39 +339,22 @@
 		Header:  proposal.Header,
 		Payload: proposal.Payload,
 	}
-<<<<<<< HEAD
 	err = c.state.Extend(block)
 	if err != nil {
 		if state.IsInvalidExtensionError(err) {
 			// if the block proposes an invalid extension of the cluster state, then the block is invalid
 			// TODO: we should slash the block proposer
 			return engine.NewInvalidInputErrorf("invalid extension of cluster state (block: %x, height: %d): %w", blockID, header.Height, err)
-		}
-		if state.IsOutdatedExtensionError(err) {
+		} else if state.IsOutdatedExtensionError(err) {
 			// cluster state aborted processing of block as it is on an abandoned fork: block is outdated
 			return engine.NewOutdatedInputErrorf("outdated extension of cluster state: %w", err)
-		}
-		// unexpected error: potentially corrupted internal state => abort processing and escalate error
-		return fmt.Errorf("unexpected exception while extending cluster state with block %x at height %d: %w", blockID, header.Height, err)
-=======
-	err := c.state.Extend(block)
-	// if the block proposes an invalid extension of the protocol state, then the block is invalid
-	if state.IsInvalidExtensionError(err) {
-		return engine.NewInvalidInputErrorf("invalid extension of cluster state (block_id: %x, height: %d): %w",
-			header.ID(), header.Height, err)
-	}
-	// protocol state aborted processing of block as it is on an abandoned fork: block is outdated
-	if state.IsOutdatedExtensionError(err) {
-		return engine.NewOutdatedInputErrorf("outdated extension of cluster state (block_id: %x, height: %d): %w",
-			header.ID(), header.Height, err)
-	}
-	if state.IsUnverifiableExtensionError(err) {
-		return engine.NewUnverifiableInputError("unverifiable extension of cluster state (block_id: %x, height: %d): %w",
-			header.ID(), header.Height, err)
-	}
-	if err != nil {
-		return fmt.Errorf("unexpected error while updating cluster state (block_id: %x, height: %d): %w", header.ID(), header.Height, err)
->>>>>>> 51d22c6d
+		} else if state.IsUnverifiableExtensionError(err) {
+			return engine.NewUnverifiableInputError("unverifiable extension of cluster state (block_id: %x, height: %d): %w",
+				header.ID(), header.Height, err)
+		} else {
+			// unexpected error: potentially corrupted internal state => abort processing and escalate error
+			return fmt.Errorf("unexpected exception while extending cluster state with block %x at height %d: %w", blockID, header.Height, err)
+		}
 	}
 
 	// notify vote aggregator about a new block, so that it can start verifying
