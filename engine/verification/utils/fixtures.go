--- conflicted
+++ resolved
@@ -92,30 +92,17 @@
 		require.NoError(t, err)
 
 		rt := runtime.NewInterpreterRuntime()
-<<<<<<< HEAD
-		vm := fvm.New(rt)
+		vm := fvm.New(rt, chain)
 
 		blocks := new(storage.Blocks)
 
-		execCtx := vm.NewContext(fvm.WithBlocks(blocks))
-=======
-
-		vm := fvm.New(rt, chain)
-
-		blocks := new(storage.Blocks)
-
 		execCtx := fvm.NewContext(fvm.WithBlocks(blocks))
->>>>>>> a4ee4d67
 
 		// create state.View
 		view := delta.NewView(state.LedgerGetRegister(led, startStateCommitment))
 
 		// create BlockComputer
-<<<<<<< HEAD
-		bc := computer.NewBlockComputer(execCtx, nil)
-=======
 		bc := computer.NewBlockComputer(vm, execCtx, nil, nil, log)
->>>>>>> a4ee4d67
 
 		completeColls := make(map[flow.Identifier]*entity.CompleteCollection)
 		completeColls[guarantee.ID()] = &entity.CompleteCollection{
@@ -130,7 +117,7 @@
 		}
 
 		// *execution.ComputationResult, error
-		_, err = ctx.ExecuteBlock(context.Background(), executableBlock, view)
+		_, err = bc.ExecuteBlock(context.Background(), executableBlock, view)
 		require.NoError(t, err, "error executing block")
 
 		ids, values := view.Delta().RegisterUpdates()
@@ -201,7 +188,7 @@
 			}
 
 			// *execution.ComputationResult, error
-			_, err = ctx.ExecuteBlock(context.Background(), executableBlock, view)
+			_, err = bc.ExecuteBlock(context.Background(), executableBlock, view)
 			require.NoError(t, err, "error executing block")
 
 			ids, values := view.Delta().RegisterUpdates()
