--- conflicted
+++ resolved
@@ -255,14 +255,6 @@
 }
 
 func (fnb *FlowNodeBuilder) EnqueueNetworkInit() {
-	fnb.Component(NetworkComponent, func(node *NodeConfig) (module.ReadyDoneAware, error) {
-		cf := conduit.NewDefaultConduitFactory()
-		fnb.Logger.Info().Hex("node_id", logging.ID(fnb.NodeID)).Msg("default conduit factory initiated")
-
-<<<<<<< HEAD
-		return cf, nil
-	})
-
 	fnb.Component("libp2p node", func(node *NodeConfig) (module.ReadyDoneAware, error) {
 		myAddr := fnb.NodeConfig.Me.Address()
 		if fnb.BaseConfig.BindAddr != NotSet {
@@ -279,7 +271,7 @@
 			fnb.Resolver,
 			fnb.BaseConfig.NodeRole,
 			// run peer manager with the specified interval and let it also prune connections
-			p2p.PeerManagerFactory([]p2p.Option{p2p.WithInterval(fnb.PeerUpdateInterval)}),
+			p2p.PeerManagerFactory(fnb.NetworkConnectionPruning, fnb.PeerUpdateInterval),
 		)
 
 		libp2pNode, err := libP2PNodeFactory()
@@ -292,10 +284,10 @@
 	})
 
 	fnb.Component(NetworkComponent, func(node *NodeConfig) (module.ReadyDoneAware, error) {
-		return fnb.InitFlowNetworkWithConduitFactory(node, fnb.ConduitFactory)
-=======
+		cf := conduit.NewDefaultConduitFactory()
+		fnb.Logger.Info().Hex("node_id", logging.ID(fnb.NodeID)).Msg("default conduit factory initiated")
+
 		return fnb.InitFlowNetworkWithConduitFactory(node, cf)
->>>>>>> c3d5cb11
 	})
 
 	fnb.Module("middleware dependency", func(node *NodeConfig) error {
@@ -316,10 +308,6 @@
 		mwOpts = append(mwOpts, p2p.WithMessageValidators(fnb.MsgValidators...))
 	}
 
-<<<<<<< HEAD
-=======
-	peerManagerFactory := p2p.PeerManagerFactory(fnb.NetworkConnectionPruning, fnb.PeerUpdateInterval)
->>>>>>> c3d5cb11
 	mwOpts = append(mwOpts,
 		p2p.WithPreferredUnicastProtocols(unicast.ToProtocolNames(fnb.PreferredUnicastProtocols)),
 	)
