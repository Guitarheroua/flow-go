--- conflicted
+++ resolved
@@ -78,14 +78,8 @@
 		rpcConf                 rpc.Config
 		clusterComplianceConfig modulecompliance.Config
 
-<<<<<<< HEAD
 		pools               *epochpool.TransactionPools // epoch-scoped transaction pools
 		followerDistributor *pubsub.FollowerDistributor
-		finalizedHeader     *consync.FinalizedHeaderCache
-=======
-		pools                   *epochpool.TransactionPools // epoch-scoped transaction pools
-		finalizationDistributor *pubsub.FinalizationDistributor
->>>>>>> 18a786a7
 
 		push              *pusher.Engine
 		ing               *ingest.Engine
@@ -266,17 +260,6 @@
 
 			return validator, err
 		}).
-<<<<<<< HEAD
-		Component("finalized snapshot", func(node *cmd.NodeConfig) (module.ReadyDoneAware, error) {
-			finalizedHeader, err = consync.NewFinalizedHeaderCache(node.Logger, node.State, followerDistributor)
-			if err != nil {
-				return nil, fmt.Errorf("could not create finalized snapshot cache: %w", err)
-			}
-
-			return finalizedHeader, nil
-		}).
-=======
->>>>>>> 18a786a7
 		Component("consensus committee", func(node *cmd.NodeConfig) (module.ReadyDoneAware, error) {
 			// initialize consensus committee's membership state
 			// This committee state is for the HotStuff follower, which follows the MAIN CONSENSUS Committee
