package cmd

import (
	"context"
	"os"
	"path/filepath"
	"time"

	"github.com/onflow/flow-go/network/p2p/distributor"
	"github.com/onflow/flow-go/network/p2p/p2pbuilder"

	"github.com/dgraph-io/badger/v2"
	madns "github.com/multiformats/go-multiaddr-dns"
	"github.com/prometheus/client_golang/prometheus"
	"github.com/rs/zerolog"
	"github.com/spf13/pflag"

	"github.com/onflow/flow-go/admin/commands"
	"github.com/onflow/flow-go/crypto"
	"github.com/onflow/flow-go/fvm"
	"github.com/onflow/flow-go/model/flow"
	"github.com/onflow/flow-go/module"
	"github.com/onflow/flow-go/module/chainsync"
	"github.com/onflow/flow-go/module/compliance"
	"github.com/onflow/flow-go/module/component"
	"github.com/onflow/flow-go/module/profiler"
	"github.com/onflow/flow-go/module/updatable_configs"
	"github.com/onflow/flow-go/network"
	"github.com/onflow/flow-go/network/codec/cbor"
	"github.com/onflow/flow-go/network/p2p"
	"github.com/onflow/flow-go/network/p2p/connection"
	"github.com/onflow/flow-go/network/p2p/dns"
	"github.com/onflow/flow-go/network/p2p/inspector/validation"
	"github.com/onflow/flow-go/network/p2p/middleware"
	"github.com/onflow/flow-go/network/p2p/unicast"
	"github.com/onflow/flow-go/state/protocol"
	"github.com/onflow/flow-go/state/protocol/events"
	bstorage "github.com/onflow/flow-go/storage/badger"
	"github.com/onflow/flow-go/utils/grpcutils"
)

const NotSet = "not set"

type BuilderFunc func(nodeConfig *NodeConfig) error
type ReadyDoneFactory func(node *NodeConfig) (module.ReadyDoneAware, error)

// NodeBuilder declares the initialization methods needed to bootstrap up a Flow node
type NodeBuilder interface {
	// BaseFlags reads the command line arguments common to all nodes
	BaseFlags()

	// ExtraFlags reads the node specific command line arguments and adds it to the FlagSet
	ExtraFlags(f func(*pflag.FlagSet)) NodeBuilder

	// ParseAndPrintFlags parses and validates all the command line arguments
	ParseAndPrintFlags() error

	// Initialize performs all the initialization needed at the very start of a node
	Initialize() error

	// PrintBuildVersionDetails prints the node software build version
	PrintBuildVersionDetails()

	// InitIDProviders initializes the ID providers needed by various components
	InitIDProviders()

	// EnqueueNetworkInit enqueues the default networking layer.
	EnqueueNetworkInit()

	// EnqueueMetricsServerInit enqueues the metrics component.
	EnqueueMetricsServerInit()

	// EnqueueTracer enqueues the Tracer component.
	EnqueueTracer()

	// Module enables setting up dependencies of the engine with the builder context
	Module(name string, f BuilderFunc) NodeBuilder

	// Component adds a new component to the node that conforms to the ReadyDoneAware
	// interface, and throws a Fatal() when an irrecoverable error is encountered.
	//
	// The ReadyDoneFactory may return either a `Component` or `ReadyDoneAware` instance.
	// In both cases, the object is started according to its interface when the node is run,
	// and the node will wait for the component to exit gracefully.
	Component(name string, f ReadyDoneFactory) NodeBuilder

	// DependableComponent adds a new component to the node that conforms to the ReadyDoneAware
	// interface. The builder will wait until all of the components in the dependencies list are ready
	// before constructing the component.
	//
	// The ReadyDoneFactory may return either a `Component` or `ReadyDoneAware` instance.
	// In both cases, the object is started when the node is run, and the node will wait for the
	// component to exit gracefully.
	//
	// IMPORTANT: Dependable components are started in parallel with no guaranteed run order, so all
	// dependencies must be initialized outside of the ReadyDoneFactory, and their `Ready()` method
	// MUST be idempotent.
	DependableComponent(name string, f ReadyDoneFactory, dependencies *DependencyList) NodeBuilder

	// RestartableComponent adds a new component to the node that conforms to the ReadyDoneAware
	// interface, and calls the provided error handler when an irrecoverable error is encountered.
	// Use RestartableComponent if the component is not critical to the node's safe operation and
	// can/should be independently restarted when an irrecoverable error is encountered.
	//
	// Any irrecoverable errors thrown by the component will be passed to the provided error handler.
	RestartableComponent(name string, f ReadyDoneFactory, errorHandler component.OnError) NodeBuilder

	// ShutdownFunc adds a callback function that is called after all components have exited.
	// All shutdown functions are called regardless of errors returned by previous callbacks. Any
	// errors returned are captured and passed to the caller.
	ShutdownFunc(fn func() error) NodeBuilder

	// AdminCommand registers a new admin command with the admin server
	AdminCommand(command string, f func(config *NodeConfig) commands.AdminCommand) NodeBuilder

	// Build finalizes the node configuration in preparation for start and returns a Node
	// object that can be run
	Build() (Node, error)

	// PreInit registers a new PreInit function.
	// PreInit functions run before the protocol state is initialized or any other modules or components are initialized
	PreInit(f BuilderFunc) NodeBuilder

	// PostInit registers a new PreInit function.
	// PostInit functions run after the protocol state has been initialized but before any other modules or components
	// are initialized
	PostInit(f BuilderFunc) NodeBuilder

	// RegisterBadgerMetrics registers all badger related metrics
	RegisterBadgerMetrics() error

	// ValidateFlags sets any custom validation rules for the command line flags,
	// for example where certain combinations aren't allowed
	ValidateFlags(func() error) NodeBuilder

	// ValidateRootSnapshot sets any custom validation rules for the root snapshot.
	// This check is executed after other checks but before applying any data from root snapshot.
	ValidateRootSnapshot(f func(protocol.Snapshot) error) NodeBuilder
}

// BaseConfig is the general config for the NodeBuilder and the command line params
// For a node running as a standalone process, the config fields will be populated from the command line params,
// while for a node running as a library, the config fields are expected to be initialized by the caller.
type BaseConfig struct {
	NetworkConfig
	nodeIDHex                   string
	AdminAddr                   string
	AdminCert                   string
	AdminKey                    string
	AdminClientCAs              string
	AdminMaxMsgSize             uint
	BindAddr                    string
	NodeRole                    string
	DynamicStartupANAddress     string
	DynamicStartupANPubkey      string
	DynamicStartupEpochPhase    string
	DynamicStartupEpoch         string
	DynamicStartupSleepInterval time.Duration
	datadir                     string
	secretsdir                  string
	secretsDBEnabled            bool
	InsecureSecretsDB           bool
	level                       string
	debugLogLimit               uint32
	metricsPort                 uint
	BootstrapDir                string
	profilerConfig              profiler.ProfilerConfig
	tracerEnabled               bool
	tracerSensitivity           uint
	MetricsEnabled              bool
	guaranteesCacheSize         uint
	receiptsCacheSize           uint
	db                          *badger.DB
	HeroCacheMetricsEnable      bool
	SyncCoreConfig              chainsync.Config
	CodecFactory                func() network.Codec
	LibP2PNode                  p2p.LibP2PNode
	// ComplianceConfig configures either the compliance engine (consensus nodes)
	// or the follower engine (all other node roles)
	ComplianceConfig compliance.Config
}

type NetworkConfig struct {
	// NetworkConnectionPruning determines whether connections to nodes
	// that are not part of protocol state should be trimmed
	// TODO: solely a fallback mechanism, can be removed upon reliable behavior in production.
	NetworkConnectionPruning bool
	GossipSubConfig          *p2pbuilder.GossipSubConfig
	// PreferredUnicastProtocols list of unicast protocols in preferred order
	PreferredUnicastProtocols       []string
	NetworkReceivedMessageCacheSize uint32

	PeerUpdateInterval          time.Duration
	UnicastMessageTimeout       time.Duration
	DNSCacheTTL                 time.Duration
	LibP2PResourceManagerConfig *p2pbuilder.ResourceManagerConfig
	ConnectionManagerConfig     *connection.ManagerConfig
	// UnicastCreateStreamRetryDelay initial delay used in the exponential backoff for create stream retries
	UnicastCreateStreamRetryDelay time.Duration
<<<<<<< HEAD
	UnicastRateLimitersConfig     *UnicastRateLimitersConfig
	GossipSubRPCValidationConfigs *GossipSubRPCValidationConfigs
}

// UnicastRateLimitersConfig unicast rate limiter configuration for the message and bandwidth rate limiters.
type UnicastRateLimitersConfig struct {
	// DryRun setting this to true will disable connection disconnects and gating when unicast rate limiters are configured
	DryRun bool
	// LockoutDuration the number of seconds a peer will be forced to wait before being allowed to successful reconnect to the node
	// after being rate limited.
	LockoutDuration time.Duration
	// MessageRateLimit amount of unicast messages that can be sent by a peer per second.
	MessageRateLimit int
	// BandwidthRateLimit bandwidth size in bytes a peer is allowed to send via unicast streams per second.
	BandwidthRateLimit int
	// BandwidthBurstLimit bandwidth size in bytes a peer is allowed to send via unicast streams at once.
	BandwidthBurstLimit int
}

// GossipSubRPCValidationConfigs validation limits used for gossipsub RPC control message inspection.
type GossipSubRPCValidationConfigs struct {
	NumberOfWorkers int
	// Graft GRAFT control message validation limits.
	Graft map[string]int
	// Prune PRUNE control message validation limits.
	Prune map[string]int
=======
	// DNSCacheTTL time to live for DNS cache
	DNSCacheTTL time.Duration
	// LibP2PResourceManagerConfig configuration for p2pbuilder.ResourceManagerConfig
	LibP2PResourceManagerConfig *p2pbuilder.ResourceManagerConfig
	// ConnectionManagerConfig configuration for connection.ManagerConfig=
	ConnectionManagerConfig *connection.ManagerConfig
	// size of the queue for notifications about new peers in the disallow list.
	DisallowListNotificationCacheSize uint32
	// size of the queue for notifications about gossipsub RPC inspections.
	GossipSubRPCInspectorNotificationCacheSize uint32
>>>>>>> 6b01f974
}

// NodeConfig contains all the derived parameters such the NodeID, private keys etc. and initialized instances of
// structs such as DB, Network etc. The NodeConfig is composed of the BaseConfig and is updated in the
// NodeBuilder functions as a node is bootstrapped.
type NodeConfig struct {
	Cancel context.CancelFunc // cancel function for the context that is passed to the networking layer
	BaseConfig
	Logger            zerolog.Logger
	NodeID            flow.Identifier
	Me                module.Local
	Tracer            module.Tracer
	ConfigManager     *updatable_configs.Manager
	MetricsRegisterer prometheus.Registerer
	Metrics           Metrics
	DB                *badger.DB
	SecretsDB         *badger.DB
	Storage           Storage
	ProtocolEvents    *events.Distributor
	State             protocol.State
	Resolver          madns.BasicResolver
	Middleware        network.Middleware
	Network           network.Network
	ConduitFactory    network.ConduitFactory
	PingService       network.PingService
	MsgValidators     []network.MessageValidator
	FvmOptions        []fvm.Option
	StakingKey        crypto.PrivateKey
	NetworkKey        crypto.PrivateKey

	// list of dependencies for network peer manager startup
	PeerManagerDependencies *DependencyList
	// ReadyDoneAware implementation of the network middleware for DependableComponents
	middlewareDependable *module.ProxiedReadyDoneAware

	// ID providers
	IdentityProvider             module.IdentityProvider
	IDTranslator                 p2p.IDTranslator
	SyncEngineIdentifierProvider module.IdentifierProvider

	// root state information
	RootSnapshot protocol.Snapshot
	// cached properties of RootSnapshot for convenience
	RootBlock   *flow.Block
	RootQC      *flow.QuorumCertificate
	RootResult  *flow.ExecutionResult
	RootSeal    *flow.Seal
	RootChainID flow.ChainID
	SporkID     flow.Identifier

	// bootstrapping options
	SkipNwAddressBasedValidations bool

	// UnicastRateLimiterDistributor notifies consumers when a peer's unicast message is rate limited.
	UnicastRateLimiterDistributor p2p.UnicastRateLimiterDistributor
	// NodeDisallowListDistributor notifies consumers of updates to disallow listing of nodes.
	NodeDisallowListDistributor p2p.DisallowListNotificationDistributor
}

func DefaultBaseConfig() *BaseConfig {
	homedir, _ := os.UserHomeDir()
	datadir := filepath.Join(homedir, ".flow", "database")

	// NOTE: if the codec used in the network component is ever changed any code relying on
	// the message format specific to the codec must be updated. i.e: the AuthorizedSenderValidator.
	codecFactory := func() network.Codec { return cbor.NewCodec() }

	return &BaseConfig{
		NetworkConfig: NetworkConfig{
			UnicastCreateStreamRetryDelay:   unicast.DefaultRetryDelay,
			PeerUpdateInterval:              connection.DefaultPeerUpdateInterval,
			UnicastMessageTimeout:           middleware.DefaultUnicastTimeout,
			NetworkReceivedMessageCacheSize: p2p.DefaultReceiveCacheSize,
			// By default we let networking layer trim connections to all nodes that
			// are no longer part of protocol state.
<<<<<<< HEAD
			NetworkConnectionPruning: connection.ConnectionPruningEnabled,
			PeerScoringEnabled:       scoring.DefaultPeerScoringEnabled,
			UnicastRateLimitersConfig: &UnicastRateLimitersConfig{
				DryRun:              true,
				LockoutDuration:     10,
				MessageRateLimit:    0,
				BandwidthRateLimit:  0,
				BandwidthBurstLimit: middleware.LargeMsgMaxUnicastMsgSize,
			},
			GossipSubRPCValidationConfigs: &GossipSubRPCValidationConfigs{
				NumberOfWorkers: validation.DefaultNumberOfWorkers,
				Graft: map[string]int{
					validation.UpperThresholdMapKey:  validation.DefaultGraftUpperThreshold,
					validation.SafetyThresholdMapKey: validation.DefaultGraftSafetyThreshold,
					validation.RateLimitMapKey:       validation.DefaultGraftRateLimit,
				},
				Prune: map[string]int{
					validation.UpperThresholdMapKey:  validation.DefaultPruneUpperThreshold,
					validation.SafetyThresholdMapKey: validation.DefaultPruneSafetyThreshold,
					validation.RateLimitMapKey:       validation.DefaultPruneRateLimit,
				},
			},
			DNSCacheTTL:                 dns.DefaultTimeToLive,
			LibP2PResourceManagerConfig: p2pbuilder.DefaultResourceManagerConfig(),
			ConnectionManagerConfig:     connection.DefaultConnManagerConfig(),
=======
			NetworkConnectionPruning:                   connection.ConnectionPruningEnabled,
			GossipSubConfig:                            p2pbuilder.DefaultGossipSubConfig(),
			UnicastMessageRateLimit:                    0,
			UnicastBandwidthRateLimit:                  0,
			UnicastBandwidthBurstLimit:                 middleware.LargeMsgMaxUnicastMsgSize,
			UnicastRateLimitLockoutDuration:            10,
			UnicastRateLimitDryRun:                     true,
			DNSCacheTTL:                                dns.DefaultTimeToLive,
			LibP2PResourceManagerConfig:                p2pbuilder.DefaultResourceManagerConfig(),
			ConnectionManagerConfig:                    connection.DefaultConnManagerConfig(),
			GossipSubRPCInspectorNotificationCacheSize: distributor.DefaultGossipSubInspectorNotificationQueueCacheSize,
			DisallowListNotificationCacheSize:          distributor.DefaultDisallowListNotificationQueueCacheSize,
>>>>>>> 6b01f974
		},
		nodeIDHex:        NotSet,
		AdminAddr:        NotSet,
		AdminCert:        NotSet,
		AdminKey:         NotSet,
		AdminClientCAs:   NotSet,
		AdminMaxMsgSize:  grpcutils.DefaultMaxMsgSize,
		BindAddr:         NotSet,
		BootstrapDir:     "bootstrap",
		datadir:          datadir,
		secretsdir:       NotSet,
		secretsDBEnabled: true,
		level:            "info",
		debugLogLimit:    2000,

		metricsPort:         8080,
		tracerEnabled:       false,
		tracerSensitivity:   4,
		MetricsEnabled:      true,
		receiptsCacheSize:   bstorage.DefaultCacheSize,
		guaranteesCacheSize: bstorage.DefaultCacheSize,

		profilerConfig: profiler.ProfilerConfig{
			Enabled:         false,
			UploaderEnabled: false,

			Dir:      "profiler",
			Interval: 15 * time.Minute,
			Duration: 10 * time.Second,
		},

		HeroCacheMetricsEnable: false,
		SyncCoreConfig:         chainsync.DefaultConfig(),
		CodecFactory:           codecFactory,
		ComplianceConfig:       compliance.DefaultConfig(),
	}
}

// DependencyList is a slice of ReadyDoneAware implementations that are used by DependableComponent
// to define the list of dependencies that must be ready before starting the component.
type DependencyList struct {
	components []module.ReadyDoneAware
}

func NewDependencyList(components ...module.ReadyDoneAware) *DependencyList {
	return &DependencyList{
		components: components,
	}
}

// Add adds a new ReadyDoneAware implementation to the list of dependencies.
func (d *DependencyList) Add(component module.ReadyDoneAware) {
	d.components = append(d.components, component)
}<|MERGE_RESOLUTION|>--- conflicted
+++ resolved
@@ -197,9 +197,12 @@
 	ConnectionManagerConfig     *connection.ManagerConfig
 	// UnicastCreateStreamRetryDelay initial delay used in the exponential backoff for create stream retries
 	UnicastCreateStreamRetryDelay time.Duration
-<<<<<<< HEAD
-	UnicastRateLimitersConfig     *UnicastRateLimitersConfig
-	GossipSubRPCValidationConfigs *GossipSubRPCValidationConfigs
+	// size of the queue for notifications about new peers in the disallow list.
+	DisallowListNotificationCacheSize uint32
+	// size of the queue for notifications about gossipsub RPC inspections.
+	GossipSubRPCInspectorNotificationCacheSize uint32
+	UnicastRateLimitersConfig                  *UnicastRateLimitersConfig
+	GossipSubRPCValidationConfigs              *GossipSubRPCValidationConfigs
 }
 
 // UnicastRateLimitersConfig unicast rate limiter configuration for the message and bandwidth rate limiters.
@@ -224,18 +227,6 @@
 	Graft map[string]int
 	// Prune PRUNE control message validation limits.
 	Prune map[string]int
-=======
-	// DNSCacheTTL time to live for DNS cache
-	DNSCacheTTL time.Duration
-	// LibP2PResourceManagerConfig configuration for p2pbuilder.ResourceManagerConfig
-	LibP2PResourceManagerConfig *p2pbuilder.ResourceManagerConfig
-	// ConnectionManagerConfig configuration for connection.ManagerConfig=
-	ConnectionManagerConfig *connection.ManagerConfig
-	// size of the queue for notifications about new peers in the disallow list.
-	DisallowListNotificationCacheSize uint32
-	// size of the queue for notifications about gossipsub RPC inspections.
-	GossipSubRPCInspectorNotificationCacheSize uint32
->>>>>>> 6b01f974
 }
 
 // NodeConfig contains all the derived parameters such the NodeID, private keys etc. and initialized instances of
@@ -309,11 +300,6 @@
 			PeerUpdateInterval:              connection.DefaultPeerUpdateInterval,
 			UnicastMessageTimeout:           middleware.DefaultUnicastTimeout,
 			NetworkReceivedMessageCacheSize: p2p.DefaultReceiveCacheSize,
-			// By default we let networking layer trim connections to all nodes that
-			// are no longer part of protocol state.
-<<<<<<< HEAD
-			NetworkConnectionPruning: connection.ConnectionPruningEnabled,
-			PeerScoringEnabled:       scoring.DefaultPeerScoringEnabled,
 			UnicastRateLimitersConfig: &UnicastRateLimitersConfig{
 				DryRun:              true,
 				LockoutDuration:     10,
@@ -334,23 +320,13 @@
 					validation.RateLimitMapKey:       validation.DefaultPruneRateLimit,
 				},
 			},
-			DNSCacheTTL:                 dns.DefaultTimeToLive,
-			LibP2PResourceManagerConfig: p2pbuilder.DefaultResourceManagerConfig(),
-			ConnectionManagerConfig:     connection.DefaultConnManagerConfig(),
-=======
-			NetworkConnectionPruning:                   connection.ConnectionPruningEnabled,
-			GossipSubConfig:                            p2pbuilder.DefaultGossipSubConfig(),
-			UnicastMessageRateLimit:                    0,
-			UnicastBandwidthRateLimit:                  0,
-			UnicastBandwidthBurstLimit:                 middleware.LargeMsgMaxUnicastMsgSize,
-			UnicastRateLimitLockoutDuration:            10,
-			UnicastRateLimitDryRun:                     true,
 			DNSCacheTTL:                                dns.DefaultTimeToLive,
 			LibP2PResourceManagerConfig:                p2pbuilder.DefaultResourceManagerConfig(),
 			ConnectionManagerConfig:                    connection.DefaultConnManagerConfig(),
+			NetworkConnectionPruning:                   connection.ConnectionPruningEnabled,
+			GossipSubConfig:                            p2pbuilder.DefaultGossipSubConfig(),
 			GossipSubRPCInspectorNotificationCacheSize: distributor.DefaultGossipSubInspectorNotificationQueueCacheSize,
 			DisallowListNotificationCacheSize:          distributor.DefaultDisallowListNotificationQueueCacheSize,
->>>>>>> 6b01f974
 		},
 		nodeIDHex:        NotSet,
 		AdminAddr:        NotSet,
