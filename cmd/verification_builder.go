--- conflicted
+++ resolved
@@ -349,12 +349,7 @@
 				node.Logger,
 				node.Storage.Headers,
 				final,
-<<<<<<< HEAD
-				verifier,
 				followerDistributor,
-=======
-				finalizationDistributor,
->>>>>>> f5a23f93
 				node.RootBlock.Header,
 				node.RootQC,
 				finalized,
