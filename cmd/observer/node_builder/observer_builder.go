--- conflicted
+++ resolved
@@ -738,10 +738,7 @@
 					}
 
 					if flowID, err := builder.IDTranslator.GetFlowID(pid); err != nil {
-<<<<<<< HEAD
 						// TODO: this is an instance of "log error and continue with best effort" anti-pattern
-=======
->>>>>>> 379e79e3
 						builder.Logger.Err(err).Str("peer", pid.String()).Msg("failed to translate to Flow ID")
 					} else {
 						result = append(result, flowID)
