--- conflicted
+++ resolved
@@ -183,11 +183,7 @@
 	SyncEngineParticipantsProviderFactory func() module.IdentifierProvider
 
 	// engines
-<<<<<<< HEAD
-	FollowerEng *follower.Engine
-=======
-	FollowerEng *followereng.ComplianceEngine
->>>>>>> 243a5e3b
+	FollowerEng *follower.ComplianceEngine
 	SyncEng     *synceng.Engine
 
 	// Public network
@@ -358,11 +354,7 @@
 		if node.HeroCacheMetricsEnable {
 			heroCacheCollector = metrics.FollowerCacheMetrics(node.MetricsRegisterer)
 		}
-<<<<<<< HEAD
-		core, err := follower.NewCore(
-=======
-		core, err := followereng.NewComplianceCore(
->>>>>>> 243a5e3b
+		core, err := follower.NewComplianceCore(
 			node.Logger,
 			node.Metrics.Mempool,
 			heroCacheCollector,
@@ -377,11 +369,7 @@
 			return nil, fmt.Errorf("could not create follower core: %w", err)
 		}
 
-<<<<<<< HEAD
-		builder.FollowerEng, err = follower.New(
-=======
-		builder.FollowerEng, err = followereng.NewComplianceLayer(
->>>>>>> 243a5e3b
+		builder.FollowerEng, err = follower.NewComplianceLayer(
 			node.Logger,
 			node.Network,
 			node.Me,
