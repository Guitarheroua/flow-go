// (c) 2019 Dapper Labs - ALL RIGHTS RESERVED

package main

import (
	"encoding/json"
	"errors"
	"fmt"
	"os"
	"path/filepath"
	"time"

	"github.com/spf13/pflag"

	client "github.com/onflow/flow-go-sdk/access/grpc"
	"github.com/onflow/flow-go-sdk/crypto"
	"github.com/onflow/flow-go/admin/commands"
	admincommon "github.com/onflow/flow-go/admin/commands/common"
	"github.com/onflow/flow-go/cmd"
	"github.com/onflow/flow-go/cmd/util/cmd/common"
	"github.com/onflow/flow-go/consensus"
	"github.com/onflow/flow-go/consensus/hotstuff"
	"github.com/onflow/flow-go/consensus/hotstuff/blockproducer"
	"github.com/onflow/flow-go/consensus/hotstuff/committees"
	"github.com/onflow/flow-go/consensus/hotstuff/notifications/pubsub"
	"github.com/onflow/flow-go/consensus/hotstuff/pacemaker/timeout"
	"github.com/onflow/flow-go/consensus/hotstuff/persister"
	hotsignature "github.com/onflow/flow-go/consensus/hotstuff/signature"
	"github.com/onflow/flow-go/consensus/hotstuff/verification"
	"github.com/onflow/flow-go/consensus/hotstuff/votecollector"
	recovery "github.com/onflow/flow-go/consensus/recovery/protocol"
	"github.com/onflow/flow-go/engine/common/requester"
	synceng "github.com/onflow/flow-go/engine/common/synchronization"
	"github.com/onflow/flow-go/engine/consensus/approvals/tracker"
	"github.com/onflow/flow-go/engine/consensus/compliance"
	dkgeng "github.com/onflow/flow-go/engine/consensus/dkg"
	"github.com/onflow/flow-go/engine/consensus/ingestion"
	"github.com/onflow/flow-go/engine/consensus/matching"
	"github.com/onflow/flow-go/engine/consensus/provider"
	"github.com/onflow/flow-go/engine/consensus/sealing"
	"github.com/onflow/flow-go/fvm/systemcontracts"
	"github.com/onflow/flow-go/model/bootstrap"
	"github.com/onflow/flow-go/model/encodable"
	"github.com/onflow/flow-go/model/flow"
	"github.com/onflow/flow-go/model/flow/filter"
	"github.com/onflow/flow-go/module"
	"github.com/onflow/flow-go/module/buffer"
	builder "github.com/onflow/flow-go/module/builder/consensus"
	"github.com/onflow/flow-go/module/chainsync"
	chmodule "github.com/onflow/flow-go/module/chunks"
	modulecompliance "github.com/onflow/flow-go/module/compliance"
	dkgmodule "github.com/onflow/flow-go/module/dkg"
	"github.com/onflow/flow-go/module/epochs"
	finalizer "github.com/onflow/flow-go/module/finalizer/consensus"
	"github.com/onflow/flow-go/module/mempool"
	consensusMempools "github.com/onflow/flow-go/module/mempool/consensus"
	"github.com/onflow/flow-go/module/mempool/stdmap"
	"github.com/onflow/flow-go/module/metrics"
<<<<<<< HEAD
=======
	"github.com/onflow/flow-go/module/synchronization"
	"github.com/onflow/flow-go/module/updatable_configs"
>>>>>>> eabdbd82
	"github.com/onflow/flow-go/module/validation"
	"github.com/onflow/flow-go/network"
	"github.com/onflow/flow-go/state/protocol"
	badgerState "github.com/onflow/flow-go/state/protocol/badger"
	"github.com/onflow/flow-go/state/protocol/blocktimer"
	"github.com/onflow/flow-go/state/protocol/events/gadgets"
	"github.com/onflow/flow-go/storage"
	bstorage "github.com/onflow/flow-go/storage/badger"
	"github.com/onflow/flow-go/utils/io"
)

func main() {

	var (
		guaranteeLimit                         uint
		resultLimit                            uint
		approvalLimit                          uint
		sealLimit                              uint
		pendingReceiptsLimit                   uint
		minInterval                            time.Duration
		maxInterval                            time.Duration
		maxSealPerBlock                        uint
		maxGuaranteePerBlock                   uint
		hotstuffTimeout                        time.Duration
		hotstuffMinTimeout                     time.Duration
		hotstuffTimeoutIncreaseFactor          float64
		hotstuffTimeoutDecreaseFactor          float64
		hotstuffTimeoutVoteAggregationFraction float64
		blockRateDelay                         time.Duration
		chunkAlpha                             uint
		requiredApprovalsForSealVerification   uint
		requiredApprovalsForSealConstruction   uint
		emergencySealing                       bool
		dkgControllerConfig                    dkgmodule.ControllerConfig
		startupTimeString                      string
		startupTime                            time.Time

		// DKG contract client
		machineAccountInfo *bootstrap.NodeMachineAccountInfo
		flowClientConfigs  []*common.FlowClientConfig
		insecureAccessAPI  bool
		accessNodeIDS      []string

<<<<<<< HEAD
		err                     error
		mutableState            protocol.MutableState
		beaconPrivateKey        *encodable.RandomBeaconPrivKey
		guarantees              mempool.Guarantees
		receipts                mempool.ExecutionTree
		seals                   mempool.IncorporatedResultSeals
		pendingReceipts         mempool.PendingReceipts
		prov                    *provider.Engine
		receiptRequester        *requester.Engine
		syncCore                *chainsync.Core
		comp                    *compliance.Engine
		conMetrics              module.ConsensusMetrics
		mainMetrics             module.HotstuffMetrics
		receiptValidator        module.ReceiptValidator
		chunkAssigner           *chmodule.ChunkAssigner
		finalizationDistributor *pubsub.FinalizationDistributor
		dkgBrokerTunnel         *dkgmodule.BrokerTunnel
		blockTimer              protocol.BlockTimer
		finalizedHeader         *synceng.FinalizedHeaderCache
		hotstuffModules         *consensus.HotstuffModules
		dkgState                *bstorage.DKGState
		safeBeaconKeys          *bstorage.SafeBeaconPrivateKeys
=======
		err                          error
		mutableState                 protocol.MutableState
		beaconPrivateKey             *encodable.RandomBeaconPrivKey
		guarantees                   mempool.Guarantees
		receipts                     mempool.ExecutionTree
		seals                        mempool.IncorporatedResultSeals
		pendingReceipts              mempool.PendingReceipts
		prov                         *provider.Engine
		receiptRequester             *requester.Engine
		syncCore                     *synchronization.Core
		comp                         *compliance.Engine
		conMetrics                   module.ConsensusMetrics
		mainMetrics                  module.HotstuffMetrics
		receiptValidator             module.ReceiptValidator
		chunkAssigner                *chmodule.ChunkAssigner
		finalizationDistributor      *pubsub.FinalizationDistributor
		dkgBrokerTunnel              *dkgmodule.BrokerTunnel
		blockTimer                   protocol.BlockTimer
		finalizedHeader              *synceng.FinalizedHeaderCache
		hotstuffModules              *consensus.HotstuffModules
		dkgState                     *bstorage.DKGState
		safeBeaconKeys               *bstorage.SafeBeaconPrivateKeys
		adminCmdSetRequiredApprovals commands.AdminCommand
		getSealingConfigs            module.SealingConfigsGetter
>>>>>>> eabdbd82
	)

	nodeBuilder := cmd.FlowNode(flow.RoleConsensus.String())
	nodeBuilder.ExtraFlags(func(flags *pflag.FlagSet) {
		flags.UintVar(&guaranteeLimit, "guarantee-limit", 1000, "maximum number of guarantees in the memory pool")
		flags.UintVar(&resultLimit, "result-limit", 10000, "maximum number of execution results in the memory pool")
		flags.UintVar(&approvalLimit, "approval-limit", 1000, "maximum number of result approvals in the memory pool")
		// the default value is able to buffer as many seals as would be generated over ~12 hours. In case it
		// ever gets full, the node will simply crash instead of employing complex ejection logic.
		flags.UintVar(&sealLimit, "seal-limit", 44200, "maximum number of block seals in the memory pool")
		flags.UintVar(&pendingReceiptsLimit, "pending-receipts-limit", 10000, "maximum number of pending receipts in the mempool")
		flags.DurationVar(&minInterval, "min-interval", time.Millisecond, "the minimum amount of time between two blocks")
		flags.DurationVar(&maxInterval, "max-interval", 90*time.Second, "the maximum amount of time between two blocks")
		flags.UintVar(&maxSealPerBlock, "max-seal-per-block", 100, "the maximum number of seals to be included in a block")
		flags.UintVar(&maxGuaranteePerBlock, "max-guarantee-per-block", 100, "the maximum number of collection guarantees to be included in a block")
		flags.DurationVar(&hotstuffTimeout, "hotstuff-timeout", 60*time.Second, "the initial timeout for the hotstuff pacemaker")
		flags.DurationVar(&hotstuffMinTimeout, "hotstuff-min-timeout", 2500*time.Millisecond, "the lower timeout bound for the hotstuff pacemaker")
		flags.Float64Var(&hotstuffTimeoutIncreaseFactor, "hotstuff-timeout-increase-factor", timeout.DefaultConfig.TimeoutIncrease, "multiplicative increase of timeout value in case of time out event")
		flags.Float64Var(&hotstuffTimeoutDecreaseFactor, "hotstuff-timeout-decrease-factor", timeout.DefaultConfig.TimeoutDecrease, "multiplicative decrease of timeout value in case of progress")
		flags.Float64Var(&hotstuffTimeoutVoteAggregationFraction, "hotstuff-timeout-vote-aggregation-fraction", 0.6, "additional fraction of replica timeout that the primary will wait for votes")
		flags.DurationVar(&blockRateDelay, "block-rate-delay", 500*time.Millisecond, "the delay to broadcast block proposal in order to control block production rate")
		flags.UintVar(&chunkAlpha, "chunk-alpha", flow.DefaultChunkAssignmentAlpha, "number of verifiers that should be assigned to each chunk")
		flags.UintVar(&requiredApprovalsForSealVerification, "required-verification-seal-approvals", flow.DefaultRequiredApprovalsForSealValidation, "minimum number of approvals that are required to verify a seal")
		flags.UintVar(&requiredApprovalsForSealConstruction, "required-construction-seal-approvals", flow.DefaultRequiredApprovalsForSealConstruction, "minimum number of approvals that are required to construct a seal")
		flags.BoolVar(&emergencySealing, "emergency-sealing-active", flow.DefaultEmergencySealingActive, "(de)activation of emergency sealing")
		flags.BoolVar(&insecureAccessAPI, "insecure-access-api", false, "required if insecure GRPC connection should be used")
		flags.StringSliceVar(&accessNodeIDS, "access-node-ids", []string{}, fmt.Sprintf("array of access node IDs sorted in priority order where the first ID in this array will get the first connection attempt and each subsequent ID after serves as a fallback. Minimum length %d. Use '*' for all IDs in protocol state.", common.DefaultAccessNodeIDSMinimum))
		flags.DurationVar(&dkgControllerConfig.BaseStartDelay, "dkg-controller-base-start-delay", dkgmodule.DefaultBaseStartDelay, "used to define the range for jitter prior to DKG start (eg. 500µs) - the base value is scaled quadratically with the # of DKG participants")
		flags.DurationVar(&dkgControllerConfig.BaseHandleFirstBroadcastDelay, "dkg-controller-base-handle-first-broadcast-delay", dkgmodule.DefaultBaseHandleFirstBroadcastDelay, "used to define the range for jitter prior to DKG handling the first broadcast messages (eg. 50ms) - the base value is scaled quadratically with the # of DKG participants")
		flags.DurationVar(&dkgControllerConfig.HandleSubsequentBroadcastDelay, "dkg-controller-handle-subsequent-broadcast-delay", dkgmodule.DefaultHandleSubsequentBroadcastDelay, "used to define the constant delay introduced prior to DKG handling subsequent broadcast messages (eg. 2s)")
		flags.StringVar(&startupTimeString, "hotstuff-startup-time", cmd.NotSet, "specifies date and time (in ISO 8601 format) after which the consensus participant may enter the first view (e.g 1996-04-24T15:04:05-07:00)")
	}).ValidateFlags(func() error {
		nodeBuilder.Logger.Info().Str("startup_time_str", startupTimeString).Msg("got startup_time_str")
		if startupTimeString != cmd.NotSet {
			t, err := time.Parse(time.RFC3339, startupTimeString)
			if err != nil {
				return fmt.Errorf("invalid start-time value: %w", err)
			}
			startupTime = t
			nodeBuilder.Logger.Info().Time("startup_time", startupTime).Msg("got startup_time")
		}
		return nil
	})

	if err = nodeBuilder.Initialize(); err != nil {
		nodeBuilder.Logger.Fatal().Err(err).Send()
	}

	nodeBuilder.
		PreInit(cmd.DynamicStartPreInit).
		Module("consensus node metrics", func(node *cmd.NodeConfig) error {
			conMetrics = metrics.NewConsensusCollector(node.Tracer, node.MetricsRegisterer)
			return nil
		}).
		Module("dkg state", func(node *cmd.NodeConfig) error {
			dkgState, err = bstorage.NewDKGState(node.Metrics.Cache, node.SecretsDB)
			return err
		}).
		Module("beacon keys", func(node *cmd.NodeConfig) error {
			safeBeaconKeys = bstorage.NewSafeBeaconPrivateKeys(dkgState)
			return nil
		}).
		Module("requiredApprovalsForSealConstruction setter", func(node *cmd.NodeConfig) error {
			setter, err := updatable_configs.NewSealingConfigs(
				requiredApprovalsForSealConstruction,
				requiredApprovalsForSealVerification,
				chunkAlpha,
				emergencySealing,
			)

			if err != nil {
				return err
			}

			// update the getter with the setter, so other modules can only get, but not set
			getSealingConfigs = setter

			// admin tool is the only instance that have access to the setter interface, therefore, is
			// the only module can change this config
			adminCmdSetRequiredApprovals = admincommon.NewSetRequiredApprovalsForSealingCommand(setter)

			return nil
		}).
		AdminCommand("set-required-approvals-for-sealing", func(node *cmd.NodeConfig) commands.AdminCommand {
			return adminCmdSetRequiredApprovals
		}).
		AdminCommand("get-required-approvals-for-sealing", func(node *cmd.NodeConfig) commands.AdminCommand {
			return admincommon.NewGetRequiredApprovalsForSealingCommand(getSealingConfigs)
		}).
		Module("mutable follower state", func(node *cmd.NodeConfig) error {
			// For now, we only support state implementations from package badger.
			// If we ever support different implementations, the following can be replaced by a type-aware factory
			state, ok := node.State.(*badgerState.State)
			if !ok {
				return fmt.Errorf("only implementations of type badger.State are currently supported but read-only state has type %T", node.State)
			}

			chunkAssigner, err = chmodule.NewChunkAssigner(chunkAlpha, node.State)
			if err != nil {
				return fmt.Errorf("could not instantiate assignment algorithm for chunk verification: %w", err)
			}

			receiptValidator = validation.NewReceiptValidator(
				node.State,
				node.Storage.Headers,
				node.Storage.Index,
				node.Storage.Results,
				node.Storage.Seals)

			sealValidator := validation.NewSealValidator(
				node.State,
				node.Storage.Headers,
				node.Storage.Index,
				node.Storage.Results,
				node.Storage.Seals,
				chunkAssigner,
				getSealingConfigs,
				conMetrics)

			blockTimer, err = blocktimer.NewBlockTimer(minInterval, maxInterval)
			if err != nil {
				return err
			}

			mutableState, err = badgerState.NewFullConsensusState(
				state,
				node.Storage.Index,
				node.Storage.Payloads,
				node.Tracer,
				node.ProtocolEvents,
				blockTimer,
				receiptValidator,
				sealValidator)
			return err
		}).
		Module("random beacon key", func(node *cmd.NodeConfig) error {
			// If this node was a participant in a spork, their beacon key for the
			// first epoch was generated during the bootstrapping process and is
			// specified in a private bootstrapping file. We load their key and
			// store it in the db for the initial post-spork epoch for use going
			// forward.
			//
			// If this node was not a participant in a spork, they joined at an
			// epoch boundary, so they have no beacon key file (they will generate
			// their first beacon private key through the DKG in the EpochSetup phase
			// prior to their first epoch as network participant).

			rootSnapshot := node.State.AtBlockID(node.RootBlock.ID())
			isSporkRoot, err := protocol.IsSporkRootSnapshot(rootSnapshot)
			if err != nil {
				return fmt.Errorf("could not check whether root snapshot is spork root: %w", err)
			}
			if !isSporkRoot {
				node.Logger.Info().Msg("node starting from mid-spork snapshot, will not read spork random beacon key file")
				return nil
			}

			// If the node has a beacon key file, then save it to the secrets database
			// as the beacon key for the epoch of the root snapshot.
			beaconPrivateKey, err = loadBeaconPrivateKey(node.BaseConfig.BootstrapDir, node.NodeID)
			if errors.Is(err, os.ErrNotExist) {
				return fmt.Errorf("node is starting from spork root snapshot, but does not have spork random beacon key file: %w", err)
			}
			if err != nil {
				return fmt.Errorf("could not load beacon key file: %w", err)
			}

			rootEpoch := node.State.AtBlockID(node.RootBlock.ID()).Epochs().Current()
			epochCounter, err := rootEpoch.Counter()
			if err != nil {
				return fmt.Errorf("could not get root epoch counter: %w", err)
			}

			// confirm the beacon key file matches the canonical public keys
			rootDKG, err := rootEpoch.DKG()
			if err != nil {
				return fmt.Errorf("could not get dkg for root epoch: %w", err)
			}
			myBeaconPublicKeyShare, err := rootDKG.KeyShare(node.NodeID)
			if err != nil {
				return fmt.Errorf("could not get my beacon public key share for root epoch: %w", err)
			}

			if !myBeaconPublicKeyShare.Equals(beaconPrivateKey.PrivateKey.PublicKey()) {
				return fmt.Errorf("configured beacon key is inconsistent with this node's canonical public beacon key (%s!=%s)",
					beaconPrivateKey.PrivateKey.PublicKey(),
					myBeaconPublicKeyShare)
			}

			// store my beacon key for the first epoch post-spork
			err = dkgState.InsertMyBeaconPrivateKey(epochCounter, beaconPrivateKey.PrivateKey)
			if err != nil && !errors.Is(err, storage.ErrAlreadyExists) {
				return err
			}
			// mark the root DKG as successful, so it is considered safe to use the key
			err = dkgState.SetDKGEndState(epochCounter, flow.DKGEndStateSuccess)
			if err != nil && !errors.Is(err, storage.ErrAlreadyExists) {
				return err
			}

			return nil
		}).
		Module("collection guarantees mempool", func(node *cmd.NodeConfig) error {
			guarantees, err = stdmap.NewGuarantees(guaranteeLimit)
			return err
		}).
		Module("execution receipts mempool", func(node *cmd.NodeConfig) error {
			receipts = consensusMempools.NewExecutionTree()
			// registers size method of backend for metrics
			err = node.Metrics.Mempool.Register(metrics.ResourceReceipt, receipts.Size)
			if err != nil {
				return fmt.Errorf("could not register backend metric: %w", err)
			}
			return nil
		}).
		Module("block seals mempool", func(node *cmd.NodeConfig) error {
			// use a custom ejector so we don't eject seals that would break
			// the chain of seals
			seals, err = consensusMempools.NewExecStateForkSuppressor(consensusMempools.LogForkAndCrash(node.Logger), node.DB, node.Logger, sealLimit)
			if err != nil {
				return fmt.Errorf("failed to wrap seals mempool into ExecStateForkSuppressor: %w", err)
			}
			err = node.Metrics.Mempool.Register(metrics.ResourcePendingIncorporatedSeal, seals.Size)
			return nil
		}).
		Module("pending receipts mempool", func(node *cmd.NodeConfig) error {
			pendingReceipts = stdmap.NewPendingReceipts(node.Storage.Headers, pendingReceiptsLimit)
			return nil
		}).
		Module("hotstuff main metrics", func(node *cmd.NodeConfig) error {
			mainMetrics = metrics.NewHotstuffCollector(node.RootChainID)
			return nil
		}).
		Module("sync core", func(node *cmd.NodeConfig) error {
<<<<<<< HEAD
			syncCore, err = chainsync.New(node.Logger, node.SyncCoreConfig)
=======
			syncCore, err = synchronization.New(node.Logger, node.SyncCoreConfig, metrics.NewChainSyncCollector())
>>>>>>> eabdbd82
			return err
		}).
		Module("finalization distributor", func(node *cmd.NodeConfig) error {
			finalizationDistributor = pubsub.NewFinalizationDistributor()
			return nil
		}).
		Module("machine account config", func(node *cmd.NodeConfig) error {
			machineAccountInfo, err = cmd.LoadNodeMachineAccountInfoFile(node.BootstrapDir, node.NodeID)
			return err
		}).
		Module("sdk client connection options", func(node *cmd.NodeConfig) error {
			anIDS, err := common.ValidateAccessNodeIDSFlag(accessNodeIDS, node.RootChainID, node.State.Sealed())
			if err != nil {
				return fmt.Errorf("failed to validate flag --access-node-ids %w", err)
			}

			flowClientConfigs, err = common.FlowClientConfigs(anIDS, insecureAccessAPI, node.State.Sealed())
			if err != nil {
				return fmt.Errorf("failed to prepare flow client connection configs for each access node id %w", err)
			}

			return nil
		}).
		Component("machine account config validator", func(node *cmd.NodeConfig) (module.ReadyDoneAware, error) {
			//@TODO use fallback logic for flowClient similar to DKG/QC contract clients
			flowClient, err := common.FlowClient(flowClientConfigs[0])
			if err != nil {
				return nil, fmt.Errorf("failed to get flow client connection option for access node (0): %s %w", flowClientConfigs[0].AccessAddress, err)
			}

			// disable balance checks for transient networks, which do not have transaction fees
			var opts []epochs.MachineAccountValidatorConfigOption
			if node.RootChainID.Transient() {
				opts = append(opts, epochs.WithoutBalanceChecks)
			}
			validator, err := epochs.NewMachineAccountConfigValidator(
				node.Logger,
				flowClient,
				flow.RoleCollection,
				*machineAccountInfo,
				opts...,
			)
			return validator, err
		}).
		Component("sealing engine", func(node *cmd.NodeConfig) (module.ReadyDoneAware, error) {

			sealingTracker := tracker.NewSealingTracker(node.Logger, node.Storage.Headers, node.Storage.Receipts, seals)

			e, err := sealing.NewEngine(
				node.Logger,
				node.Tracer,
				conMetrics,
				node.Metrics.Engine,
				node.Metrics.Mempool,
				sealingTracker,
				node.Network,
				node.Me,
				node.Storage.Headers,
				node.Storage.Payloads,
				node.Storage.Results,
				node.Storage.Index,
				node.State,
				node.Storage.Seals,
				chunkAssigner,
				seals,
				getSealingConfigs,
			)

			// subscribe for finalization events from hotstuff
			finalizationDistributor.AddOnBlockFinalizedConsumer(e.OnFinalizedBlock)
			finalizationDistributor.AddOnBlockIncorporatedConsumer(e.OnBlockIncorporated)

			return e, err
		}).
		Component("matching engine", func(node *cmd.NodeConfig) (module.ReadyDoneAware, error) {
			receiptRequester, err = requester.New(
				node.Logger,
				node.Metrics.Engine,
				node.Network,
				node.Me,
				node.State,
				network.RequestReceiptsByBlockID,
				filter.HasRole(flow.RoleExecution),
				func() flow.Entity { return &flow.ExecutionReceipt{} },
				requester.WithRetryInitial(2*time.Second),
				requester.WithRetryMaximum(30*time.Second),
			)
			if err != nil {
				return nil, err
			}

			core := matching.NewCore(
				node.Logger,
				node.Tracer,
				conMetrics,
				node.Metrics.Mempool,
				node.State,
				node.Storage.Headers,
				node.Storage.Receipts,
				receipts,
				pendingReceipts,
				seals,
				receiptValidator,
				receiptRequester,
				matching.DefaultConfig(),
			)

			e, err := matching.NewEngine(
				node.Logger,
				node.Network,
				node.Me,
				node.Metrics.Engine,
				node.Metrics.Mempool,
				node.State,
				node.Storage.Receipts,
				node.Storage.Index,
				core,
			)
			if err != nil {
				return nil, err
			}

			// subscribe engine to inputs from other node-internal components
			receiptRequester.WithHandle(e.HandleReceipt)
			finalizationDistributor.AddOnBlockFinalizedConsumer(e.OnFinalizedBlock)
			finalizationDistributor.AddOnBlockIncorporatedConsumer(e.OnBlockIncorporated)

			return e, err
		}).
		Component("provider engine", func(node *cmd.NodeConfig) (module.ReadyDoneAware, error) {
			prov, err = provider.New(
				node.Logger,
				node.Metrics.Engine,
				node.Tracer,
				node.Network,
				node.State,
				node.Me,
			)
			return prov, err
		}).
		Component("ingestion engine", func(node *cmd.NodeConfig) (module.ReadyDoneAware, error) {
			core := ingestion.NewCore(
				node.Logger,
				node.Tracer,
				node.Metrics.Mempool,
				node.State,
				node.Storage.Headers,
				guarantees,
			)

			ing, err := ingestion.New(
				node.Logger,
				node.Metrics.Engine,
				node.Network,
				node.Me,
				core,
			)

			return ing, err
		}).
		Component("hotstuff modules", func(node *cmd.NodeConfig) (module.ReadyDoneAware, error) {
			// initialize the block finalizer
			finalize := finalizer.NewFinalizer(
				node.DB,
				node.Storage.Headers,
				mutableState,
				node.Tracer,
				finalizer.WithCleanup(finalizer.CleanupMempools(
					node.Metrics.Mempool,
					conMetrics,
					node.Storage.Payloads,
					guarantees,
					seals,
				)),
			)

			// initialize Main consensus committee's state
			var committee hotstuff.Committee
			committee, err = committees.NewConsensusCommittee(node.State, node.Me.NodeID())
			if err != nil {
				return nil, fmt.Errorf("could not create Committee state for main consensus: %w", err)
			}
			committee = committees.NewMetricsWrapper(committee, mainMetrics) // wrapper for measuring time spent determining consensus committee relations

			epochLookup := epochs.NewEpochLookup(node.State)
			beaconKeyStore := hotsignature.NewEpochAwareRandomBeaconKeyStore(epochLookup, safeBeaconKeys)

			// initialize the combined signer for hotstuff
			var signer hotstuff.Signer
			signer = verification.NewCombinedSigner(
				node.Me,
				beaconKeyStore,
			)
			signer = verification.NewMetricsWrapper(signer, mainMetrics) // wrapper for measuring time spent with crypto-related operations

			// initialize a logging notifier for hotstuff
			notifier := createNotifier(
				node.Logger,
				mainMetrics,
				node.Tracer,
				node.RootChainID,
			)

			notifier.AddConsumer(finalizationDistributor)

			// initialize the persister
			persist := persister.New(node.DB, node.RootChainID)

			finalizedBlock, err := node.State.Final().Head()
			if err != nil {
				return nil, err
			}

			forks, err := consensus.NewForks(
				finalizedBlock,
				node.Storage.Headers,
				finalize,
				notifier,
				node.RootBlock.Header,
				node.RootQC,
			)
			if err != nil {
				return nil, err
			}

			qcDistributor := pubsub.NewQCCreatedDistributor()
			validator := consensus.NewValidator(mainMetrics, committee, forks)
			voteProcessorFactory := votecollector.NewCombinedVoteProcessorFactory(committee, qcDistributor.OnQcConstructedFromVotes)
			lowestViewForVoteProcessing := finalizedBlock.View + 1
			aggregator, err := consensus.NewVoteAggregator(node.Logger,
				lowestViewForVoteProcessing,
				notifier,
				voteProcessorFactory,
				finalizationDistributor)
			if err != nil {
				return nil, fmt.Errorf("could not initialize vote aggregator: %w", err)
			}

			hotstuffModules = &consensus.HotstuffModules{
				Notifier:                notifier,
				Committee:               committee,
				Signer:                  signer,
				Persist:                 persist,
				QCCreatedDistributor:    qcDistributor,
				FinalizationDistributor: finalizationDistributor,
				Forks:                   forks,
				Validator:               validator,
				Aggregator:              aggregator,
			}

			return aggregator, nil
		}).
		Component("consensus compliance engine", func(node *cmd.NodeConfig) (module.ReadyDoneAware, error) {
			// initialize the block builder
			var build module.Builder
			build, err = builder.NewBuilder(
				node.Metrics.Mempool,
				node.DB,
				mutableState,
				node.Storage.Headers,
				node.Storage.Seals,
				node.Storage.Index,
				node.Storage.Blocks,
				node.Storage.Results,
				node.Storage.Receipts,
				guarantees,
				consensusMempools.NewIncorporatedResultSeals(seals, node.Storage.Receipts),
				receipts,
				node.Tracer,
				builder.WithBlockTimer(blockTimer),
				builder.WithMaxSealCount(maxSealPerBlock),
				builder.WithMaxGuaranteeCount(maxGuaranteePerBlock),
			)
			if err != nil {
				return nil, fmt.Errorf("could not initialized block builder: %w", err)
			}

			build = blockproducer.NewMetricsWrapper(build, mainMetrics) // wrapper for measuring time spent building block payload component

			opts := []consensus.Option{
				consensus.WithInitialTimeout(hotstuffTimeout),
				consensus.WithMinTimeout(hotstuffMinTimeout),
				consensus.WithVoteAggregationTimeoutFraction(hotstuffTimeoutVoteAggregationFraction),
				consensus.WithTimeoutIncreaseFactor(hotstuffTimeoutIncreaseFactor),
				consensus.WithTimeoutDecreaseFactor(hotstuffTimeoutDecreaseFactor),
				consensus.WithBlockRateDelay(blockRateDelay),
			}

			if !startupTime.IsZero() {
				opts = append(opts, consensus.WithStartupTime(startupTime))
			}

			finalizedBlock, pending, err := recovery.FindLatest(node.State, node.Storage.Headers)
			if err != nil {
				return nil, err
			}

			// initialize the entity database accessors
			cleaner := bstorage.NewCleaner(node.Logger, node.DB, node.Metrics.CleanCollector, flow.DefaultValueLogGCFrequency)

			// initialize the pending blocks cache
			proposals := buffer.NewPendingBlocks()

			complianceCore, err := compliance.NewCore(node.Logger,
				node.Metrics.Engine,
				node.Tracer,
				node.Metrics.Mempool,
				node.Metrics.Compliance,
				cleaner,
				node.Storage.Headers,
				node.Storage.Payloads,
				mutableState,
				proposals,
				syncCore,
				hotstuffModules.Aggregator,
				modulecompliance.WithSkipNewProposalsThreshold(node.ComplianceConfig.SkipNewProposalsThreshold),
			)
			if err != nil {
				return nil, fmt.Errorf("could not initialize compliance core: %w", err)
			}

			// initialize the compliance engine
			comp, err = compliance.NewEngine(
				node.Logger,
				node.Network,
				node.Me,
				prov,
				complianceCore,
			)
			if err != nil {
				return nil, fmt.Errorf("could not initialize compliance engine: %w", err)
			}

			// initialize hotstuff consensus algorithm
			hot, err := consensus.NewParticipant(
				node.Logger,
				mainMetrics,
				build,
				comp,
				finalizedBlock,
				pending,
				hotstuffModules,
				opts...,
			)
			if err != nil {
				return nil, fmt.Errorf("could not initialize hotstuff engine: %w", err)
			}

			comp = comp.WithConsensus(hot)
			finalizationDistributor.AddOnBlockFinalizedConsumer(comp.OnFinalizedBlock)
			return comp, nil
		}).
		Component("finalized snapshot", func(node *cmd.NodeConfig) (module.ReadyDoneAware, error) {
			finalizedHeader, err = synceng.NewFinalizedHeaderCache(node.Logger, node.State, finalizationDistributor)
			if err != nil {
				return nil, fmt.Errorf("could not create finalized snapshot cache: %w", err)
			}

			return finalizedHeader, nil
		}).
		Component("sync engine", func(node *cmd.NodeConfig) (module.ReadyDoneAware, error) {
			sync, err := synceng.New(
				node.Logger,
				node.Metrics.Engine,
				node.Network,
				node.Me,
				node.Storage.Blocks,
				comp,
				syncCore,
				finalizedHeader,
				node.SyncEngineIdentifierProvider,
			)
			if err != nil {
				return nil, fmt.Errorf("could not initialize synchronization engine: %w", err)
			}

			return sync, nil
		}).
		Component("receipt requester engine", func(node *cmd.NodeConfig) (module.ReadyDoneAware, error) {
			// created with sealing engine
			return receiptRequester, nil
		}).
		Component("DKG messaging engine", func(node *cmd.NodeConfig) (module.ReadyDoneAware, error) {

			// brokerTunnel is used to forward messages between the DKG
			// messaging engine and the DKG broker/controller
			dkgBrokerTunnel = dkgmodule.NewBrokerTunnel()

			// messagingEngine is a network engine that is used by nodes to
			// exchange private DKG messages
			messagingEngine, err := dkgeng.NewMessagingEngine(
				node.Logger,
				node.Network,
				node.Me,
				dkgBrokerTunnel,
			)
			if err != nil {
				return nil, fmt.Errorf("could not initialize DKG messaging engine: %w", err)
			}

			return messagingEngine, nil
		}).
		Component("DKG reactor engine", func(node *cmd.NodeConfig) (module.ReadyDoneAware, error) {
			// the viewsObserver is used by the reactor engine to subscribe to
			// new views being finalized
			viewsObserver := gadgets.NewViews()
			node.ProtocolEvents.AddConsumer(viewsObserver)

			// construct DKG contract client
			dkgContractClients, err := createDKGContractClients(node, machineAccountInfo, flowClientConfigs)
			if err != nil {
				return nil, fmt.Errorf("could not create dkg contract client %w", err)
			}

			// the reactor engine reacts to new views being finalized and drives the
			// DKG protocol
			reactorEngine := dkgeng.NewReactorEngine(
				node.Logger,
				node.Me,
				node.State,
				dkgState,
				dkgmodule.NewControllerFactory(
					node.Logger,
					node.Me,
					dkgContractClients,
					dkgBrokerTunnel,
					dkgControllerConfig,
				),
				viewsObserver,
			)

			// reactorEngine consumes the EpochSetupPhaseStarted event
			node.ProtocolEvents.AddConsumer(reactorEngine)

			return reactorEngine, nil
		})

	node, err := nodeBuilder.Build()
	if err != nil {
		nodeBuilder.Logger.Fatal().Err(err).Send()
	}
	node.Run()
}

func loadBeaconPrivateKey(dir string, myID flow.Identifier) (*encodable.RandomBeaconPrivKey, error) {
	path := fmt.Sprintf(bootstrap.PathRandomBeaconPriv, myID)
	data, err := io.ReadFile(filepath.Join(dir, path))
	if err != nil {
		return nil, err
	}

	var priv encodable.RandomBeaconPrivKey
	err = json.Unmarshal(data, &priv)
	if err != nil {
		return nil, err
	}
	return &priv, nil
}

// createDKGContractClient creates an dkgContractClient
func createDKGContractClient(node *cmd.NodeConfig, machineAccountInfo *bootstrap.NodeMachineAccountInfo, flowClient *client.Client, anID flow.Identifier) (module.DKGContractClient, error) {
	var dkgClient module.DKGContractClient

	contracts, err := systemcontracts.SystemContractsForChain(node.RootChainID)
	if err != nil {
		return nil, err
	}
	dkgContractAddress := contracts.DKG.Address.Hex()

	// construct signer from private key
	sk, err := crypto.DecodePrivateKey(machineAccountInfo.SigningAlgorithm, machineAccountInfo.EncodedPrivateKey)
	if err != nil {
		return nil, fmt.Errorf("could not decode private key from hex: %w", err)
	}

	txSigner, err := crypto.NewInMemorySigner(sk, machineAccountInfo.HashAlgorithm)
	if err != nil {
		return nil, fmt.Errorf("could not create in-memory signer: %w", err)
	}

	// create actual dkg contract client, all flags and machine account info file found
	dkgClient = dkgmodule.NewClient(
		node.Logger,
		flowClient,
		anID,
		txSigner,
		dkgContractAddress,
		machineAccountInfo.Address,
		machineAccountInfo.KeyIndex,
	)

	return dkgClient, nil
}

// createDKGContractClients creates an array dkgContractClient that is sorted by retry fallback priority
func createDKGContractClients(node *cmd.NodeConfig, machineAccountInfo *bootstrap.NodeMachineAccountInfo, flowClientOpts []*common.FlowClientConfig) ([]module.DKGContractClient, error) {
	dkgClients := make([]module.DKGContractClient, 0)

	for _, opt := range flowClientOpts {
		flowClient, err := common.FlowClient(opt)
		if err != nil {
			return nil, fmt.Errorf("failed to create flow client for dkg contract client with options: %s %w", flowClientOpts, err)
		}

		node.Logger.Info().Msgf("created dkg contract client with opts: %s", opt.String())
		dkgClient, err := createDKGContractClient(node, machineAccountInfo, flowClient, opt.AccessNodeID)
		if err != nil {
			return nil, fmt.Errorf("failed to create dkg contract client with flow client options: %s %w", flowClientOpts, err)
		}

		dkgClients = append(dkgClients, dkgClient)
	}

	return dkgClients, nil
}<|MERGE_RESOLUTION|>--- conflicted
+++ resolved
@@ -56,11 +56,7 @@
 	consensusMempools "github.com/onflow/flow-go/module/mempool/consensus"
 	"github.com/onflow/flow-go/module/mempool/stdmap"
 	"github.com/onflow/flow-go/module/metrics"
-<<<<<<< HEAD
-=======
-	"github.com/onflow/flow-go/module/synchronization"
 	"github.com/onflow/flow-go/module/updatable_configs"
->>>>>>> eabdbd82
 	"github.com/onflow/flow-go/module/validation"
 	"github.com/onflow/flow-go/network"
 	"github.com/onflow/flow-go/state/protocol"
@@ -104,30 +100,6 @@
 		insecureAccessAPI  bool
 		accessNodeIDS      []string
 
-<<<<<<< HEAD
-		err                     error
-		mutableState            protocol.MutableState
-		beaconPrivateKey        *encodable.RandomBeaconPrivKey
-		guarantees              mempool.Guarantees
-		receipts                mempool.ExecutionTree
-		seals                   mempool.IncorporatedResultSeals
-		pendingReceipts         mempool.PendingReceipts
-		prov                    *provider.Engine
-		receiptRequester        *requester.Engine
-		syncCore                *chainsync.Core
-		comp                    *compliance.Engine
-		conMetrics              module.ConsensusMetrics
-		mainMetrics             module.HotstuffMetrics
-		receiptValidator        module.ReceiptValidator
-		chunkAssigner           *chmodule.ChunkAssigner
-		finalizationDistributor *pubsub.FinalizationDistributor
-		dkgBrokerTunnel         *dkgmodule.BrokerTunnel
-		blockTimer              protocol.BlockTimer
-		finalizedHeader         *synceng.FinalizedHeaderCache
-		hotstuffModules         *consensus.HotstuffModules
-		dkgState                *bstorage.DKGState
-		safeBeaconKeys          *bstorage.SafeBeaconPrivateKeys
-=======
 		err                          error
 		mutableState                 protocol.MutableState
 		beaconPrivateKey             *encodable.RandomBeaconPrivKey
@@ -137,7 +109,7 @@
 		pendingReceipts              mempool.PendingReceipts
 		prov                         *provider.Engine
 		receiptRequester             *requester.Engine
-		syncCore                     *synchronization.Core
+		syncCore                     *chainsync.Core
 		comp                         *compliance.Engine
 		conMetrics                   module.ConsensusMetrics
 		mainMetrics                  module.HotstuffMetrics
@@ -152,7 +124,6 @@
 		safeBeaconKeys               *bstorage.SafeBeaconPrivateKeys
 		adminCmdSetRequiredApprovals commands.AdminCommand
 		getSealingConfigs            module.SealingConfigsGetter
->>>>>>> eabdbd82
 	)
 
 	nodeBuilder := cmd.FlowNode(flow.RoleConsensus.String())
@@ -387,11 +358,7 @@
 			return nil
 		}).
 		Module("sync core", func(node *cmd.NodeConfig) error {
-<<<<<<< HEAD
-			syncCore, err = chainsync.New(node.Logger, node.SyncCoreConfig)
-=======
-			syncCore, err = synchronization.New(node.Logger, node.SyncCoreConfig, metrics.NewChainSyncCollector())
->>>>>>> eabdbd82
+			syncCore, err = chainsync.New(node.Logger, node.SyncCoreConfig, metrics.NewChainSyncCollector())
 			return err
 		}).
 		Module("finalization distributor", func(node *cmd.NodeConfig) error {
