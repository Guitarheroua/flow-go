package migrations

import (
	"fmt"

	"github.com/onflow/cadence/runtime/common"
	coreContracts "github.com/onflow/flow-core-contracts/lib/go/contracts"
	"github.com/rs/zerolog"

	evm "github.com/onflow/flow-go/fvm/evm/stdlib"
	"github.com/onflow/flow-go/fvm/systemcontracts"
	"github.com/onflow/flow-go/model/flow"
)

type ChangeContractCodeMigration struct {
	*StagedContractsMigration
}

var _ AccountBasedMigration = (*ChangeContractCodeMigration)(nil)

func NewChangeContractCodeMigration(chainID flow.ChainID, log zerolog.Logger) *ChangeContractCodeMigration {
	return &ChangeContractCodeMigration{
		StagedContractsMigration: NewStagedContractsMigration(chainID, log).
			// TODO:
			//WithContractUpdateValidation().
			WithName("ChangeContractCodeMigration"),
	}
}

func NewSystemContractChange(
	systemContract systemcontracts.SystemContract,
	newContractCode []byte,
) StagedContract {
	return StagedContract{
		Address: common.Address(systemContract.Address),
		Contract: Contract{
			Name: systemContract.Name,
			Code: newContractCode,
		},
	}
}

type EVMContractChange uint8

const (
	EVMContractChangeNone EVMContractChange = iota
	EVMContractChangeABIOnly
	EVMContractChangeFull
)

type BurnerContractChange uint8

const (
	BurnerContractChangeNone BurnerContractChange = iota
	BurnerContractChangeDeploy
	BurnerContractChangeUpdate
)

type SystemContractChangesOptions struct {
	EVM    EVMContractChange
	Burner BurnerContractChange
}

func BurnerAddressForChain(chainID flow.ChainID) flow.Address {

	systemContracts := systemcontracts.SystemContractsForChain(chainID)
	serviceAccountAddress := systemContracts.FlowServiceAccount.Address
	fungibleTokenAddress := systemContracts.FungibleToken.Address

	switch chainID {
	case flow.Mainnet, flow.Testnet:
		return fungibleTokenAddress

	case flow.Emulator, flow.Localnet:
		return serviceAccountAddress

	default:
		panic(fmt.Errorf("unsupported chain ID: %s", chainID))
	}
}

func SystemContractChanges(chainID flow.ChainID, options SystemContractChangesOptions) []StagedContract {
	systemContracts := systemcontracts.SystemContractsForChain(chainID)

	env := systemContracts.AsTemplateEnv()
	env.BurnerAddress = BurnerAddressForChain(chainID).Hex()

	switch chainID {
	case flow.Mainnet:
		env.StakingCollectionAddress = "0x8d0e87b65159ae63"
		env.StakingProxyAddress = "0x62430cf28c26d095"

	case flow.Testnet:
		env.StakingCollectionAddress = "0x95e019a17d0e23d7"
		env.StakingProxyAddress = "0x7aad92e5a0715d21"

	case flow.Emulator, flow.Localnet:
		env.StakingCollectionAddress = env.ServiceAccountAddress
		env.StakingProxyAddress = env.ServiceAccountAddress

	default:
		panic(fmt.Errorf("unsupported chain ID: %s", chainID))
	}

	env.LockedTokensAddress = env.StakingCollectionAddress

	contractChanges := []StagedContract{
		// epoch related contracts
		NewSystemContractChange(
			systemContracts.Epoch,
			coreContracts.FlowEpoch(
				env,
			),
		),
		NewSystemContractChange(
			systemContracts.IDTableStaking,
			coreContracts.FlowIDTableStaking(
				env,
			),
		),
		NewSystemContractChange(
			systemContracts.ClusterQC,
			coreContracts.FlowQC(),
		),
		NewSystemContractChange(
			systemContracts.DKG,
			coreContracts.FlowDKG(),
		),

		// service account related contracts
		NewSystemContractChange(
			systemContracts.FlowServiceAccount,
			coreContracts.FlowServiceAccount(
				env,
			),
		),
		NewSystemContractChange(
			systemContracts.NodeVersionBeacon,
			coreContracts.NodeVersionBeacon(),
		),
		NewSystemContractChange(
			systemContracts.RandomBeaconHistory,
			coreContracts.RandomBeaconHistory(),
		),
		NewSystemContractChange(
			systemContracts.FlowStorageFees,
			coreContracts.FlowStorageFees(
				env,
			),
		),
		{
			Address: common.Address(flow.HexToAddress(env.StakingCollectionAddress)),
			Contract: Contract{
				Name: "FlowStakingCollection",
				Code: coreContracts.FlowStakingCollection(env),
			},
		},
		{
			Address: common.Address(flow.HexToAddress(env.StakingProxyAddress)),
			Contract: Contract{
				Name: "StakingProxy",
				Code: coreContracts.FlowStakingProxy(),
			},
		},
		{
			Address: common.Address(flow.HexToAddress(env.LockedTokensAddress)),
			Contract: Contract{
				Name: "LockedTokens",
				Code: coreContracts.FlowLockedTokens(env),
			},
		},

		// token related contracts
		NewSystemContractChange(
			systemContracts.FlowFees,
			coreContracts.FlowFees(
				env,
			),
		),
		NewSystemContractChange(
			systemContracts.FlowToken,
			coreContracts.FlowToken(
				env,
			),
		),
		NewSystemContractChange(
			systemContracts.FungibleToken,
			coreContracts.FungibleToken(
				env,
			),
		),
		{
			Address: common.Address(flow.HexToAddress(env.FungibleTokenMetadataViewsAddress)),
			Contract: Contract{
				Name: "FungibleTokenMetadataViews",
				Code: coreContracts.FungibleTokenMetadataViews(env),
			},
		},

		// NFT related contracts
		NewSystemContractChange(
			systemContracts.NonFungibleToken,
			coreContracts.NonFungibleToken(
				env,
			),
		),
		NewSystemContractChange(
			systemContracts.MetadataViews,
			coreContracts.MetadataViews(
				env,
			),
		),
		NewSystemContractChange(
			systemContracts.ViewResolver,
			coreContracts.ViewResolver(),
		),
	}

<<<<<<< HEAD
	switch chainID {
	case flow.Emulator, flow.Localnet:
		// skip

	default:
		contractChanges = append(
			contractChanges,
			StagedContract{
				Address: common.Address(flow.HexToAddress(env.FungibleTokenSwitchboardAddress)),
				Contract: Contract{
					Name: "FungibleTokenSwitchboard",
					Code: coreContracts.FungibleTokenSwitchboard(env),
				},
			},
		)
	}

	// EVM related contracts
	switch options.EVM {
	case EVMContractChangeNone:
		// do nothing
	case EVMContractChangeABIOnly, EVMContractChangeFull:
		abiOnly := options.EVM == EVMContractChangeABIOnly
		contractChanges = append(
			contractChanges,
			NewSystemContractChange(
				systemContracts.EVMContract,
				evm.ContractCode(
					flow.HexToAddress(env.FlowTokenAddress),
					abiOnly,
				),
			),
		)
	default:
		panic(fmt.Errorf("unsupported EVM contract change option: %d", options.EVM))
=======
		// EVM related contracts
		NewSystemContractChange(
			systemContracts.EVMContract,
			evm.ContractCode(systemContracts.FlowToken.Address),
		),
>>>>>>> ad123944
	}

	// Burner contract
	if options.Burner == BurnerContractChangeUpdate {
		contractChanges = append(
			contractChanges,
			StagedContract{
				Address: common.Address(flow.HexToAddress(env.BurnerAddress)),
				Contract: Contract{
					Name: "Burner",
					Code: coreContracts.Burner(),
				},
			},
		)
	}

	return contractChanges
}

func NewSystemContractsMigration(
	chainID flow.ChainID,
	log zerolog.Logger,
	options SystemContractChangesOptions,
) *ChangeContractCodeMigration {
	migration := NewChangeContractCodeMigration(chainID, log)
	for _, change := range SystemContractChanges(chainID, options) {
		migration.RegisterContractChange(change)
	}
	return migration
}<|MERGE_RESOLUTION|>--- conflicted
+++ resolved
@@ -214,9 +214,14 @@
 			systemContracts.ViewResolver,
 			coreContracts.ViewResolver(),
 		),
-	}
-
-<<<<<<< HEAD
+
+		// EVM related contracts
+		NewSystemContractChange(
+			systemContracts.EVMContract,
+			evm.ContractCode(systemContracts.FlowToken.Address),
+		),
+	}
+
 	switch chainID {
 	case flow.Emulator, flow.Localnet:
 		// skip
@@ -232,33 +237,6 @@
 				},
 			},
 		)
-	}
-
-	// EVM related contracts
-	switch options.EVM {
-	case EVMContractChangeNone:
-		// do nothing
-	case EVMContractChangeABIOnly, EVMContractChangeFull:
-		abiOnly := options.EVM == EVMContractChangeABIOnly
-		contractChanges = append(
-			contractChanges,
-			NewSystemContractChange(
-				systemContracts.EVMContract,
-				evm.ContractCode(
-					flow.HexToAddress(env.FlowTokenAddress),
-					abiOnly,
-				),
-			),
-		)
-	default:
-		panic(fmt.Errorf("unsupported EVM contract change option: %d", options.EVM))
-=======
-		// EVM related contracts
-		NewSystemContractChange(
-			systemContracts.EVMContract,
-			evm.ContractCode(systemContracts.FlowToken.Address),
-		),
->>>>>>> ad123944
 	}
 
 	// Burner contract
