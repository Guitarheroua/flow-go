package migrations

import (
	"fmt"
	"strings"
	"time"

	"github.com/onflow/atree"
	"github.com/onflow/cadence"
	"github.com/onflow/cadence/runtime"
	"github.com/onflow/cadence/runtime/common"
	"github.com/onflow/cadence/runtime/interpreter"
	"github.com/rs/zerolog"
	"go.opentelemetry.io/otel/attribute"

	"github.com/onflow/flow-go/cmd/util/ledger/util"
	"github.com/onflow/flow-go/ledger"
)

// TODO: optimize memory by reusing payloads snapshot created for migration
func validateCadenceValues(
	address common.Address,
	oldPayloads []*ledger.Payload,
	newPayloads []*ledger.Payload,
	log zerolog.Logger,
	verboseLogging bool,
) error {
	// Create all the runtime components we need for comparing Cadence values.
	oldRuntime, err := newReadonlyStorageRuntime(oldPayloads)
	if err != nil {
		return fmt.Errorf("failed to create validator runtime with old payloads: %w", err)
	}

	newRuntime, err := newReadonlyStorageRuntime(newPayloads)
	if err != nil {
		return fmt.Errorf("failed to create validator runtime with new payloads: %w", err)
	}

	// Iterate through all domains and compare cadence values.
	for _, domain := range domains {
		err := validateStorageDomain(address, oldRuntime, newRuntime, domain, log, verboseLogging)
		if err != nil {
			return err
		}
	}

	return nil
}

func validateStorageDomain(
	address common.Address,
	oldRuntime *readonlyStorageRuntime,
	newRuntime *readonlyStorageRuntime,
	domain string,
	log zerolog.Logger,
	verboseLogging bool,
) error {

	oldStorageMap := oldRuntime.Storage.GetStorageMap(address, domain, false)

	newStorageMap := newRuntime.Storage.GetStorageMap(address, domain, false)

	if oldStorageMap == nil && newStorageMap == nil {
		// No storage for this domain.
		return nil
	}

	if oldStorageMap == nil && newStorageMap != nil {
		return fmt.Errorf("old storage map is nil, new storage map isn't nil")
	}

	if oldStorageMap != nil && newStorageMap == nil {
		return fmt.Errorf("old storage map isn't nil, new storage map is nil")
	}

	if oldStorageMap.Count() != newStorageMap.Count() {
		return fmt.Errorf("old storage map count %d, new storage map count %d", oldStorageMap.Count(), newStorageMap.Count())
	}

	oldIterator := oldStorageMap.Iterator(nil)
	for {
		key, oldValue := oldIterator.Next()
		if key == nil {
			break
		}

		var mapKey interpreter.StorageMapKey

		switch key := key.(type) {
		case interpreter.StringAtreeValue:
			mapKey = interpreter.StringStorageMapKey(key)

		case interpreter.Uint64AtreeValue:
			mapKey = interpreter.Uint64StorageMapKey(key)

		default:
			return fmt.Errorf("invalid key type %T, expected interpreter.StringAtreeValue or interpreter.Uint64AtreeValue", key)
		}

<<<<<<< HEAD
		newValue := newStorageMap.ReadValue(nil, mapKey)
=======
		newValue := newStorageMap.ReadValue(nil, interpreter.StringStorageMapKey(stringKey))
>>>>>>> 39f59b1a

		err := cadenceValueEqual(oldRuntime.Interpreter, oldValue, newRuntime.Interpreter, newValue)
		if err != nil {
			if verboseLogging {
				log.Info().
					Str("address", address.Hex()).
					Str("domain", domain).
					Str("key", fmt.Sprintf("%v (%T)", mapKey, mapKey)).
					Str("trace", err.Error()).
					Str("old value", oldValue.String()).
					Str("new value", newValue.String()).
					Msgf("failed to validate value")
			}

			return fmt.Errorf("failed to validate value for address %s, domain %s, key %s: %s", address.Hex(), domain, key, err.Error())
		}
	}

	return nil
}

type validationError struct {
	trace         []string
	errorMsg      string
	traceReversed bool
}

func newValidationErrorf(format string, a ...any) *validationError {
	return &validationError{
		errorMsg: fmt.Sprintf(format, a...),
	}
}

func (e *validationError) addTrace(trace string) {
	e.trace = append(e.trace, trace)
}

func (e *validationError) Error() string {
	if len(e.trace) == 0 {
		return fmt.Sprintf("failed to validate: %s", e.errorMsg)
	}
	// Reverse trace
	if !e.traceReversed {
		for i, j := 0, len(e.trace)-1; i < j; i, j = i+1, j-1 {
			e.trace[i], e.trace[j] = e.trace[j], e.trace[i]
		}
		e.traceReversed = true
	}
	trace := strings.Join(e.trace, ".")
	return fmt.Sprintf("failed to validate %s: %s", trace, e.errorMsg)
}

func cadenceValueEqual(
	vInterpreter *interpreter.Interpreter,
	v interpreter.Value,
	otherInterpreter *interpreter.Interpreter,
	other interpreter.Value,
) *validationError {
	switch v := v.(type) {
	case *interpreter.ArrayValue:
		return cadenceArrayValueEqual(vInterpreter, v, otherInterpreter, other)

	case *interpreter.CompositeValue:
		return cadenceCompositeValueEqual(vInterpreter, v, otherInterpreter, other)

	case *interpreter.DictionaryValue:
		return cadenceDictionaryValueEqual(vInterpreter, v, otherInterpreter, other)

	case *interpreter.SomeValue:
		return cadenceSomeValueEqual(vInterpreter, v, otherInterpreter, other)

	default:
		oldValue, ok := v.(interpreter.EquatableValue)
		if !ok {
			return newValidationErrorf(
				"value doesn't implement interpreter.EquatableValue: %T",
				oldValue,
			)
		}
		if !oldValue.Equal(nil, interpreter.EmptyLocationRange, other) {
			return newValidationErrorf(
				"values differ: %v (%T) != %v (%T)",
				oldValue,
				oldValue,
				other,
				other,
			)
		}
	}

	return nil
}

func cadenceSomeValueEqual(
	vInterpreter *interpreter.Interpreter,
	v *interpreter.SomeValue,
	otherInterpreter *interpreter.Interpreter,
	other interpreter.Value,
) *validationError {
	otherSome, ok := other.(*interpreter.SomeValue)
	if !ok {
		return newValidationErrorf("types differ: %T != %T", v, other)
	}

	innerValue := v.InnerValue(vInterpreter, interpreter.EmptyLocationRange)

	otherInnerValue := otherSome.InnerValue(otherInterpreter, interpreter.EmptyLocationRange)

	return cadenceValueEqual(vInterpreter, innerValue, otherInterpreter, otherInnerValue)
}

func cadenceArrayValueEqual(
	vInterpreter *interpreter.Interpreter,
	v *interpreter.ArrayValue,
	otherInterpreter *interpreter.Interpreter,
	other interpreter.Value,
) *validationError {
	otherArray, ok := other.(*interpreter.ArrayValue)
	if !ok {
		return newValidationErrorf("types differ: %T != %T", v, other)
	}

	count := v.Count()
	if count != otherArray.Count() {
		return newValidationErrorf("array counts differ: %d != %d", count, otherArray.Count())
	}

	if v.Type == nil {
		if otherArray.Type != nil {
			return newValidationErrorf("array types differ: nil != %s", otherArray.Type)
		}
	} else { // v.Type != nil
		if otherArray.Type == nil {
			return newValidationErrorf("array types differ: %s != nil", v.Type)
		} else if !v.Type.Equal(otherArray.Type) {
			return newValidationErrorf("array types differ: %s != %s", v.Type, otherArray.Type)
		}
	}

	for i := 0; i < count; i++ {
		element := v.Get(vInterpreter, interpreter.EmptyLocationRange, i)
		otherElement := otherArray.Get(otherInterpreter, interpreter.EmptyLocationRange, i)

		err := cadenceValueEqual(vInterpreter, element, otherInterpreter, otherElement)
		if err != nil {
			err.addTrace(fmt.Sprintf("(%s[%d])", v.Type, i))
			return err
		}
	}

	return nil
}

func cadenceCompositeValueEqual(
	vInterpreter *interpreter.Interpreter,
	v *interpreter.CompositeValue,
	otherInterpreter *interpreter.Interpreter,
	other interpreter.Value,
) *validationError {
	otherComposite, ok := other.(*interpreter.CompositeValue)
	if !ok {
		return newValidationErrorf("types differ: %T != %T", v, other)
	}

	if !v.StaticType(vInterpreter).Equal(otherComposite.StaticType(otherInterpreter)) {
		return newValidationErrorf(
			"composite types differ: %s != %s",
			v.StaticType(vInterpreter),
			otherComposite.StaticType(otherInterpreter),
		)
	}

	if v.Kind != otherComposite.Kind {
		return newValidationErrorf(
			"composite kinds differ: %d != %d",
			v.Kind,
			otherComposite.Kind,
		)
	}

	var err *validationError
	vFieldNames := make([]string, 0, 10) // v's field names
<<<<<<< HEAD
	v.ForEachField(nil, func(fieldName string, fieldValue interpreter.Value) bool {
		otherFieldValue := otherComposite.GetField(otherInterpreter, interpreter.EmptyLocationRange, fieldName)
=======
	v.ForEachField(
		vInterpreter,
		func(fieldName string, fieldValue interpreter.Value) bool {
			otherFieldValue := otherComposite.GetField(
				otherInterpreter,
				interpreter.EmptyLocationRange,
				fieldName,
			)
>>>>>>> 39f59b1a

			err = cadenceValueEqual(
				vInterpreter,
				fieldValue,
				otherInterpreter,
				otherFieldValue,
			)
			if err != nil {
				err.addTrace(fmt.Sprintf("(%s.%s)", v.TypeID(), fieldName))
				return false
			}

<<<<<<< HEAD
		vFieldNames = append(vFieldNames, fieldName)
		return true
	})
	if err != nil {
		return err
	}

	if len(vFieldNames) != otherComposite.FieldCount() {
		otherFieldNames := make([]string, 0, len(vFieldNames)) // otherComposite's field names
		otherComposite.ForEachField(nil, func(fieldName string, _ interpreter.Value) bool {
			otherFieldNames = append(otherFieldNames, fieldName)
			return true
		})
=======
			vFieldNames = append(vFieldNames, fieldName)
			return true
		},
		interpreter.EmptyLocationRange,
	)

	// TODO: Use CompositeValue.FieldCount() from Cadence after it is merged and available.
	otherFieldNames := make([]string, 0, len(vFieldNames)) // otherComposite's field names
	otherComposite.ForEachField(
		otherInterpreter,
		func(fieldName string, _ interpreter.Value) bool {
			otherFieldNames = append(otherFieldNames, fieldName)
			return true
		},
		interpreter.EmptyLocationRange,
	)
>>>>>>> 39f59b1a

		return newValidationErrorf(
			"composite %s fields differ: %v != %v",
			v.TypeID(),
			vFieldNames,
			otherFieldNames,
		)
	}

	return err
}

func cadenceDictionaryValueEqual(
	vInterpreter *interpreter.Interpreter,
	v *interpreter.DictionaryValue,
	otherInterpreter *interpreter.Interpreter,
	other interpreter.Value,
) *validationError {
	otherDictionary, ok := other.(*interpreter.DictionaryValue)
	if !ok {
		return newValidationErrorf("types differ: %T != %T", v, other)
	}

	if v.Count() != otherDictionary.Count() {
		return newValidationErrorf("dict counts differ: %d != %d", v.Count(), otherDictionary.Count())
	}

	if !v.Type.Equal(otherDictionary.Type) {
		return newValidationErrorf("dict types differ: %s != %s", v.Type, otherDictionary.Type)
	}

	oldIterator := v.Iterator()
	for {
		key := oldIterator.NextKey(nil)
		if key == nil {
			break
		}

		oldValue, oldValueExist := v.Get(vInterpreter, interpreter.EmptyLocationRange, key)
		if !oldValueExist {
			err := newValidationErrorf("old value doesn't exist with key %v (%T)", key, key)
			err.addTrace(fmt.Sprintf("(%s[%s])", v.Type, key))
			return err
		}
		newValue, newValueExist := otherDictionary.Get(otherInterpreter, interpreter.EmptyLocationRange, key)
		if !newValueExist {
			err := newValidationErrorf("new value doesn't exist with key %v (%T)", key, key)
			err.addTrace(fmt.Sprintf("(%s[%s])", otherDictionary.Type, key))
			return err
		}
		err := cadenceValueEqual(vInterpreter, oldValue, otherInterpreter, newValue)
		if err != nil {
			err.addTrace(fmt.Sprintf("(%s[%s])", otherDictionary.Type, key))
			return err
		}
	}

	return nil
}

type readonlyStorageRuntime struct {
	Interpreter *interpreter.Interpreter
	Storage     *runtime.Storage
}

func newReadonlyStorageRuntime(payloads []*ledger.Payload) (
	*readonlyStorageRuntime,
	error,
) {
	snapshot, err := util.NewPayloadSnapshot(payloads)
	if err != nil {
		return nil, fmt.Errorf("failed to create payload snapshot: %w", err)
	}

	readonlyLedger := util.NewPayloadsReadonlyLedger(snapshot)

	storage := runtime.NewStorage(readonlyLedger, nil)

	env := runtime.NewBaseInterpreterEnvironment(runtime.Config{
		// Attachments are enabled everywhere except for Mainnet
		AttachmentsEnabled: true,
	})

	env.Configure(
		&NoopRuntimeInterface{},
		runtime.NewCodesAndPrograms(),
		storage,
		nil,
	)

	inter, err := interpreter.NewInterpreter(nil, nil, env.InterpreterConfig)
	if err != nil {
		return nil, err
	}

	return &readonlyStorageRuntime{
		Interpreter: inter,
		Storage:     storage,
	}, nil
}

// NoopRuntimeInterface is a runtime interface that can be used in migrations.
type NoopRuntimeInterface struct {
}

func (NoopRuntimeInterface) ResolveLocation(_ []runtime.Identifier, _ runtime.Location) ([]runtime.ResolvedLocation, error) {
	panic("unexpected ResolveLocation call")
}

func (NoopRuntimeInterface) GetCode(_ runtime.Location) ([]byte, error) {
	panic("unexpected GetCode call")
}

func (NoopRuntimeInterface) GetAccountContractCode(_ common.AddressLocation) ([]byte, error) {
	panic("unexpected GetAccountContractCode call")
}

func (NoopRuntimeInterface) GetOrLoadProgram(_ runtime.Location, _ func() (*interpreter.Program, error)) (*interpreter.Program, error) {
	panic("unexpected GetOrLoadProgram call")
}

func (NoopRuntimeInterface) MeterMemory(_ common.MemoryUsage) error {
	return nil
}

func (NoopRuntimeInterface) MeterComputation(_ common.ComputationKind, _ uint) error {
	return nil
}

func (NoopRuntimeInterface) GetValue(_, _ []byte) (value []byte, err error) {
	panic("unexpected GetValue call")
}

func (NoopRuntimeInterface) SetValue(_, _, _ []byte) (err error) {
	panic("unexpected SetValue call")
}

func (NoopRuntimeInterface) CreateAccount(_ runtime.Address) (address runtime.Address, err error) {
	panic("unexpected CreateAccount call")
}

func (NoopRuntimeInterface) AddEncodedAccountKey(_ runtime.Address, _ []byte) error {
	panic("unexpected AddEncodedAccountKey call")
}

func (NoopRuntimeInterface) RevokeEncodedAccountKey(_ runtime.Address, _ int) (publicKey []byte, err error) {
	panic("unexpected RevokeEncodedAccountKey call")
}

func (NoopRuntimeInterface) AddAccountKey(_ runtime.Address, _ *runtime.PublicKey, _ runtime.HashAlgorithm, _ int) (*runtime.AccountKey, error) {
	panic("unexpected AddAccountKey call")
}

func (NoopRuntimeInterface) GetAccountKey(_ runtime.Address, _ int) (*runtime.AccountKey, error) {
	panic("unexpected GetAccountKey call")
}

func (NoopRuntimeInterface) RevokeAccountKey(_ runtime.Address, _ int) (*runtime.AccountKey, error) {
	panic("unexpected RevokeAccountKey call")
}

func (NoopRuntimeInterface) UpdateAccountContractCode(_ common.AddressLocation, _ []byte) (err error) {
	panic("unexpected UpdateAccountContractCode call")
}

func (NoopRuntimeInterface) RemoveAccountContractCode(common.AddressLocation) (err error) {
	panic("unexpected RemoveAccountContractCode call")
}

func (NoopRuntimeInterface) GetSigningAccounts() ([]runtime.Address, error) {
	panic("unexpected GetSigningAccounts call")
}

func (NoopRuntimeInterface) ProgramLog(_ string) error {
	panic("unexpected ProgramLog call")
}

func (NoopRuntimeInterface) EmitEvent(_ cadence.Event) error {
	panic("unexpected EmitEvent call")
}

func (NoopRuntimeInterface) ValueExists(_, _ []byte) (exists bool, err error) {
	panic("unexpected ValueExists call")
}

func (NoopRuntimeInterface) GenerateUUID() (uint64, error) {
	panic("unexpected GenerateUUID call")
}

func (NoopRuntimeInterface) GetComputationLimit() uint64 {
	panic("unexpected GetComputationLimit call")
}

func (NoopRuntimeInterface) SetComputationUsed(_ uint64) error {
	panic("unexpected SetComputationUsed call")
}

func (NoopRuntimeInterface) DecodeArgument(_ []byte, _ cadence.Type) (cadence.Value, error) {
	panic("unexpected DecodeArgument call")
}

func (NoopRuntimeInterface) GetCurrentBlockHeight() (uint64, error) {
	panic("unexpected GetCurrentBlockHeight call")
}

func (NoopRuntimeInterface) GetBlockAtHeight(_ uint64) (block runtime.Block, exists bool, err error) {
	panic("unexpected GetBlockAtHeight call")
}

func (NoopRuntimeInterface) ReadRandom([]byte) error {
	panic("unexpected ReadRandom call")
}

func (NoopRuntimeInterface) VerifySignature(_ []byte, _ string, _ []byte, _ []byte, _ runtime.SignatureAlgorithm, _ runtime.HashAlgorithm) (bool, error) {
	panic("unexpected VerifySignature call")
}

func (NoopRuntimeInterface) Hash(_ []byte, _ string, _ runtime.HashAlgorithm) ([]byte, error) {
	panic("unexpected Hash call")
}

func (NoopRuntimeInterface) GetAccountBalance(_ common.Address) (value uint64, err error) {
	panic("unexpected GetAccountBalance call")
}

func (NoopRuntimeInterface) GetAccountAvailableBalance(_ common.Address) (value uint64, err error) {
	panic("unexpected GetAccountAvailableBalance call")
}

func (NoopRuntimeInterface) GetStorageUsed(_ runtime.Address) (value uint64, err error) {
	panic("unexpected GetStorageUsed call")
}

func (NoopRuntimeInterface) GetStorageCapacity(_ runtime.Address) (value uint64, err error) {
	panic("unexpected GetStorageCapacity call")
}

func (NoopRuntimeInterface) ImplementationDebugLog(_ string) error {
	panic("unexpected ImplementationDebugLog call")
}

func (NoopRuntimeInterface) ValidatePublicKey(_ *runtime.PublicKey) error {
	panic("unexpected ValidatePublicKey call")
}

func (NoopRuntimeInterface) GetAccountContractNames(_ runtime.Address) ([]string, error) {
	panic("unexpected GetAccountContractNames call")
}

func (NoopRuntimeInterface) AllocateStorageIndex(_ []byte) (atree.StorageIndex, error) {
	panic("unexpected AllocateStorageIndex call")
}

func (NoopRuntimeInterface) ComputationUsed() (uint64, error) {
	panic("unexpected ComputationUsed call")
}

func (NoopRuntimeInterface) MemoryUsed() (uint64, error) {
	panic("unexpected MemoryUsed call")
}

func (NoopRuntimeInterface) InteractionUsed() (uint64, error) {
	panic("unexpected InteractionUsed call")
}

func (NoopRuntimeInterface) SetInterpreterSharedState(_ *interpreter.SharedState) {
	panic("unexpected SetInterpreterSharedState call")
}

func (NoopRuntimeInterface) GetInterpreterSharedState() *interpreter.SharedState {
	panic("unexpected GetInterpreterSharedState call")
}

func (NoopRuntimeInterface) AccountKeysCount(_ runtime.Address) (uint64, error) {
	panic("unexpected AccountKeysCount call")
}

func (NoopRuntimeInterface) BLSVerifyPOP(_ *runtime.PublicKey, _ []byte) (bool, error) {
	panic("unexpected BLSVerifyPOP call")
}

func (NoopRuntimeInterface) BLSAggregateSignatures(_ [][]byte) ([]byte, error) {
	panic("unexpected BLSAggregateSignatures call")
}

func (NoopRuntimeInterface) BLSAggregatePublicKeys(_ []*runtime.PublicKey) (*runtime.PublicKey, error) {
	panic("unexpected BLSAggregatePublicKeys call")
}

func (NoopRuntimeInterface) ResourceOwnerChanged(_ *interpreter.Interpreter, _ *interpreter.CompositeValue, _ common.Address, _ common.Address) {
	panic("unexpected ResourceOwnerChanged call")
}

func (NoopRuntimeInterface) GenerateAccountID(_ common.Address) (uint64, error) {
	panic("unexpected GenerateAccountID call")
}

func (NoopRuntimeInterface) RecordTrace(_ string, _ runtime.Location, _ time.Duration, _ []attribute.KeyValue) {
	panic("unexpected RecordTrace call")
}<|MERGE_RESOLUTION|>--- conflicted
+++ resolved
@@ -97,11 +97,7 @@
 			return fmt.Errorf("invalid key type %T, expected interpreter.StringAtreeValue or interpreter.Uint64AtreeValue", key)
 		}
 
-<<<<<<< HEAD
-		newValue := newStorageMap.ReadValue(nil, mapKey)
-=======
 		newValue := newStorageMap.ReadValue(nil, interpreter.StringStorageMapKey(stringKey))
->>>>>>> 39f59b1a
 
 		err := cadenceValueEqual(oldRuntime.Interpreter, oldValue, newRuntime.Interpreter, newValue)
 		if err != nil {
@@ -284,10 +280,6 @@
 
 	var err *validationError
 	vFieldNames := make([]string, 0, 10) // v's field names
-<<<<<<< HEAD
-	v.ForEachField(nil, func(fieldName string, fieldValue interpreter.Value) bool {
-		otherFieldValue := otherComposite.GetField(otherInterpreter, interpreter.EmptyLocationRange, fieldName)
-=======
 	v.ForEachField(
 		vInterpreter,
 		func(fieldName string, fieldValue interpreter.Value) bool {
@@ -296,7 +288,6 @@
 				interpreter.EmptyLocationRange,
 				fieldName,
 			)
->>>>>>> 39f59b1a
 
 			err = cadenceValueEqual(
 				vInterpreter,
@@ -309,26 +300,14 @@
 				return false
 			}
 
-<<<<<<< HEAD
-		vFieldNames = append(vFieldNames, fieldName)
-		return true
-	})
-	if err != nil {
-		return err
-	}
-
-	if len(vFieldNames) != otherComposite.FieldCount() {
-		otherFieldNames := make([]string, 0, len(vFieldNames)) // otherComposite's field names
-		otherComposite.ForEachField(nil, func(fieldName string, _ interpreter.Value) bool {
-			otherFieldNames = append(otherFieldNames, fieldName)
-			return true
-		})
-=======
 			vFieldNames = append(vFieldNames, fieldName)
 			return true
 		},
 		interpreter.EmptyLocationRange,
 	)
+	if err != nil {
+		return err
+	}
 
 	// TODO: Use CompositeValue.FieldCount() from Cadence after it is merged and available.
 	otherFieldNames := make([]string, 0, len(vFieldNames)) // otherComposite's field names
@@ -340,7 +319,6 @@
 		},
 		interpreter.EmptyLocationRange,
 	)
->>>>>>> 39f59b1a
 
 		return newValidationErrorf(
 			"composite %s fields differ: %v != %v",
