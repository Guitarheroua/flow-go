--- conflicted
+++ resolved
@@ -3008,21 +3008,12 @@
 		interpreter.PrimitiveStaticTypeAnyStruct,
 	)
 
-<<<<<<< HEAD
-	aCapability := &interpreter.PathCapabilityValue{
-		BorrowType: borrowType,
-		Path:       interpreter.NewUnmeteredPathValue(common.PathDomainStorage, "a"),
-		// Important: Capability must be for address A.
-		Address: interpreter.AddressValue(addressA),
-	}
-=======
 	aCapability := interpreter.NewUnmeteredPathCapabilityValue(
 		borrowType,
 		// Important: Capability must be for address A.
 		interpreter.AddressValue(addressA),
 		interpreter.NewUnmeteredPathValue(common.PathDomainStorage, "a"),
 	)
->>>>>>> 5f898361
 
 	storageMapForAddressA := storage.GetStorageMap(
 		addressA,
@@ -3041,21 +3032,12 @@
 	// Then, create a capability with storage path, issued for account A,
 	// and store it in account B.
 
-<<<<<<< HEAD
-	bCapability := &interpreter.PathCapabilityValue{
-		BorrowType: borrowType,
-		Path:       interpreter.NewUnmeteredPathValue(common.PathDomainStorage, "b"),
-		// Important: Capability must be for address A.
-		Address: interpreter.AddressValue(addressA),
-	}
-=======
 	bCapability := interpreter.NewUnmeteredPathCapabilityValue(
 		borrowType,
 		// Important: Capability must be for address A.
 		interpreter.AddressValue(addressA),
 		interpreter.NewUnmeteredPathValue(common.PathDomainStorage, "b"),
 	)
->>>>>>> 5f898361
 
 	storageMapForAddressB := storage.GetStorageMap(
 		addressB,
