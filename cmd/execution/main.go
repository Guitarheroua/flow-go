package main

import (
	"bytes"
	"fmt"
	"os"
	"path/filepath"

	"github.com/dapperlabs/cadence/runtime"

	"github.com/spf13/pflag"

	"github.com/dapperlabs/flow-go/cmd"
	"github.com/dapperlabs/flow-go/engine/execution/computation"
	"github.com/dapperlabs/flow-go/engine/execution/computation/virtualmachine"
	"github.com/dapperlabs/flow-go/engine/execution/ingestion"
	"github.com/dapperlabs/flow-go/engine/execution/provider"
	"github.com/dapperlabs/flow-go/engine/execution/rpc"
	"github.com/dapperlabs/flow-go/engine/execution/state"
	"github.com/dapperlabs/flow-go/engine/execution/state/bootstrap"
	"github.com/dapperlabs/flow-go/model/flow"
	"github.com/dapperlabs/flow-go/module"
	"github.com/dapperlabs/flow-go/storage"
	"github.com/dapperlabs/flow-go/storage/badger"
	"github.com/dapperlabs/flow-go/storage/ledger"
)

func main() {

	var (
		stateCommitments   storage.Commits
		ledgerStorage      storage.Ledger
		providerEngine     *provider.Engine
		computationManager *computation.Manager
		ingestionEng       *ingestion.Engine
		rpcConf            rpc.Config
		err                error
		executionState     state.ExecutionState
		triedir            string
	)

	cmd.FlowNode("execution").
		ExtraFlags(func(flags *pflag.FlagSet) {
			homedir, _ := os.UserHomeDir()
			datadir := filepath.Join(homedir, ".flow", "execution")

			flags.StringVarP(&rpcConf.ListenAddr, "rpc-addr", "i", "localhost:9000", "the address the gRPC server listens on")
			flags.StringVar(&triedir, "triedir", datadir, "directory to store the execution State")
		}).
<<<<<<< HEAD
=======
		Module("leveldb key-value store", func(node *cmd.FlowNodeBuilder) error {
			levelDB, err = leveldb.NewLevelDB(filepath.Join(triedir, "valuedb"), filepath.Join(triedir, "triedb"))
			return err
		}).
>>>>>>> c11f69e7
		Module("execution state ledger", func(node *cmd.FlowNodeBuilder) error {
			ledgerStorage, err = ledger.NewTrieStorage("db")
			return err
		}).
		Module("computation manager", func(node *cmd.FlowNodeBuilder) error {
			rt := runtime.NewInterpreterRuntime()
			vm := virtualmachine.New(rt)
			computationManager = computation.New(
				node.Logger,
				node.Me,
				node.State,
				vm,
			)

			return nil
		}).
		GenesisHandler(func(node *cmd.FlowNodeBuilder, block *flow.Block) {
			bootstrappedStateCommitment, err := bootstrap.BootstrapLedger(ledgerStorage)
			if err != nil {
				panic(fmt.Sprintf("error while bootstrapping execution state: %s", err))
			}
			if !bytes.Equal(bootstrappedStateCommitment, flow.GenesisStateCommitment) {
				panic("error while boostrapping execution state - resulting state is different than precalculated!")
			}
			if !bytes.Equal(flow.GenesisStateCommitment, block.Seals[0].FinalState) {
				panic("genesis seal state commitment different from precalculated")
			}
		}).
		Component("provider engine", func(node *cmd.FlowNodeBuilder) (module.ReadyDoneAware, error) {
			chunkHeaders := badger.NewChunkHeaders(node.DB)
			chunkDataPacks := badger.NewChunkDataPacks(node.DB)
			executionResults := badger.NewExecutionResults(node.DB)
			stateCommitments = badger.NewCommits(node.DB)
			executionState = state.NewExecutionState(ledgerStorage, stateCommitments, chunkHeaders, chunkDataPacks, executionResults)
			providerEngine, err = provider.New(
				node.Logger,
				node.Network,
				node.State,
				node.Me,
				executionState,
			)

			return providerEngine, err
		}).
		Component("ingestion engine", func(node *cmd.FlowNodeBuilder) (module.ReadyDoneAware, error) {
			blocks := badger.NewBlocks(node.DB)
			collections := badger.NewCollections(node.DB)
			payloads := badger.NewPayloads(node.DB)
			ingestionEng, err = ingestion.New(
				node.Logger,
				node.Network,
				node.Me,
				node.State,
				blocks,
				payloads,
				collections,
				computationManager,
				providerEngine,
				executionState,
			)
			return ingestionEng, err
		}).
		Component("grpc server", func(node *cmd.FlowNodeBuilder) (module.ReadyDoneAware, error) {
			rpcEng := rpc.New(node.Logger, rpcConf, ingestionEng)
			return rpcEng, nil
		}).Run()

}<|MERGE_RESOLUTION|>--- conflicted
+++ resolved
@@ -47,15 +47,8 @@
 			flags.StringVarP(&rpcConf.ListenAddr, "rpc-addr", "i", "localhost:9000", "the address the gRPC server listens on")
 			flags.StringVar(&triedir, "triedir", datadir, "directory to store the execution State")
 		}).
-<<<<<<< HEAD
-=======
-		Module("leveldb key-value store", func(node *cmd.FlowNodeBuilder) error {
-			levelDB, err = leveldb.NewLevelDB(filepath.Join(triedir, "valuedb"), filepath.Join(triedir, "triedb"))
-			return err
-		}).
->>>>>>> c11f69e7
 		Module("execution state ledger", func(node *cmd.FlowNodeBuilder) error {
-			ledgerStorage, err = ledger.NewTrieStorage("db")
+			ledgerStorage, err = ledger.NewTrieStorage(triedir)
 			return err
 		}).
 		Module("computation manager", func(node *cmd.FlowNodeBuilder) error {
