package main

import (
	"github.com/spf13/pflag"

	"github.com/dapperlabs/flow-go/cmd"
	"github.com/dapperlabs/flow-go/engine/execution/computation"
	"github.com/dapperlabs/flow-go/engine/execution/computation/virtualmachine"
	"github.com/dapperlabs/flow-go/engine/execution/ingestion"
	"github.com/dapperlabs/flow-go/engine/execution/provider"
	"github.com/dapperlabs/flow-go/engine/execution/rpc"
	"github.com/dapperlabs/flow-go/engine/execution/state"
	"github.com/dapperlabs/flow-go/language/runtime"
	"github.com/dapperlabs/flow-go/module"
	"github.com/dapperlabs/flow-go/storage"
	"github.com/dapperlabs/flow-go/storage/badger"
	"github.com/dapperlabs/flow-go/storage/ledger"
	"github.com/dapperlabs/flow-go/storage/ledger/databases/leveldb"
)

func main() {

	var (
		stateCommitments storage.Commits
		ledgerStorage    storage.Ledger
		receiptsEng      *provider.Engine
<<<<<<< HEAD
		executionEng     *computation.Engine
		ingestionEng	*ingestion.Engine
=======
		executionEng     *execution.Engine
		ingestionEng     *ingestion.Engine
>>>>>>> 5bb39097
		rpcConf          rpc.Config
		err              error
		executionState   state.ExecutionState
	)

	cmd.
		FlowNode("execution").
		ExtraFlags(func(flags *pflag.FlagSet) {
			flags.StringVarP(&rpcConf.ListenAddr, "rpc-addr", "i", "localhost:9000", "the address the gRPC server listens on")
		}).
		PostInit(func(node *cmd.FlowNodeBuilder) {
			stateCommitments = badger.NewCommits(node.DB)

			levelDB, err := leveldb.NewLevelDB("db/valuedb", "db/triedb")
			node.MustNot(err).Msg("could not initialize LevelDB databases")

			ledgerStorage, err = ledger.NewTrieStorage(levelDB)
			node.MustNot(err).Msg("could not initialize ledger trie storage")
		}).
		Component("receipts engine", func(node *cmd.FlowNodeBuilder) module.ReadyDoneAware {
			node.Logger.Info().Msg("initializing receipts engine")

			chunkHeaders := badger.NewChunkHeaders(node.DB)

			executionState = state.NewExecutionState(ledgerStorage, stateCommitments, chunkHeaders)

			receiptsEng, err = provider.New(
				node.Logger,
				node.Network,
				node.State,
				node.Me,
				executionState,
			)
			node.MustNot(err).Msg("could not initialize receipts engine")

			return receiptsEng
		}).
		Component("execution engine", func(node *cmd.FlowNodeBuilder) module.ReadyDoneAware {
			node.Logger.Info().Msg("initializing execution engine")

			rt := runtime.NewInterpreterRuntime()
			vm := virtualmachine.New(rt)

			executionEng, err = computation.New(
				node.Logger,
				node.Network,
				node.Me,
				node.State,
				receiptsEng,
				vm,
			)
			node.MustNot(err).Msg("could not initialize execution engine")

			return executionEng
		}).
		Component("ingestion engine", func(node *cmd.FlowNodeBuilder) module.ReadyDoneAware {
			node.Logger.Info().Msg("initializing ingestion engine")

			blocks := badger.NewBlocks(node.DB)
			collections := badger.NewCollections(node.DB)

			ingestionEng, err = ingestion.New(
				node.Logger,
				node.Network,
				node.Me,
				node.State,
				blocks,
				collections,
				executionEng,
				executionState,
			)
			node.MustNot(err).Msg("could not initialize ingestion engine")

			return ingestionEng
		}).
		Component("RPC engine", func(node *cmd.FlowNodeBuilder) module.ReadyDoneAware {
			node.Logger.Info().Msg("initializing gRPC server")

			rpcEng := rpc.New(node.Logger, rpcConf, ingestionEng)
			return rpcEng
		}).Run()

}<|MERGE_RESOLUTION|>--- conflicted
+++ resolved
@@ -24,13 +24,8 @@
 		stateCommitments storage.Commits
 		ledgerStorage    storage.Ledger
 		receiptsEng      *provider.Engine
-<<<<<<< HEAD
 		executionEng     *computation.Engine
-		ingestionEng	*ingestion.Engine
-=======
-		executionEng     *execution.Engine
 		ingestionEng     *ingestion.Engine
->>>>>>> 5bb39097
 		rpcConf          rpc.Config
 		err              error
 		executionState   state.ExecutionState
