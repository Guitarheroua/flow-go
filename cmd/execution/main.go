package main

import (
	"github.com/spf13/pflag"

	"github.com/dapperlabs/flow-go/cmd"
	"github.com/dapperlabs/flow-go/engine/execution/computation"
	"github.com/dapperlabs/flow-go/engine/execution/computation/virtualmachine"
	"github.com/dapperlabs/flow-go/engine/execution/ingestion"
	"github.com/dapperlabs/flow-go/engine/execution/provider"
	"github.com/dapperlabs/flow-go/engine/execution/rpc"
	"github.com/dapperlabs/flow-go/engine/execution/state"
	"github.com/dapperlabs/flow-go/language/runtime"
	"github.com/dapperlabs/flow-go/module"
	"github.com/dapperlabs/flow-go/storage"
	"github.com/dapperlabs/flow-go/storage/badger"
	"github.com/dapperlabs/flow-go/storage/ledger"
	"github.com/dapperlabs/flow-go/storage/ledger/databases/leveldb"
)

func main() {

	var (
<<<<<<< HEAD
		stateCommitments  storage.Commits
		ledgerStorage     storage.Ledger
		providerEngine    *provider.Engine
		computationEngine *computation.Engine
		ingestionEng      *ingestion.Engine
		rpcConf           rpc.Config
		err               error
		executionState    state.ExecutionState
=======
		stateCommitments storage.Commits
		levelDB          *leveldb.LevelDB
		ledgerStorage    storage.Ledger
		receiptsEng      *provider.Engine
		executionEng     *computation.Engine
		ingestionEng     *ingestion.Engine
		rpcConf          rpc.Config
		err              error
		executionState   state.ExecutionState
>>>>>>> 2c3261a7
	)

	cmd.FlowNode("execution").
		ExtraFlags(func(flags *pflag.FlagSet) {
			flags.StringVarP(&rpcConf.ListenAddr, "rpc-addr", "i", "localhost:9000", "the address the gRPC server listens on")
		}).
		Module("leveldb key-value store", func(node *cmd.FlowNodeBuilder) error {
			levelDB, err = leveldb.NewLevelDB("db/valuedb", "db/triedb")
			return err
		}).
		Module("execution state ledger", func(node *cmd.FlowNodeBuilder) error {
			ledgerStorage, err = ledger.NewTrieStorage(levelDB)
<<<<<<< HEAD
			node.MustNot(err).Msg("could not initialize ledger trie storage")

			rt := runtime.NewInterpreterRuntime()
			vm := virtualmachine.New(rt)
			computationEngine = computation.New(
				node.Logger,
				node.Me,
				node.State,
				vm,
			)
=======
			return err
>>>>>>> 2c3261a7
		}).
		Component("receipts engine", func(node *cmd.FlowNodeBuilder) (module.ReadyDoneAware, error) {
			chunkHeaders := badger.NewChunkHeaders(node.DB)
<<<<<<< HEAD

			chunkDataPacks := badger.NewChunkDataPacks(node.DB)

			executionResults := badger.NewExecutionResults(node.DB)

			executionState = state.NewExecutionState(ledgerStorage, stateCommitments, chunkHeaders, chunkDataPacks, executionResults)

			providerEngine, err = provider.New(
=======
			executionResults := badger.NewExecutionResults(node.DB)
			stateCommitments = badger.NewCommits(node.DB)
			executionState = state.NewExecutionState(ledgerStorage, stateCommitments, chunkHeaders, executionResults)
			receiptsEng, err = provider.New(
>>>>>>> 2c3261a7
				node.Logger,
				node.Network,
				node.State,
				node.Me,
				executionState,
			)
<<<<<<< HEAD
			node.MustNot(err).Msg("could not initialize receipts engine")

			return providerEngine
=======
			return receiptsEng, err
		}).
		Component("execution engine", func(node *cmd.FlowNodeBuilder) (module.ReadyDoneAware, error) {
			rt := runtime.NewInterpreterRuntime()
			vm := virtualmachine.New(rt)
			executionEng, err = computation.New(
				node.Logger,
				node.Network,
				node.Me,
				node.State,
				receiptsEng,
				vm,
			)
			return executionEng, err
>>>>>>> 2c3261a7
		}).
		Component("ingestion engine", func(node *cmd.FlowNodeBuilder) (module.ReadyDoneAware, error) {
			blocks := badger.NewBlocks(node.DB)
			collections := badger.NewCollections(node.DB)
			payloads := badger.NewPayloads(node.DB)
			ingestionEng, err = ingestion.New(
				node.Logger,
				node.Network,
				node.Me,
				node.State,
				blocks,
				payloads,
				collections,
				computationEngine,
				providerEngine,
				executionState,
			)
			return ingestionEng, err
		}).
		Component("grpc server", func(node *cmd.FlowNodeBuilder) (module.ReadyDoneAware, error) {
			rpcEng := rpc.New(node.Logger, rpcConf, ingestionEng)
			return rpcEng, nil
		}).Run()

}<|MERGE_RESOLUTION|>--- conflicted
+++ resolved
@@ -21,16 +21,6 @@
 func main() {
 
 	var (
-<<<<<<< HEAD
-		stateCommitments  storage.Commits
-		ledgerStorage     storage.Ledger
-		providerEngine    *provider.Engine
-		computationEngine *computation.Engine
-		ingestionEng      *ingestion.Engine
-		rpcConf           rpc.Config
-		err               error
-		executionState    state.ExecutionState
-=======
 		stateCommitments storage.Commits
 		levelDB          *leveldb.LevelDB
 		ledgerStorage    storage.Ledger
@@ -40,7 +30,6 @@
 		rpcConf          rpc.Config
 		err              error
 		executionState   state.ExecutionState
->>>>>>> 2c3261a7
 	)
 
 	cmd.FlowNode("execution").
@@ -53,49 +42,20 @@
 		}).
 		Module("execution state ledger", func(node *cmd.FlowNodeBuilder) error {
 			ledgerStorage, err = ledger.NewTrieStorage(levelDB)
-<<<<<<< HEAD
-			node.MustNot(err).Msg("could not initialize ledger trie storage")
-
-			rt := runtime.NewInterpreterRuntime()
-			vm := virtualmachine.New(rt)
-			computationEngine = computation.New(
-				node.Logger,
-				node.Me,
-				node.State,
-				vm,
-			)
-=======
 			return err
->>>>>>> 2c3261a7
 		}).
 		Component("receipts engine", func(node *cmd.FlowNodeBuilder) (module.ReadyDoneAware, error) {
 			chunkHeaders := badger.NewChunkHeaders(node.DB)
-<<<<<<< HEAD
-
-			chunkDataPacks := badger.NewChunkDataPacks(node.DB)
-
-			executionResults := badger.NewExecutionResults(node.DB)
-
-			executionState = state.NewExecutionState(ledgerStorage, stateCommitments, chunkHeaders, chunkDataPacks, executionResults)
-
-			providerEngine, err = provider.New(
-=======
 			executionResults := badger.NewExecutionResults(node.DB)
 			stateCommitments = badger.NewCommits(node.DB)
-			executionState = state.NewExecutionState(ledgerStorage, stateCommitments, chunkHeaders, executionResults)
+			executionState = state.NewExecutionState(ledgerStorage, stateCommitments, chunkHeaders, chunkDataPacks, executionResults)
 			receiptsEng, err = provider.New(
->>>>>>> 2c3261a7
 				node.Logger,
 				node.Network,
 				node.State,
 				node.Me,
 				executionState,
 			)
-<<<<<<< HEAD
-			node.MustNot(err).Msg("could not initialize receipts engine")
-
-			return providerEngine
-=======
 			return receiptsEng, err
 		}).
 		Component("execution engine", func(node *cmd.FlowNodeBuilder) (module.ReadyDoneAware, error) {
@@ -110,7 +70,6 @@
 				vm,
 			)
 			return executionEng, err
->>>>>>> 2c3261a7
 		}).
 		Component("ingestion engine", func(node *cmd.FlowNodeBuilder) (module.ReadyDoneAware, error) {
 			blocks := badger.NewBlocks(node.DB)
