package node_builder

import (
	"context"
	"errors"
	"fmt"
	"os"
	"path/filepath"
	"strings"
	"time"

	badger "github.com/ipfs/go-ds-badger2"
	"github.com/libp2p/go-libp2p/core/host"
	"github.com/libp2p/go-libp2p/core/routing"
	"github.com/rs/zerolog"
	"github.com/spf13/pflag"
	"google.golang.org/grpc"
	"google.golang.org/grpc/credentials"

	"github.com/onflow/flow/protobuf/go/flow/access"

	"github.com/onflow/flow-go/admin/commands"
	storageCommands "github.com/onflow/flow-go/admin/commands/storage"
	"github.com/onflow/flow-go/cmd"
	"github.com/onflow/flow-go/consensus"
	"github.com/onflow/flow-go/consensus/hotstuff"
	"github.com/onflow/flow-go/consensus/hotstuff/committees"
	consensuspubsub "github.com/onflow/flow-go/consensus/hotstuff/notifications/pubsub"
	"github.com/onflow/flow-go/consensus/hotstuff/signature"
	"github.com/onflow/flow-go/consensus/hotstuff/verification"
	recovery "github.com/onflow/flow-go/consensus/recovery/protocol"
	"github.com/onflow/flow-go/crypto"
	"github.com/onflow/flow-go/engine/access/ingestion"
	pingeng "github.com/onflow/flow-go/engine/access/ping"
	"github.com/onflow/flow-go/engine/access/rpc"
	"github.com/onflow/flow-go/engine/access/rpc/backend"
	"github.com/onflow/flow-go/engine/common/follower"
	followereng "github.com/onflow/flow-go/engine/common/follower"
	"github.com/onflow/flow-go/engine/common/requester"
	synceng "github.com/onflow/flow-go/engine/common/synchronization"
	"github.com/onflow/flow-go/model/flow"
	"github.com/onflow/flow-go/model/flow/filter"
	"github.com/onflow/flow-go/module"
	"github.com/onflow/flow-go/module/buffer"
	"github.com/onflow/flow-go/module/chainsync"
	"github.com/onflow/flow-go/module/compliance"
	"github.com/onflow/flow-go/module/executiondatasync/execution_data"
	finalizer "github.com/onflow/flow-go/module/finalizer/consensus"
	"github.com/onflow/flow-go/module/id"
	"github.com/onflow/flow-go/module/mempool/stdmap"
	"github.com/onflow/flow-go/module/metrics"
	"github.com/onflow/flow-go/module/metrics/unstaked"
	"github.com/onflow/flow-go/module/state_synchronization"
	edrequester "github.com/onflow/flow-go/module/state_synchronization/requester"
	"github.com/onflow/flow-go/network"
	netcache "github.com/onflow/flow-go/network/cache"
	"github.com/onflow/flow-go/network/channels"
	cborcodec "github.com/onflow/flow-go/network/codec/cbor"
	"github.com/onflow/flow-go/network/p2p"
	"github.com/onflow/flow-go/network/p2p/cache"
	"github.com/onflow/flow-go/network/p2p/connection"
	"github.com/onflow/flow-go/network/p2p/dht"
	"github.com/onflow/flow-go/network/p2p/middleware"
	"github.com/onflow/flow-go/network/p2p/p2pbuilder"
	"github.com/onflow/flow-go/network/p2p/p2pnode"
	"github.com/onflow/flow-go/network/p2p/subscription"
	"github.com/onflow/flow-go/network/p2p/translator"
	"github.com/onflow/flow-go/network/p2p/unicast"
	relaynet "github.com/onflow/flow-go/network/relay"
	"github.com/onflow/flow-go/network/slashing"
	"github.com/onflow/flow-go/network/topology"
	"github.com/onflow/flow-go/network/validator"
	"github.com/onflow/flow-go/state/protocol"
	badgerState "github.com/onflow/flow-go/state/protocol/badger"
	"github.com/onflow/flow-go/state/protocol/blocktimer"
	"github.com/onflow/flow-go/storage"
	bstorage "github.com/onflow/flow-go/storage/badger"
	"github.com/onflow/flow-go/utils/grpcutils"
)

// AccessNodeBuilder extends cmd.NodeBuilder and declares additional functions needed to bootstrap an Access node.
// The private network allows the staked nodes to communicate among themselves, while the public network allows the
// Observers and an Access node to communicate.
//
//                                 public network                           private network
//  +------------------------+
//  | Observer             1 |<--------------------------|
//  +------------------------+                           v
//  +------------------------+                         +--------------------+                 +------------------------+
//  | Observer             2 |<----------------------->| Staked Access Node |<--------------->| All other staked Nodes |
//  +------------------------+                         +--------------------+                 +------------------------+
//  +------------------------+                           ^
//  | Observer             3 |<--------------------------|
//  +------------------------+

// AccessNodeConfig defines all the user defined parameters required to bootstrap an access node
// For a node running as a standalone process, the config fields will be populated from the command line params,
// while for a node running as a library, the config fields are expected to be initialized by the caller.
type AccessNodeConfig struct {
	supportsObserver             bool // True if this is an Access node that supports observers and consensus follower engines
	collectionGRPCPort           uint
	executionGRPCPort            uint
	pingEnabled                  bool
	nodeInfoFile                 string
	apiRatelimits                map[string]int
	apiBurstlimits               map[string]int
	rpcConf                      rpc.Config
	ExecutionNodeAddress         string // deprecated
	HistoricalAccessRPCs         []access.AccessAPIClient
	logTxTimeToFinalized         bool
	logTxTimeToExecuted          bool
	logTxTimeToFinalizedExecuted bool
	retryEnabled                 bool
	rpcMetricsEnabled            bool
	executionDataSyncEnabled     bool
	executionDataDir             string
	executionDataStartHeight     uint64
	executionDataConfig          edrequester.ExecutionDataConfig
	baseOptions                  []cmd.Option

	PublicNetworkConfig PublicNetworkConfig
}

type PublicNetworkConfig struct {
	// NetworkKey crypto.PublicKey // TODO: do we need a different key for the public network?
	BindAddress string
	Network     network.Network
	Metrics     module.NetworkMetrics
}

// DefaultAccessNodeConfig defines all the default values for the AccessNodeConfig
func DefaultAccessNodeConfig() *AccessNodeConfig {
	homedir, _ := os.UserHomeDir()
	return &AccessNodeConfig{
		supportsObserver:   false,
		collectionGRPCPort: 9000,
		executionGRPCPort:  9000,
		rpcConf: rpc.Config{
			UnsecureGRPCListenAddr:    "0.0.0.0:9000",
			SecureGRPCListenAddr:      "0.0.0.0:9001",
			HTTPListenAddr:            "0.0.0.0:8000",
			RESTListenAddr:            "",
			CollectionAddr:            "",
			HistoricalAccessAddrs:     "",
			CollectionClientTimeout:   3 * time.Second,
			ExecutionClientTimeout:    3 * time.Second,
			ConnectionPoolSize:        backend.DefaultConnectionPoolSize,
			MaxHeightRange:            backend.DefaultMaxHeightRange,
			PreferredExecutionNodeIDs: nil,
			FixedExecutionNodeIDs:     nil,
		},
		ExecutionNodeAddress:         "localhost:9000",
		logTxTimeToFinalized:         false,
		logTxTimeToExecuted:          false,
		logTxTimeToFinalizedExecuted: false,
		pingEnabled:                  false,
		retryEnabled:                 false,
		rpcMetricsEnabled:            false,
		nodeInfoFile:                 "",
		apiRatelimits:                nil,
		apiBurstlimits:               nil,
		PublicNetworkConfig: PublicNetworkConfig{
			BindAddress: cmd.NotSet,
			Metrics:     metrics.NewNoopCollector(),
		},
		executionDataSyncEnabled: false,
		executionDataDir:         filepath.Join(homedir, ".flow", "execution_data"),
		executionDataStartHeight: 0,
		executionDataConfig: edrequester.ExecutionDataConfig{
			InitialBlockHeight: 0,
			MaxSearchAhead:     edrequester.DefaultMaxSearchAhead,
			FetchTimeout:       edrequester.DefaultFetchTimeout,
			MaxFetchTimeout:    edrequester.DefaultMaxFetchTimeout,
			RetryDelay:         edrequester.DefaultRetryDelay,
			MaxRetryDelay:      edrequester.DefaultMaxRetryDelay,
		},
	}
}

// FlowAccessNodeBuilder provides the common functionality needed to bootstrap a Flow access node
// It is composed of the FlowNodeBuilder, the AccessNodeConfig and contains all the components and modules needed for the
// access nodes
type FlowAccessNodeBuilder struct {
	*cmd.FlowNodeBuilder
	*AccessNodeConfig

	// components
	LibP2PNode                 *p2pnode.Node
	FollowerState              protocol.MutableState
	SyncCore                   *chainsync.Core
	RpcEng                     *rpc.Engine
	FinalizationDistributor    *consensuspubsub.FinalizationDistributor
	FinalizedHeader            *synceng.FinalizedHeaderCache
	CollectionRPC              access.AccessAPIClient
	TransactionTimings         *stdmap.TransactionTimings
	CollectionsToMarkFinalized *stdmap.Times
	CollectionsToMarkExecuted  *stdmap.Times
	BlocksToMarkExecuted       *stdmap.Times
	TransactionMetrics         module.TransactionMetrics
	AccessMetrics              module.AccessMetrics
	PingMetrics                module.PingMetrics
	Committee                  hotstuff.Committee
	Finalized                  *flow.Header
	Pending                    []*flow.Header
	FollowerCore               module.HotStuffFollower
	ExecutionDataDownloader    execution_data.Downloader
	ExecutionDataRequester     state_synchronization.ExecutionDataRequester

	// The sync engine participants provider is the libp2p peer store for the access node
	// which is not available until after the network has started.
	// Hence, a factory function that needs to be called just before creating the sync engine
	SyncEngineParticipantsProviderFactory func() module.IdentifierProvider

	// engines
	IngestEng   *ingestion.Engine
	RequestEng  *requester.Engine
	FollowerEng *followereng.Engine
	SyncEng     *synceng.Engine
}

func (builder *FlowAccessNodeBuilder) buildFollowerState() *FlowAccessNodeBuilder {
	builder.Module("mutable follower state", func(node *cmd.NodeConfig) error {
		// For now, we only support state implementations from package badger.
		// If we ever support different implementations, the following can be replaced by a type-aware factory
		state, ok := node.State.(*badgerState.State)
		if !ok {
			return fmt.Errorf("only implementations of type badger.State are currently supported but read-only state has type %T", node.State)
		}

		followerState, err := badgerState.NewFollowerState(
			state,
			node.Storage.Index,
			node.Storage.Payloads,
			node.Tracer,
			node.ProtocolEvents,
			blocktimer.DefaultBlockTimer,
		)
		builder.FollowerState = followerState

		return err
	})

	return builder
}

func (builder *FlowAccessNodeBuilder) buildSyncCore() *FlowAccessNodeBuilder {
	builder.Module("sync core", func(node *cmd.NodeConfig) error {
		syncCore, err := chainsync.New(node.Logger, node.SyncCoreConfig, metrics.NewChainSyncCollector())
		builder.SyncCore = syncCore

		return err
	})

	return builder
}

func (builder *FlowAccessNodeBuilder) buildCommittee() *FlowAccessNodeBuilder {
	builder.Module("committee", func(node *cmd.NodeConfig) error {
		// initialize consensus committee's membership state
		// This committee state is for the HotStuff follower, which follows the MAIN CONSENSUS Committee
		// Note: node.Me.NodeID() is not part of the consensus committee
		committee, err := committees.NewConsensusCommittee(node.State, node.Me.NodeID())
		builder.Committee = committee

		return err
	})

	return builder
}

func (builder *FlowAccessNodeBuilder) buildLatestHeader() *FlowAccessNodeBuilder {
	builder.Module("latest header", func(node *cmd.NodeConfig) error {
		finalized, pending, err := recovery.FindLatest(node.State, node.Storage.Headers)
		builder.Finalized, builder.Pending = finalized, pending

		return err
	})

	return builder
}

func (builder *FlowAccessNodeBuilder) buildFollowerCore() *FlowAccessNodeBuilder {
	builder.Component("follower core", func(node *cmd.NodeConfig) (module.ReadyDoneAware, error) {
		// create a finalizer that will handle updating the protocol
		// state when the follower detects newly finalized blocks
		final := finalizer.NewFinalizer(node.DB, node.Storage.Headers, builder.FollowerState, node.Tracer)

		packer := signature.NewConsensusSigDataPacker(builder.Committee)
		// initialize the verifier for the protocol consensus
		verifier := verification.NewCombinedVerifier(builder.Committee, packer)

		followerCore, err := consensus.NewFollower(
			node.Logger,
			builder.Committee,
			node.Storage.Headers,
			final,
			verifier,
			builder.FinalizationDistributor,
			node.RootBlock.Header,
			node.RootQC,
			builder.Finalized,
			builder.Pending,
		)
		if err != nil {
			return nil, fmt.Errorf("could not initialize follower core: %w", err)
		}
		builder.FollowerCore = followerCore

		return builder.FollowerCore, nil
	})

	return builder
}

func (builder *FlowAccessNodeBuilder) buildFollowerEngine() *FlowAccessNodeBuilder {
	builder.Component("follower engine", func(node *cmd.NodeConfig) (module.ReadyDoneAware, error) {
		// initialize cleaner for DB
		cleaner := bstorage.NewCleaner(node.Logger, node.DB, builder.Metrics.CleanCollector, flow.DefaultValueLogGCFrequency)
		conCache := buffer.NewPendingBlocks()

		followerEng, err := follower.New(
			node.Logger,
			node.Network,
			node.Me,
			node.Metrics.Engine,
			node.Metrics.Mempool,
			cleaner,
			node.Storage.Headers,
			node.Storage.Payloads,
			builder.FollowerState,
			conCache,
			builder.FollowerCore,
			builder.SyncCore,
			node.Tracer,
			follower.WithComplianceOptions(compliance.WithSkipNewProposalsThreshold(builder.ComplianceConfig.SkipNewProposalsThreshold)),
		)
		if err != nil {
			return nil, fmt.Errorf("could not create follower engine: %w", err)
		}
		builder.FollowerEng = followerEng

		return builder.FollowerEng, nil
	})

	return builder
}

func (builder *FlowAccessNodeBuilder) buildFinalizedHeader() *FlowAccessNodeBuilder {
	builder.Component("finalized snapshot", func(node *cmd.NodeConfig) (module.ReadyDoneAware, error) {
		finalizedHeader, err := synceng.NewFinalizedHeaderCache(node.Logger, node.State, builder.FinalizationDistributor)
		if err != nil {
			return nil, fmt.Errorf("could not create finalized snapshot cache: %w", err)
		}
		builder.FinalizedHeader = finalizedHeader

		return builder.FinalizedHeader, nil
	})

	return builder
}

func (builder *FlowAccessNodeBuilder) buildSyncEngine() *FlowAccessNodeBuilder {
	builder.Component("sync engine", func(node *cmd.NodeConfig) (module.ReadyDoneAware, error) {
		sync, err := synceng.New(
			node.Logger,
			node.Metrics.Engine,
			node.Network,
			node.Me,
			node.Storage.Blocks,
			builder.FollowerEng,
			builder.SyncCore,
			builder.FinalizedHeader,
			builder.SyncEngineParticipantsProviderFactory(),
		)
		if err != nil {
			return nil, fmt.Errorf("could not create synchronization engine: %w", err)
		}
		builder.SyncEng = sync

		return builder.SyncEng, nil
	})

	return builder
}

func (builder *FlowAccessNodeBuilder) BuildConsensusFollower() *FlowAccessNodeBuilder {
	builder.
		buildFollowerState().
		buildSyncCore().
		buildCommittee().
		buildLatestHeader().
		buildFollowerCore().
		buildFollowerEngine().
		buildFinalizedHeader().
		buildSyncEngine()

	return builder
}

func (builder *FlowAccessNodeBuilder) BuildExecutionDataRequester() *FlowAccessNodeBuilder {
	var ds *badger.Datastore
	var bs network.BlobService
	var processedBlockHeight storage.ConsumerProgress
	var processedNotifications storage.ConsumerProgress
	var bsDependable *module.ProxiedReadyDoneAware

	builder.
		Module("execution data datastore and blobstore", func(node *cmd.NodeConfig) error {
			datastoreDir := filepath.Join(builder.executionDataDir, "blobstore")
			err := os.MkdirAll(datastoreDir, 0700)
			if err != nil {
				return err
			}

			ds, err = badger.NewDatastore(datastoreDir, &badger.DefaultOptions)
			if err != nil {
				return err
			}

			builder.ShutdownFunc(func() error {
				if err := ds.Close(); err != nil {
					return fmt.Errorf("could not close execution data datastore: %w", err)
				}
				return nil
			})

			return nil
		}).
		Module("processed block height consumer progress", func(node *cmd.NodeConfig) error {
			// uses the datastore's DB
			processedBlockHeight = bstorage.NewConsumerProgress(ds.DB, module.ConsumeProgressExecutionDataRequesterBlockHeight)
			return nil
		}).
		Module("processed notifications consumer progress", func(node *cmd.NodeConfig) error {
			// uses the datastore's DB
			processedNotifications = bstorage.NewConsumerProgress(ds.DB, module.ConsumeProgressExecutionDataRequesterNotification)
			return nil
		}).
		Module("blobservice peer manager dependencies", func(node *cmd.NodeConfig) error {
			bsDependable = module.NewProxiedReadyDoneAware()
			builder.PeerManagerDependencies.Add(bsDependable)
			return nil
		}).
		Component("execution data service", func(node *cmd.NodeConfig) (module.ReadyDoneAware, error) {
			var err error
			bs, err = node.Network.RegisterBlobService(channels.ExecutionDataService, ds)
			if err != nil {
				return nil, fmt.Errorf("could not register blob service: %w", err)
			}

			// add blobservice into ReadyDoneAware dependency passed to peer manager
			// this starts the blob service and configures peer manager to wait for the blobservice
			// to be ready before starting
			bsDependable.Init(bs)

			builder.ExecutionDataDownloader = execution_data.NewDownloader(bs)

			return builder.ExecutionDataDownloader, nil
		}).
		Component("execution data requester", func(node *cmd.NodeConfig) (module.ReadyDoneAware, error) {
			// Validation of the start block height needs to be done after loading state
			if builder.executionDataStartHeight > 0 {
				if builder.executionDataStartHeight <= builder.RootBlock.Header.Height {
					return nil, fmt.Errorf(
						"execution data start block height (%d) must be greater than the root block height (%d)",
						builder.executionDataStartHeight, builder.RootBlock.Header.Height)
				}

				latestSeal, err := builder.State.Sealed().Head()
				if err != nil {
					return nil, fmt.Errorf("failed to get latest sealed height")
				}

				// Note: since the root block of a spork is also sealed in the root protocol state, the
				// latest sealed height is always equal to the root block height. That means that at the
				// very beginning of a spork, this check will always fail. Operators should not specify
				// an InitialBlockHeight when starting from the beginning of a spork.
				if builder.executionDataStartHeight > latestSeal.Height {
					return nil, fmt.Errorf(
						"execution data start block height (%d) must be less than or equal to the latest sealed block height (%d)",
						builder.executionDataStartHeight, latestSeal.Height)
				}

				// executionDataStartHeight is provided as the first block to sync, but the
				// requester expects the initial last processed height, which is the first height - 1
				builder.executionDataConfig.InitialBlockHeight = builder.executionDataStartHeight - 1
			} else {
				builder.executionDataConfig.InitialBlockHeight = builder.RootBlock.Header.Height
			}

			builder.ExecutionDataRequester = edrequester.New(
				builder.Logger,
				metrics.NewExecutionDataRequesterCollector(),
				builder.ExecutionDataDownloader,
				processedBlockHeight,
				processedNotifications,
				builder.State,
				builder.Storage.Headers,
				builder.Storage.Results,
				builder.Storage.Seals,
				builder.executionDataConfig,
			)

			builder.FinalizationDistributor.AddOnBlockFinalizedConsumer(builder.ExecutionDataRequester.OnBlockFinalized)

			return builder.ExecutionDataRequester, nil
		})

	return builder
}

type Option func(*AccessNodeConfig)

func FlowAccessNode(opts ...Option) *FlowAccessNodeBuilder {
	config := DefaultAccessNodeConfig()
	for _, opt := range opts {
		opt(config)
	}

	return &FlowAccessNodeBuilder{
		AccessNodeConfig:        config,
		FlowNodeBuilder:         cmd.FlowNode(flow.RoleAccess.String(), config.baseOptions...),
		FinalizationDistributor: consensuspubsub.NewFinalizationDistributor(),
	}
}

func (builder *FlowAccessNodeBuilder) ParseFlags() error {

	builder.BaseFlags()

	builder.extraFlags()

	return builder.ParseAndPrintFlags()
}

func (builder *FlowAccessNodeBuilder) extraFlags() {
	builder.ExtraFlags(func(flags *pflag.FlagSet) {
		defaultConfig := DefaultAccessNodeConfig()

		flags.UintVar(&builder.collectionGRPCPort, "collection-ingress-port", defaultConfig.collectionGRPCPort, "the grpc ingress port for all collection nodes")
		flags.UintVar(&builder.executionGRPCPort, "execution-ingress-port", defaultConfig.executionGRPCPort, "the grpc ingress port for all execution nodes")
		flags.StringVarP(&builder.rpcConf.UnsecureGRPCListenAddr, "rpc-addr", "r", defaultConfig.rpcConf.UnsecureGRPCListenAddr, "the address the unsecured gRPC server listens on")
		flags.StringVar(&builder.rpcConf.SecureGRPCListenAddr, "secure-rpc-addr", defaultConfig.rpcConf.SecureGRPCListenAddr, "the address the secure gRPC server listens on")
		flags.StringVarP(&builder.rpcConf.HTTPListenAddr, "http-addr", "h", defaultConfig.rpcConf.HTTPListenAddr, "the address the http proxy server listens on")
		flags.StringVar(&builder.rpcConf.RESTListenAddr, "rest-addr", defaultConfig.rpcConf.RESTListenAddr, "the address the REST server listens on (if empty the REST server will not be started)")
		flags.StringVarP(&builder.rpcConf.CollectionAddr, "static-collection-ingress-addr", "", defaultConfig.rpcConf.CollectionAddr, "the address (of the collection node) to send transactions to")
		flags.StringVarP(&builder.ExecutionNodeAddress, "script-addr", "s", defaultConfig.ExecutionNodeAddress, "the address (of the execution node) forward the script to")
		flags.StringVarP(&builder.rpcConf.HistoricalAccessAddrs, "historical-access-addr", "", defaultConfig.rpcConf.HistoricalAccessAddrs, "comma separated rpc addresses for historical access nodes")
		flags.DurationVar(&builder.rpcConf.CollectionClientTimeout, "collection-client-timeout", defaultConfig.rpcConf.CollectionClientTimeout, "grpc client timeout for a collection node")
		flags.DurationVar(&builder.rpcConf.ExecutionClientTimeout, "execution-client-timeout", defaultConfig.rpcConf.ExecutionClientTimeout, "grpc client timeout for an execution node")
		flags.UintVar(&builder.rpcConf.ConnectionPoolSize, "connection-pool-size", defaultConfig.rpcConf.ConnectionPoolSize, "maximum number of connections allowed in the connection pool, size of 0 disables the connection pooling, and anything less than the default size will be overridden to use the default size")
		flags.UintVar(&builder.rpcConf.MaxHeightRange, "rpc-max-height-range", defaultConfig.rpcConf.MaxHeightRange, "maximum size for height range requests")
		flags.StringSliceVar(&builder.rpcConf.PreferredExecutionNodeIDs, "preferred-execution-node-ids", defaultConfig.rpcConf.PreferredExecutionNodeIDs, "comma separated list of execution nodes ids to choose from when making an upstream call e.g. b4a4dbdcd443d...,fb386a6a... etc.")
		flags.StringSliceVar(&builder.rpcConf.FixedExecutionNodeIDs, "fixed-execution-node-ids", defaultConfig.rpcConf.FixedExecutionNodeIDs, "comma separated list of execution nodes ids to choose from when making an upstream call if no matching preferred execution id is found e.g. b4a4dbdcd443d...,fb386a6a... etc.")
		flags.BoolVar(&builder.logTxTimeToFinalized, "log-tx-time-to-finalized", defaultConfig.logTxTimeToFinalized, "log transaction time to finalized")
		flags.BoolVar(&builder.logTxTimeToExecuted, "log-tx-time-to-executed", defaultConfig.logTxTimeToExecuted, "log transaction time to executed")
		flags.BoolVar(&builder.logTxTimeToFinalizedExecuted, "log-tx-time-to-finalized-executed", defaultConfig.logTxTimeToFinalizedExecuted, "log transaction time to finalized and executed")
		flags.BoolVar(&builder.pingEnabled, "ping-enabled", defaultConfig.pingEnabled, "whether to enable the ping process that pings all other peers and report the connectivity to metrics")
		flags.BoolVar(&builder.retryEnabled, "retry-enabled", defaultConfig.retryEnabled, "whether to enable the retry mechanism at the access node level")
		flags.BoolVar(&builder.rpcMetricsEnabled, "rpc-metrics-enabled", defaultConfig.rpcMetricsEnabled, "whether to enable the rpc metrics")
		flags.StringVarP(&builder.nodeInfoFile, "node-info-file", "", defaultConfig.nodeInfoFile, "full path to a json file which provides more details about nodes when reporting its reachability metrics")
		flags.StringToIntVar(&builder.apiRatelimits, "api-rate-limits", defaultConfig.apiRatelimits, "per second rate limits for Access API methods e.g. Ping=300,GetTransaction=500 etc.")
		flags.StringToIntVar(&builder.apiBurstlimits, "api-burst-limits", defaultConfig.apiBurstlimits, "burst limits for Access API methods e.g. Ping=100,GetTransaction=100 etc.")
		flags.BoolVar(&builder.supportsObserver, "supports-observer", defaultConfig.supportsObserver, "true if this staked access node supports observer or follower connections")
		flags.StringVar(&builder.PublicNetworkConfig.BindAddress, "public-network-address", defaultConfig.PublicNetworkConfig.BindAddress, "staked access node's public network bind address")

		// ExecutionDataRequester config
		flags.BoolVar(&builder.executionDataSyncEnabled, "execution-data-sync-enabled", defaultConfig.executionDataSyncEnabled, "whether to enable the execution data sync protocol")
		flags.StringVar(&builder.executionDataDir, "execution-data-dir", defaultConfig.executionDataDir, "directory to use for Execution Data database")
		flags.Uint64Var(&builder.executionDataStartHeight, "execution-data-start-height", defaultConfig.executionDataStartHeight, "height of first block to sync execution data from when starting with an empty Execution Data database")
		flags.Uint64Var(&builder.executionDataConfig.MaxSearchAhead, "execution-data-max-search-ahead", defaultConfig.executionDataConfig.MaxSearchAhead, "max number of heights to search ahead of the lowest outstanding execution data height")
		flags.DurationVar(&builder.executionDataConfig.FetchTimeout, "execution-data-fetch-timeout", defaultConfig.executionDataConfig.FetchTimeout, "initial timeout to use when fetching execution data from the network. timeout increases using an incremental backoff until execution-data-max-fetch-timeout. e.g. 30s")
		flags.DurationVar(&builder.executionDataConfig.MaxFetchTimeout, "execution-data-max-fetch-timeout", defaultConfig.executionDataConfig.MaxFetchTimeout, "maximum timeout to use when fetching execution data from the network e.g. 300s")
		flags.DurationVar(&builder.executionDataConfig.RetryDelay, "execution-data-retry-delay", defaultConfig.executionDataConfig.RetryDelay, "initial delay for exponential backoff when fetching execution data fails e.g. 10s")
		flags.DurationVar(&builder.executionDataConfig.MaxRetryDelay, "execution-data-max-retry-delay", defaultConfig.executionDataConfig.MaxRetryDelay, "maximum delay for exponential backoff when fetching execution data fails e.g. 5m")
	}).ValidateFlags(func() error {
		if builder.supportsObserver && (builder.PublicNetworkConfig.BindAddress == cmd.NotSet || builder.PublicNetworkConfig.BindAddress == "") {
			return errors.New("public-network-address must be set if supports-observer is true")
		}
		if builder.executionDataSyncEnabled {
			if builder.executionDataConfig.FetchTimeout <= 0 {
				return errors.New("execution-data-fetch-timeout must be greater than 0")
			}
			if builder.executionDataConfig.MaxFetchTimeout < builder.executionDataConfig.FetchTimeout {
				return errors.New("execution-data-max-fetch-timeout must be greater than execution-data-fetch-timeout")
			}
			if builder.executionDataConfig.RetryDelay <= 0 {
				return errors.New("execution-data-retry-delay must be greater than 0")
			}
			if builder.executionDataConfig.MaxRetryDelay < builder.executionDataConfig.RetryDelay {
				return errors.New("execution-data-max-retry-delay must be greater than or equal to execution-data-retry-delay")
			}
			if builder.executionDataConfig.MaxSearchAhead == 0 {
				return errors.New("execution-data-max-search-ahead must be greater than 0")
			}
		}

		return nil
	})
}

// initNetwork creates the network.Network implementation with the given metrics, middleware, initial list of network
// participants and topology used to choose peers from the list of participants. The list of participants can later be
// updated by calling network.SetIDs.
func (builder *FlowAccessNodeBuilder) initNetwork(nodeID module.Local,
	networkMetrics module.NetworkMetrics,
	middleware network.Middleware,
	topology network.Topology,
	receiveCache *netcache.ReceiveCache,
) (*p2p.Network, error) {

	// creates network instance
	net, err := p2p.NewNetwork(&p2p.NetworkParameters{
		Logger:              builder.Logger,
		Codec:               cborcodec.NewCodec(),
		Me:                  nodeID,
		MiddlewareFactory:   func() (network.Middleware, error) { return builder.Middleware, nil },
		Topology:            topology,
		SubscriptionManager: subscription.NewChannelSubscriptionManager(middleware),
		Metrics:             networkMetrics,
		IdentityProvider:    builder.IdentityProvider,
		ReceiveCache:        receiveCache,
	})
	if err != nil {
		return nil, fmt.Errorf("could not initialize network: %w", err)
	}

	return net, nil
}

func publicNetworkMsgValidators(log zerolog.Logger, idProvider module.IdentityProvider, selfID flow.Identifier) []network.MessageValidator {
	return []network.MessageValidator{
		// filter out messages sent by this node itself
		validator.ValidateNotSender(selfID),
		validator.NewAnyValidator(
			// message should be either from a valid staked node
			validator.NewOriginValidator(
				id.NewIdentityFilterIdentifierProvider(filter.IsValidCurrentEpochParticipant, idProvider),
			),
			// or the message should be specifically targeted for this node
			validator.ValidateTarget(log, selfID),
		),
	}
}

// accessNodeBuilder builds a staked access node.
// The access node can optionally participate in the public network publishing data for the observers downstream.
func (builder *FlowAccessNodeBuilder) InitIDProviders() {
	builder.Module("id providers", func(node *cmd.NodeConfig) error {
		idCache, err := cache.NewProtocolStateIDCache(node.Logger, node.State, node.ProtocolEvents)
		if err != nil {
			return err
		}

		builder.IdentityProvider = idCache

		builder.SyncEngineParticipantsProviderFactory = func() module.IdentifierProvider {
			return id.NewIdentityFilterIdentifierProvider(
				filter.And(
					filter.HasRole(flow.RoleConsensus),
					filter.Not(filter.HasNodeID(node.Me.NodeID())),
					p2p.NotEjectedFilter,
				),
				idCache,
			)
		}

		builder.IDTranslator = translator.NewHierarchicalIDTranslator(idCache, translator.NewPublicNetworkIDTranslator())

		return nil
	})
}

func (builder *FlowAccessNodeBuilder) Initialize() error {
	builder.InitIDProviders()

	builder.EnqueueResolver()

	// enqueue the regular network
	builder.EnqueueNetworkInit()

	builder.AdminCommand("get-transactions", func(conf *cmd.NodeConfig) commands.AdminCommand {
		return storageCommands.NewGetTransactionsCommand(conf.State, conf.Storage.Payloads, conf.Storage.Collections)
	})

	// if this is an access node that supports public followers, enqueue the public network
	if builder.supportsObserver {
		builder.enqueuePublicNetworkInit()
		builder.enqueueRelayNetwork()
	}

	builder.EnqueuePingService()

	builder.EnqueueMetricsServerInit()

	if err := builder.RegisterBadgerMetrics(); err != nil {
		return err
	}

	builder.EnqueueTracer()
	builder.PreInit(cmd.DynamicStartPreInit)
	return nil
}

func (builder *FlowAccessNodeBuilder) enqueueRelayNetwork() {
	builder.Component("relay network", func(node *cmd.NodeConfig) (module.ReadyDoneAware, error) {
		relayNet := relaynet.NewRelayNetwork(
			node.Network,
			builder.AccessNodeConfig.PublicNetworkConfig.Network,
			node.Logger,
			map[channels.Channel]channels.Channel{
				channels.ReceiveBlocks: channels.PublicReceiveBlocks,
			},
		)
		node.Network = relayNet
		return relayNet, nil
	})
}

func (builder *FlowAccessNodeBuilder) Build() (cmd.Node, error) {
	builder.
		BuildConsensusFollower().
		Module("collection node client", func(node *cmd.NodeConfig) error {
			// collection node address is optional (if not specified, collection nodes will be chosen at random)
			if strings.TrimSpace(builder.rpcConf.CollectionAddr) == "" {
				node.Logger.Info().Msg("using a dynamic collection node address")
				return nil
			}

			node.Logger.Info().
				Str("collection_node", builder.rpcConf.CollectionAddr).
				Msg("using the static collection node address")

			collectionRPCConn, err := grpc.Dial(
				builder.rpcConf.CollectionAddr,
				grpc.WithDefaultCallOptions(grpc.MaxCallRecvMsgSize(grpcutils.DefaultMaxMsgSize)),
				grpc.WithInsecure(), //nolint:staticcheck
				backend.WithClientUnaryInterceptor(builder.rpcConf.CollectionClientTimeout))
			if err != nil {
				return err
			}
			builder.CollectionRPC = access.NewAccessAPIClient(collectionRPCConn)
			return nil
		}).
		Module("historical access node clients", func(node *cmd.NodeConfig) error {
			addrs := strings.Split(builder.rpcConf.HistoricalAccessAddrs, ",")
			for _, addr := range addrs {
				if strings.TrimSpace(addr) == "" {
					continue
				}
				node.Logger.Info().Str("access_nodes", addr).Msg("historical access node addresses")

				historicalAccessRPCConn, err := grpc.Dial(
					addr,
					grpc.WithDefaultCallOptions(grpc.MaxCallRecvMsgSize(grpcutils.DefaultMaxMsgSize)),
					grpc.WithInsecure()) //nolint:staticcheck
				if err != nil {
					return err
				}
				builder.HistoricalAccessRPCs = append(builder.HistoricalAccessRPCs, access.NewAccessAPIClient(historicalAccessRPCConn))
			}
			return nil
		}).
		Module("transaction timing mempools", func(node *cmd.NodeConfig) error {
			var err error
			builder.TransactionTimings, err = stdmap.NewTransactionTimings(1500 * 300) // assume 1500 TPS * 300 seconds
			if err != nil {
				return err
			}

			builder.CollectionsToMarkFinalized, err = stdmap.NewTimes(50 * 300) // assume 50 collection nodes * 300 seconds
			if err != nil {
				return err
			}

			builder.CollectionsToMarkExecuted, err = stdmap.NewTimes(50 * 300) // assume 50 collection nodes * 300 seconds
			if err != nil {
				return err
			}

			builder.BlocksToMarkExecuted, err = stdmap.NewTimes(1 * 300) // assume 1 block per second * 300 seconds
			return err
		}).
		Module("transaction metrics", func(node *cmd.NodeConfig) error {
			builder.TransactionMetrics = metrics.NewTransactionCollector(builder.TransactionTimings, node.Logger, builder.logTxTimeToFinalized,
				builder.logTxTimeToExecuted, builder.logTxTimeToFinalizedExecuted)
			return nil
		}).
		Module("access metrics", func(node *cmd.NodeConfig) error {
			builder.AccessMetrics = metrics.NewAccessCollector()
			return nil
		}).
		Module("ping metrics", func(node *cmd.NodeConfig) error {
			builder.PingMetrics = metrics.NewPingCollector()
			return nil
		}).
		Module("server certificate", func(node *cmd.NodeConfig) error {
			// generate the server certificate that will be served by the GRPC server
			x509Certificate, err := grpcutils.X509Certificate(node.NetworkKey)
			if err != nil {
				return err
			}
			tlsConfig := grpcutils.DefaultServerTLSConfig(x509Certificate)
			builder.rpcConf.TransportCredentials = credentials.NewTLS(tlsConfig)
			return nil
		}).
		Component("RPC engine", func(node *cmd.NodeConfig) (module.ReadyDoneAware, error) {
			engineBuilder, err := rpc.NewBuilder(
				node.Logger,
				node.State,
				builder.rpcConf,
				builder.CollectionRPC,
				builder.HistoricalAccessRPCs,
				node.Storage.Blocks,
				node.Storage.Headers,
				node.Storage.Collections,
				node.Storage.Transactions,
				node.Storage.Receipts,
				node.Storage.Results,
				node.RootChainID,
				builder.TransactionMetrics,
				builder.AccessMetrics,
				builder.collectionGRPCPort,
				builder.executionGRPCPort,
				builder.retryEnabled,
				builder.rpcMetricsEnabled,
				builder.apiRatelimits,
				builder.apiBurstlimits,
			)
			if err != nil {
				return nil, err
			}

			builder.RpcEng, err = engineBuilder.
				WithLegacy().
				WithBlockSignerDecoder(signature.NewBlockSignerDecoder(builder.Committee)).
				Build()
			if err != nil {
				return nil, err
			}

			return builder.RpcEng, nil
		}).
		Component("ingestion engine", func(node *cmd.NodeConfig) (module.ReadyDoneAware, error) {
			var err error

			builder.RequestEng, err = requester.New(
				node.Logger,
				node.Metrics.Engine,
				node.Network,
				node.Me,
				node.State,
				channels.RequestCollections,
				filter.HasRole(flow.RoleCollection),
				func() flow.Entity { return &flow.Collection{} },
			)
			if err != nil {
				return nil, fmt.Errorf("could not create requester engine: %w", err)
			}

			builder.IngestEng, err = ingestion.New(
				node.Logger,
				node.Network,
				node.State,
				node.Me,
				builder.RequestEng,
				node.Storage.Blocks,
				node.Storage.Headers,
				node.Storage.Collections,
				node.Storage.Transactions,
				node.Storage.Results,
				node.Storage.Receipts,
				builder.TransactionMetrics,
				builder.CollectionsToMarkFinalized,
				builder.CollectionsToMarkExecuted,
				builder.BlocksToMarkExecuted,
				builder.RpcEng,
			)
			if err != nil {
				return nil, err
			}
			builder.RequestEng.WithHandle(builder.IngestEng.OnCollection)
			builder.FinalizationDistributor.AddConsumer(builder.IngestEng)

			return builder.IngestEng, nil
		}).
		Component("requester engine", func(node *cmd.NodeConfig) (module.ReadyDoneAware, error) {
			// We initialize the requester engine inside the ingestion engine due to the mutual dependency. However, in
			// order for it to properly start and shut down, we should still return it as its own engine here, so it can
			// be handled by the scaffold.
			return builder.RequestEng, nil
		})

	if builder.supportsObserver {
		builder.Component("public sync request handler", func(node *cmd.NodeConfig) (module.ReadyDoneAware, error) {
			syncRequestHandler, err := synceng.NewRequestHandlerEngine(
				node.Logger.With().Bool("public", true).Logger(),
				unstaked.NewUnstakedEngineCollector(node.Metrics.Engine),
				builder.AccessNodeConfig.PublicNetworkConfig.Network,
				node.Me,
				node.Storage.Blocks,
				builder.SyncCore,
				builder.FinalizedHeader,
			)

			if err != nil {
				return nil, fmt.Errorf("could not create public sync request handler: %w", err)
			}

			return syncRequestHandler, nil
		})
	}

	if builder.executionDataSyncEnabled {
		builder.BuildExecutionDataRequester()
	}

	builder.Component("ping engine", func(node *cmd.NodeConfig) (module.ReadyDoneAware, error) {
		ping, err := pingeng.New(
			node.Logger,
			node.IdentityProvider,
			node.IDTranslator,
			node.Me,
			builder.PingMetrics,
			builder.pingEnabled,
			builder.nodeInfoFile,
			node.PingService,
		)

		if err != nil {
			return nil, fmt.Errorf("could not create ping engine: %w", err)
		}

		return ping, nil
	})

	return builder.FlowNodeBuilder.Build()
}

// enqueuePublicNetworkInit enqueues the public network component initialized for the staked node
func (builder *FlowAccessNodeBuilder) enqueuePublicNetworkInit() {
	var libp2pNode *p2pnode.Node
	builder.
		Component("public libp2p node", func(node *cmd.NodeConfig) (module.ReadyDoneAware, error) {

			libP2PFactory := builder.initLibP2PFactory(builder.NodeConfig.NetworkKey)

			var err error
			libp2pNode, err = libP2PFactory()
			if err != nil {
				return nil, fmt.Errorf("could not create public libp2p node: %w", err)
			}

			return libp2pNode, nil
		}).
		Component("public network", func(node *cmd.NodeConfig) (module.ReadyDoneAware, error) {
			builder.PublicNetworkConfig.Metrics = metrics.NewNetworkCollector(metrics.WithNetworkPrefix("public"))

			msgValidators := publicNetworkMsgValidators(node.Logger.With().Bool("public", true).Logger(), node.IdentityProvider, builder.NodeID)

			middleware := builder.initMiddleware(builder.NodeID, builder.PublicNetworkConfig.Metrics, libp2pNode, msgValidators...)

			// topology returns empty list since peers are not known upfront
			top := topology.EmptyTopology{}

			var heroCacheCollector module.HeroCacheMetrics = metrics.NewNoopCollector()
			if builder.HeroCacheMetricsEnable {
				heroCacheCollector = metrics.PublicNetworkReceiveCacheMetricsFactory(builder.MetricsRegisterer)
			}
			receiveCache := netcache.NewHeroReceiveCache(builder.NetworkReceivedMessageCacheSize,
				builder.Logger,
				heroCacheCollector)

			err := node.Metrics.Mempool.Register(metrics.ResourcePublicNetworkingReceiveCache, receiveCache.Size)
			if err != nil {
				return nil, fmt.Errorf("could not register networking receive cache metric: %w", err)
			}

			net, err := builder.initNetwork(builder.Me, builder.PublicNetworkConfig.Metrics, middleware, top, receiveCache)
			if err != nil {
				return nil, err
			}

			builder.AccessNodeConfig.PublicNetworkConfig.Network = net

			node.Logger.Info().Msgf("network will run on address: %s", builder.PublicNetworkConfig.BindAddress)
			return net, nil
		}).
		Component("public peer manager", func(node *cmd.NodeConfig) (module.ReadyDoneAware, error) {
			return libp2pNode.PeerManagerComponent(), nil
		})
}

// initLibP2PFactory creates the LibP2P factory function for the given node ID and network key.
// The factory function is later passed into the initMiddleware function to eventually instantiate the p2p.LibP2PNode instance
// The LibP2P host is created with the following options:
//   - DHT as server
//   - The address from the node config or the specified bind address as the listen address
//   - The passed in private key as the libp2p key
//   - No connection gater
//   - Default Flow libp2p pubsub options
func (builder *FlowAccessNodeBuilder) initLibP2PFactory(networkKey crypto.PrivateKey) p2pbuilder.LibP2PFactoryFunc {
	return func() (*p2pnode.Node, error) {
		connManager := connection.NewConnManager(builder.Logger, builder.PublicNetworkConfig.Metrics)

		libp2pNode, err := p2pbuilder.NewNodeBuilder(builder.Logger, builder.PublicNetworkConfig.BindAddress, networkKey, builder.SporkID).
			SetBasicResolver(builder.Resolver).
			SetSubscriptionFilter(
				subscription.NewRoleBasedFilter(
					flow.RoleAccess, builder.IdentityProvider,
				),
			).
			SetConnectionManager(connManager).
			SetRoutingSystem(func(ctx context.Context, h host.Host) (routing.Routing, error) {
				return dht.NewDHT(
					ctx,
					h,
					unicast.FlowPublicDHTProtocolID(builder.SporkID),
					builder.Logger,
					builder.PublicNetworkConfig.Metrics,
					dht.AsServer(),
				)
			}).
<<<<<<< HEAD
			SetPubSub(pubsub.NewGossipSub).
			// disable connection pruning for the access node which supports the observer
			SetPeerManagerOptions(connection.ConnectionPruningDisabled, builder.PeerUpdateInterval).
			Build()
=======
			Build(ctx)
>>>>>>> 6163d103

		if err != nil {
			return nil, fmt.Errorf("could not build libp2p node for staked access node: %w", err)
		}

		builder.LibP2PNode = libp2pNode

		return builder.LibP2PNode, nil
	}
}

// initMiddleware creates the network.Middleware implementation with the libp2p factory function, metrics, peer update
// interval, and validators. The network.Middleware is then passed into the initNetwork function.
func (builder *FlowAccessNodeBuilder) initMiddleware(nodeID flow.Identifier,
	networkMetrics module.NetworkMetrics,
	libp2pNode *p2pnode.Node,
	validators ...network.MessageValidator) network.Middleware {

	logger := builder.Logger.With().Bool("staked", false).Logger()

	slashingViolationsConsumer := slashing.NewSlashingViolationsConsumer(logger, builder.Metrics.Network)

	builder.Middleware = middleware.NewMiddleware(
		logger,
		libp2pNode,
		nodeID,
		networkMetrics,
		builder.Metrics.Bitswap,
		builder.SporkID,
		middleware.DefaultUnicastTimeout,
		builder.IDTranslator,
		builder.CodecFactory(),
		slashingViolationsConsumer,
		middleware.WithMessageValidators(validators...),
		// use default identifier provider
	)

	return builder.Middleware
}<|MERGE_RESOLUTION|>--- conflicted
+++ resolved
@@ -1021,14 +1021,9 @@
 					dht.AsServer(),
 				)
 			}).
-<<<<<<< HEAD
-			SetPubSub(pubsub.NewGossipSub).
 			// disable connection pruning for the access node which supports the observer
 			SetPeerManagerOptions(connection.ConnectionPruningDisabled, builder.PeerUpdateInterval).
 			Build()
-=======
-			Build(ctx)
->>>>>>> 6163d103
 
 		if err != nil {
 			return nil, fmt.Errorf("could not build libp2p node for staked access node: %w", err)
