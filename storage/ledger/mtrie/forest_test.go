package mtrie

import (
	"bytes"
	"fmt"
	"io/ioutil"
	"log"
	"math/rand"
	"os"
	"testing"
	"time"

	"github.com/stretchr/testify/assert"
	"github.com/stretchr/testify/require"

	"github.com/dapperlabs/flow-go/module/metrics"
	"github.com/dapperlabs/flow-go/storage/ledger/mtrie/common"
	"github.com/dapperlabs/flow-go/storage/ledger/mtrie/proof"
	"github.com/dapperlabs/flow-go/storage/ledger/mtrie/trie"
	"github.com/dapperlabs/flow-go/storage/ledger/ptrie"
	"github.com/dapperlabs/flow-go/storage/ledger/utils"
)

// TestTrieOperations tests adding removing and retrieving Trie from Forrest
func TestTrieOperations(t *testing.T) {
	trieHeight := 17

	dir, err := ioutil.TempDir("", "test-mtrie-")
	require.NoError(t, err)
	defer os.RemoveAll(dir)

	metricsCollector := &metrics.NoopCollector{}
	fStore, err := NewMForest(trieHeight, dir, 5, metricsCollector, nil)
	require.NoError(t, err)

	// Make new Trie (independently of MForest):
	nt, err := trie.NewEmptyMTrie(trieHeight, 23, []byte{})
	require.NoError(t, err)
	k1 := []byte([]uint8{uint8(53), uint8(74)})
	v1 := []byte{'A'}

	updatedTrie, err := trie.NewTrieWithUpdatedRegisters(nt, [][]byte{k1}, [][]byte{v1})
	require.NoError(t, err)

	// Add trie
	err = fStore.addTrie(updatedTrie)
	require.NoError(t, err)

	// Get trie
	retnt, err := fStore.getTrie(updatedTrie.RootHash())
	require.NoError(t, err)
	require.True(t, bytes.Equal(retnt.RootHash(), updatedTrie.RootHash()))
	require.Equal(t, fStore.Size(), 2)

	// Remove trie
	fStore.RemoveTrie(updatedTrie.RootHash())
	require.Equal(t, fStore.Size(), 1)
}

// TestTrieUpdate updates the empty trie with some values and verifies that the
// written values can be retrieved from the updated trie.
func TestTrieUpdate(t *testing.T) {
	trieHeight := 17

	dir, err := ioutil.TempDir("", "test-mtrie-")
	require.NoError(t, err)
	defer os.RemoveAll(dir)

	metricsCollector := &metrics.NoopCollector{}
	fStore, err := NewMForest(trieHeight, dir, 5, metricsCollector, nil)
	require.NoError(t, err)
	rootHash := fStore.GetEmptyRootHash()

	k1 := []byte([]uint8{uint8(53), uint8(74)})
	v1 := []byte{'A'}
	keys := [][]byte{k1}
	values := [][]byte{v1}
	updatedTrie, err := fStore.Update(rootHash, keys, values)
	require.NoError(t, err)

	retValues, err := fStore.Read(updatedTrie.RootHash(), keys)
	require.NoError(t, err)
	require.True(t, bytes.Equal(retValues[0], values[0]))
}

// TestLeftEmptyInsert tests inserting a new value into an empty sub-trie:
//   1. we first construct a baseTrie holding a couple of values on the right branch [~]
//   2. we update a previously non-existent register on the left branch (X)
// We verify that values for _all_ keys in the updated Trie have correct values
// TODO: move to Trie test (as it directly tests trie update as opposed to forest functions)
func TestLeftEmptyInsert(t *testing.T) {
	//////////////////////
	//     insert X     //
	//       ()         //
	//      /  \        //
	//    (X)  [~]      //
	//////////////////////
	trieHeight := 17
	dir, err := ioutil.TempDir("", "test-mtrie-")
	require.NoError(t, err)
	defer os.RemoveAll(dir)

	metricsCollector := &metrics.NoopCollector{}
	fStore, err := NewMForest(trieHeight, dir, 5, metricsCollector, nil)
	require.NoError(t, err)

	k1 := []byte([]uint8{uint8(129), uint8(1)}) // key: 1000...
	v1 := []byte{'A'}
	k2 := []byte([]uint8{uint8(193), uint8(1)}) // key: 1100...
	v2 := []byte{'B'}
	keys := [][]byte{k1, k2}
	values := [][]byte{v1, v2}

	baseTrie, err := fStore.Update(fStore.GetEmptyRootHash(), keys, values)
	require.NoError(t, err)
	// resulting base trie:
	// 16: ([],)[]
	// 		15: ([],)[1]
	// 			14: ([129 1],41)[10]
	// 			14: ([193 1],42)[11]
	fmt.Println("BASE TRIE:")
	fmt.Println(baseTrie.String())

	k3 := []byte([]uint8{uint8(1), uint8(1)})
	v3 := []byte{'C'}
	keys = [][]byte{k3}
	values = [][]byte{v3}
	updatedTrie, err := fStore.Update(baseTrie.RootHash(), keys, values)
	require.NoError(t, err)
	// expected updated Trie:
	// TODO: update Trie representation
	// 16: ([],)[]
	// 		15: ([1 1],43)[0]
	// 		15: ([],)[1]
	// 			14: ([129 1],41)[10]
	// 			14: ([193 1],42)[11]
	fmt.Println("UPDATED TRIE:")
	fmt.Println(updatedTrie.String())

	keys = [][]byte{k1, k2, k3}
	values = [][]byte{v1, v2, v3}
	retValues, err := fStore.Read(updatedTrie.RootHash(), keys)
	require.NoError(t, err)
	for i := range keys {
		require.True(t, bytes.Equal(retValues[i], values[i]))
	}
}

// TestLeftEmptyInsert tests inserting a new value into an empty sub-trie:
//   1. we first construct a baseTrie holding a couple of values on the left branch [~]
//   2. we update a previously non-existent register on the right branch (X)
// We verify that values for _all_ keys in the updated Trie have correct values
// TODO: move to Trie test (as it directly tests trie update as opposed to forest functions)
func TestRightEmptyInsert(t *testing.T) {
	///////////////////////
	//     insert X      //
	//       ()          //
	//      /  \         //
	//    [~]  (X)       //
	///////////////////////
	trieHeight := 17
	dir, err := ioutil.TempDir("", "test-mtrie-")
	require.NoError(t, err)
	defer os.RemoveAll(dir)

	metricsCollector := &metrics.NoopCollector{}
	fStore, err := NewMForest(trieHeight, dir, 5, metricsCollector, nil)
	require.NoError(t, err)

	k1 := []byte([]uint8{uint8(1), uint8(1)}) // key: 0000...
	v1 := []byte{'A'}
	k2 := []byte([]uint8{uint8(64), uint8(1)}) // key: 0100....
	v2 := []byte{'B'}
	keys := [][]byte{k1, k2}
	values := [][]byte{v1, v2}

	baseTrie, err := fStore.Update(fStore.GetEmptyRootHash(), keys, values)
	require.NoError(t, err)
	// resulting base trie:
	// TODO: update Trie representation
	// 16: ([],)[]
	// 		15: ([],)[0]
	// 			14: ([ 1 1],41)[00]
	// 			14: ([64 1],42)[01]
	fmt.Println("BASE TRIE:")
	fmt.Println(baseTrie.String())

	k3 := []byte([]uint8{uint8(129), uint8(1)})
	v3 := []byte{'C'}
	keys = [][]byte{k3}
	values = [][]byte{v3}
	updatedTrie, err := fStore.Update(baseTrie.RootHash(), keys, values)
	require.NoError(t, err)
	// expected updated Trie:
	// TODO: update Trie representation
	// 16: ([],)[]
	// 		15: ([],)[0]
	// 			14: ([ 1 1],41)[00]
	// 			14: ([64 1],42)[01]
	// 		15: ([129 1],43)[1]
	fmt.Println("UPDATED TRIE:")
	fmt.Println(updatedTrie.String())

	keys = [][]byte{k1, k2, k3}
	values = [][]byte{v1, v2, v3}
	retValues, err := fStore.Read(updatedTrie.RootHash(), keys)
	require.NoError(t, err)
	for i := range keys {
		require.True(t, bytes.Equal(retValues[i], values[i]))
	}
}

// TestExpansionInsert tests inserting a new value into a populated sub-trie, where a
// leaf (holding a single value) would be replaced by an expanded sub-trie holding multiple value
//   1. we first construct a baseTrie holding a couple of values on the right branch [~]
//   2. we update a previously non-existent register on the right branch turning [~] to [~']
// We verify that values for _all_ keys in the updated Trie have correct values
// TODO: move to Trie test (as it directly tests trie update as opposed to forest functions)
func TestExpansionInsert(t *testing.T) {
	////////////////////////
	// modify [~] -> [~'] //
	//       ()           //
	//      /  \          //
	//         [~]        //
	////////////////////////

	trieHeight := 17
	dir, err := ioutil.TempDir("", "test-mtrie-")
	require.NoError(t, err)
	defer os.RemoveAll(dir)

	metricsCollector := &metrics.NoopCollector{}
	fStore, err := NewMForest(trieHeight, dir, 5, metricsCollector, nil)
	require.NoError(t, err)

	k1 := []byte([]uint8{uint8(129), uint8(1)}) // key: 1000000...
	v1 := []byte{'A'}
	keys := [][]byte{k1}
	values := [][]byte{v1}
	baseTrie, err := fStore.Update(fStore.GetEmptyRootHash(), keys, values)
	require.NoError(t, err)
	// resulting base trie:
	// 16: ([129 1],41)[]
	fmt.Println("BASE TRIE:")
	fmt.Println(baseTrie.String())

	k2 := []byte([]uint8{uint8(130), uint8(1)}) // key: 1000001...
	v2 := []byte{'B'}
	keys = [][]byte{k2}
	values = [][]byte{v2}
	updatedTrie, err := fStore.Update(baseTrie.RootHash(), keys, values)
	require.NoError(t, err)
	// expected updated Trie:
	// 16: ([],)[]
	// 		15: ([],)[1]
	// 			14: ([],)[10]
	// 				13: ([],)[100]
	// 					12: ([],)[1000]
	// 						11: ([],)[10000]
	// 							10: ([],)[100000]
	// 								9: ([129 1],41)[1000000]
	// 								9: ([130 1],42)[1000001]
	fmt.Println("UPDATED TRIE:")
	fmt.Println(baseTrie.String())

	keys = [][]byte{k1, k2}
	values = [][]byte{v1, v2}
	retValues, err := fStore.Read(updatedTrie.RootHash(), keys)
	require.NoError(t, err)
	for i := range keys {
		require.True(t, bytes.Equal(retValues[i], values[i]))
	}
}

// TestFullHouseInsert tests inserting a new value into a populated sub-trie, where a
// leaf's value is overridden _and_ further values are added which all fall into a subtree that
// replaces the leaf:
//   1. we first construct a baseTrie holding a couple of values on the right branch [~]
//   2. we update a previously non-existent register on the right branch turning [~] to [~']
// We verify that values for _all_ keys in the updated Trie have correct values
// TODO: move to Trie test (as it directly tests trie update as opposed to forest functions)
func TestFullHouseInsert(t *testing.T) {
	///////////////////////
	//   insert ~1<X<~2  //
	//       ()          //
	//      /  \         //
	//    [~1]  [~2]     //
	///////////////////////

	trieHeight := 17
	dir, err := ioutil.TempDir("", "test-mtrie-")
	require.NoError(t, err)
	defer os.RemoveAll(dir)

	metricsCollector := &metrics.NoopCollector{}
	fStore, err := NewMForest(trieHeight, dir, 5, metricsCollector, nil)
	require.NoError(t, err)

	// key-value pair (k0,v0) forms [~1]; (k1,v1) and (k2,v2) form [~2]
	k0 := []byte([]uint8{uint8(64), uint8(1)}) // key: 0100...
	v0 := []byte{'0'}
	k1 := []byte([]uint8{uint8(129), uint8(1)}) // key: 1000...
	v1 := []byte{'A'}
	k2 := []byte([]uint8{uint8(193), uint8(1)}) // key: 1100....
	v2 := []byte{'B'}
	keys := [][]byte{k0, k1, k2}
	values := [][]byte{v0, v1, v2}

	baseTrie, err := fStore.Update(fStore.GetEmptyRootHash(), keys, values)
	require.NoError(t, err)
	// expected trie:
	// TODO: update Trie representation
	// 16: ([],)[]
	// 		15: ([],)[1]
	// 			14: ([129 1],41)[10]
	// 			14: ([193 1],42)[11]
	fmt.Println("BASE TRIE:")
	fmt.Println(baseTrie.String())

	// we update value for key k1 and in addition add key-value (k3,v3) pair that has the same prefix `10` as k1
	v1 = []byte{'X'}
	k3 := []byte([]uint8{uint8(160), uint8(1)}) // key: 1010...
	v3 := []byte{'C'}
	keys = [][]byte{k1, k3}
	values = [][]byte{v1, v3}
	updatedTrie, err := fStore.Update(baseTrie.RootHash(), keys, values)
	require.NoError(t, err)
	// expected trie:
	// TODO: update Trie representation
	// 16: ([],)[]
	// 		15: ([],)[1]
	// 			14: ([],)[10]
	// 				13: ([129 1],41)[100]
	// 				13: ([160 1],43)[101]
	// 			14: ([193 1],42)[11]
	fmt.Println("UPDATED TRIE:")
	fmt.Println(baseTrie.String())

	keys = [][]byte{k1, k2, k3}
	values = [][]byte{v1, v2, v3}
	retValues, err := fStore.Read(updatedTrie.RootHash(), keys)
	require.NoError(t, err)
	for i := range keys {
		require.True(t, bytes.Equal(retValues[i], values[i]))
	}
}

// TestLeafInsert inserts two keys, which only differ in their last bit.
// I.e. the trie needs to be expanded to its hull depth
// We verify that values for _all_ keys in the updated Trie have correct values
// TODO: move to Trie test (as it directly tests trie update as opposed to forest functions)
func TestLeafInsert(t *testing.T) {
	///////////////////////
	//   insert 1, 2     //
	//       ()          //
	//      /  \         //
	//     ()   ...      //
	//          /  \     //
	//         ()  ()    //
	///////////////////////
	trieHeight := 17
	dir, err := ioutil.TempDir("", "test-mtrie-")
	require.NoError(t, err)
	defer os.RemoveAll(dir)

	metricsCollector := &metrics.NoopCollector{}
	fStore, err := NewMForest(trieHeight, dir, 5, metricsCollector, nil)
	require.NoError(t, err)

	k1 := []byte([]uint8{uint8(1), uint8(0)})
	v1 := []byte{'A'}
	k2 := []byte([]uint8{uint8(1), uint8(1)})
	v2 := []byte{'B'}
	keys := [][]byte{k1, k2}
	values := [][]byte{v1, v2}

	testTrie, err := fStore.Update(fStore.GetEmptyRootHash(), keys, values)
	require.NoError(t, err)
	// expected trie:
	// 16: ([],)[]
	// 		15: ([],)[0]
	// 			14: ([],)[00]
	//               ...
	// 					1: ([],)[000000010000000]
	// 						0: ([1 0],41)[0000000100000000]
	// 						0: ([1 1],42)[0000000100000001]

	retValues, err := fStore.Read(testTrie.RootHash(), keys)
	require.NoError(t, err)
	for i := range keys {
		require.True(t, bytes.Equal(retValues[i], values[i]))
	}
}

// TestOverrideValue overrides an existing value in the trie (without any expansion)
// We verify that values for _all_ keys in the updated Trie have correct values
// TODO: move to Trie test (as it directly tests trie update as opposed to forest functions)
func TestOverrideValue(t *testing.T) {
	trieHeight := 17 // should be key size (in bits) + 1
	dir, err := ioutil.TempDir("", "test-mtrie-")
	require.NoError(t, err)
	defer os.RemoveAll(dir)

	metricsCollector := &metrics.NoopCollector{}
	fStore, err := NewMForest(trieHeight, dir, 5, metricsCollector, nil)
	require.NoError(t, err)

	k1 := []byte([]uint8{uint8(53), uint8(74)})
	v1 := []byte{'A'}
	k2 := []byte([]uint8{uint8(116), uint8(129)})
	v2 := []byte{'B'}
	keys := [][]byte{k1, k2}
	values := [][]byte{v1, v2}

	baseTrie, err := fStore.Update(fStore.GetEmptyRootHash(), keys, values)
	require.NoError(t, err)

	k3 := []byte([]uint8{uint8(53), uint8(74)})
	v3 := []byte{'C'}
	keys = [][]byte{k3}
	values = [][]byte{v3}
	updatedTrie, err := fStore.Update(baseTrie.RootHash(), keys, values)
	require.NoError(t, err)

	retValues, err := fStore.Read(updatedTrie.RootHash(), keys)
	require.NoError(t, err)
	require.True(t, bytes.Equal(retValues[0], values[0]))
}

// TestDuplicateOverride tests behaviour when the updates contain two different values for the
// same key. I.e. we update with (k0, v0) and (k0, v1)
// We expect that the _last_ written value is persisted in the Trie
// TODO: move to Trie test (as it directly tests trie update as opposed to forest functions)
func TestDuplicateOverride(t *testing.T) {
	trieHeight := 17 // should be key size (in bits) + 1
	dir, err := ioutil.TempDir("", "test-mtrie-")
	require.NoError(t, err)
	defer os.RemoveAll(dir)

	metricsCollector := &metrics.NoopCollector{}
	fStore, err := NewMForest(trieHeight, dir, 5, metricsCollector, nil)
	require.NoError(t, err)

	k0 := []byte([]uint8{uint8(53), uint8(74)})
	v0 := []byte{'A'}
	baseTrie, err := fStore.Update(fStore.GetEmptyRootHash(), [][]byte{k0}, [][]byte{v0})
	require.NoError(t, err)

	v1 := []byte{'B'}
	v2 := []byte{'C'}
	updatedTrie, err := fStore.Update(baseTrie.RootHash(), [][]byte{k0, k0}, [][]byte{v1, v2})
	require.NoError(t, err)

	retValues, err := fStore.Read(updatedTrie.RootHash(), [][]byte{k0})
	require.NoError(t, err)
	require.Equal(t, retValues, [][]byte{v2})
}

// TestUpdateWithWrongKeySize verifies that attempting to update a trie with wrong key size errors
// TODO: move to Trie test (as it directly tests trie update as opposed to forest functions)
func TestUpdateWithWrongKeySize(t *testing.T) {
	trieHeight := 17 // should be key size (in bits) + 1
	dir, err := ioutil.TempDir("", "test-mtrie-")
	require.NoError(t, err)
	defer os.RemoveAll(dir)

	metricsCollector := &metrics.NoopCollector{}
	fStore, err := NewMForest(trieHeight, dir, 5, metricsCollector, nil)
	require.NoError(t, err)

	// short key
	key1 := make([]byte, 1)
	utils.SetBit(key1, 5)
	value1 := []byte{'a'}
	keys := [][]byte{key1}
	values := [][]byte{value1}

	_, err = fStore.Update(fStore.GetEmptyRootHash(), keys, values)
	require.Error(t, err)

	// long key
	key2 := make([]byte, 33)
	utils.SetBit(key2, 5)
	value2 := []byte{'a'}
	keys = [][]byte{key2}
	values = [][]byte{value2}

	_, err = fStore.Update(fStore.GetEmptyRootHash(), keys, values)
	require.Error(t, err)
}

// TestReadOrder tests that values from reading a trie are delivered in the order as specified by the keys
// TODO: move to Trie test (as it directly tests trie update as opposed to forest functions)
func TestReadOrder(t *testing.T) {
	trieHeight := 17 // should be key size (in bits) + 1
	dir, err := ioutil.TempDir("", "test-mtrie-")
	require.NoError(t, err)
	defer os.RemoveAll(dir)

	metricsCollector := &metrics.NoopCollector{}
	fStore, err := NewMForest(trieHeight, dir, 5, metricsCollector, nil)
	require.NoError(t, err)

	k1 := []byte([]uint8{uint8(116), uint8(74)})
	v1 := []byte{'A'}
	k2 := []byte([]uint8{uint8(53), uint8(129)})
	v2 := []byte{'B'}
	keys := [][]byte{k1, k2}
	values := [][]byte{v1, v2}
	testTrie, err := fStore.Update(fStore.GetEmptyRootHash(), keys, values)
	require.NoError(t, err)

	retValues, err := fStore.Read(testTrie.RootHash(), [][]byte{k1, k2})
	require.NoError(t, err)
	require.True(t, bytes.Equal(retValues[0], values[0]))
	require.True(t, bytes.Equal(retValues[1], values[1]))

	retValues, err = fStore.Read(testTrie.RootHash(), [][]byte{k2, k1})
	require.NoError(t, err)
	require.True(t, bytes.Equal(retValues[1], values[0]))
	require.True(t, bytes.Equal(retValues[0], values[1]))
}

// TestMixRead tests reading a mixture of set and unset registers.
// We expect the default value (empty slice) to be returned for unset registers.
// TODO: move to Trie test (as it directly tests trie update as opposed to forest functions)
func TestMixRead(t *testing.T) {
	trieHeight := 17 // should be key size (in bits) + 1
	dir, err := ioutil.TempDir("", "test-mtrie-")
	require.NoError(t, err)
	defer os.RemoveAll(dir)

	metricsCollector := &metrics.NoopCollector{}
	fStore, err := NewMForest(trieHeight, dir, 5, metricsCollector, nil)
	require.NoError(t, err)

	k1 := []byte([]uint8{uint8(125), uint8(23)}) // key: 01111101...
	v1 := []byte{'A'}
	k2 := []byte([]uint8{uint8(178), uint8(152)}) // key: 10110010...
	v2 := []byte{'B'}
	keys := [][]byte{k1, k2}
	values := [][]byte{v1, v2}

	baseTrie, err := fStore.Update(fStore.GetEmptyRootHash(), keys, values)
	require.NoError(t, err)

	k3 := []byte([]uint8{uint8(110), uint8(48)}) // key: 01101110...
	v3 := []byte{}
	k4 := []byte([]uint8{uint8(23), uint8(82)}) // key: 00010111...
	v4 := []byte{}
	readKeys := [][]byte{k1, k2, k3, k4}
	expectedValues := [][]byte{v1, v2, v3, v4}

	retValues, err := fStore.Read(baseTrie.RootHash(), readKeys)
	require.NoError(t, err)
	require.Equal(t, retValues, expectedValues)
	// TODO: cleanup commented out code
	//for i := range keys {
	//	require.True(t, bytes.Equal(retValues[i], expectedValues[i]))
	//}
}

// TestReadWithDuplicatedKeys reads a the values for two keys, where both keys have the same value.
// We expect that we receive the respective value twice in the return.
// TODO: move to Trie test (as it directly tests trie update as opposed to forest functions)
func TestReadWithDuplicatedKeys(t *testing.T) {
	trieHeight := 17 // should be key size (in bits) + 1
	dir, err := ioutil.TempDir("", "test-mtrie-")
	require.NoError(t, err)
	defer os.RemoveAll(dir)

	metricsCollector := &metrics.NoopCollector{}
	fStore, err := NewMForest(trieHeight, dir, 5, metricsCollector, nil)
	require.NoError(t, err)

	k1 := []byte([]uint8{uint8(53), uint8(74)})
	v1 := []byte{'A'}
	k2 := []byte([]uint8{uint8(116), uint8(129)})
	v2 := []byte{'B'}
	k3 := []byte([]uint8{uint8(53), uint8(74)})

	keys := [][]byte{k1, k2}
	values := [][]byte{v1, v2}
	testTrie, err := fStore.Update(fStore.GetEmptyRootHash(), keys, values)
	require.NoError(t, err)

	keys = [][]byte{k1, k2, k3}
	expectedValues := [][]byte{v1, v2, v1}

	retValues, err := fStore.Read(testTrie.RootHash(), keys)
	require.NoError(t, err)
	require.Equal(t, retValues, expectedValues)
	// TODO: cleanup commented out code
	//require.True(t, bytes.Equal(retValues[0], values[0]))
	//require.True(t, bytes.Equal(retValues[1], values[1]))
	//require.True(t, bytes.Equal(retValues[2], values[2]))
}

// TestReadNonExistKey tests reading an unset registers.
// TODO: move to Trie test (as it directly tests trie update as opposed to forest functions)
func TestReadNonExistKey(t *testing.T) {
	trieHeight := 17 // should be key size (in bits) + 1
	dir, err := ioutil.TempDir("", "test-mtrie-")
	require.NoError(t, err)
	defer os.RemoveAll(dir)

	metricsCollector := &metrics.NoopCollector{}
	fStore, err := NewMForest(trieHeight, dir, 5, metricsCollector, nil)
	require.NoError(t, err)

	k1 := []byte([]uint8{uint8(53), uint8(74)})
	v1 := []byte{'A'}
	keys := [][]byte{k1}
	values := [][]byte{v1}
	testTrie, err := fStore.Update(fStore.GetEmptyRootHash(), keys, values)
	require.NoError(t, err)

	k2 := []byte([]uint8{uint8(116), uint8(129)})
	retValues, err := fStore.Read(testTrie.RootHash(), [][]byte{k2})
	require.NoError(t, err)
	require.Equal(t, retValues, [][]byte{[]byte{}})
	// TODO: cleanup commented out code
	//require.Equal(t, len(retValues[0]), 0)
}

// TestReadWithWrongKeySize verifies that attempting to read a trie with wrong key size errors
// TODO: move to Trie test (as it directly tests trie update as opposed to forest functions)
func TestReadWithWrongKeySize(t *testing.T) {
	trieHeight := 17 // should be key size (in bits) + 1
	dir, err := ioutil.TempDir("", "test-mtrie-")
	require.NoError(t, err)
	defer os.RemoveAll(dir)

	metricsCollector := &metrics.NoopCollector{}
	fStore, err := NewMForest(trieHeight, dir, 5, metricsCollector, nil)
	require.NoError(t, err)

	// setup
	key1 := make([]byte, 2)
	utils.SetBit(key1, 5)
	value1 := []byte{'a'}
	keys := [][]byte{key1}
	values := [][]byte{value1}
	testTrie, err := fStore.Update(fStore.GetEmptyRootHash(), keys, values)
	require.NoError(t, err)

	// key too short
	key2 := make([]byte, 1)
	utils.SetBit(key2, 5)
	keys = [][]byte{key2}
	_, err = fStore.Read(testTrie.RootHash(), keys)
	require.Error(t, err)

	// key too long
	key3 := make([]byte, 33)
	utils.SetBit(key3, 5)
	keys = [][]byte{key3}
	_, err = fStore.Read(testTrie.RootHash(), keys)
	require.Error(t, err)
}

// TODO test read (multiple non exist in a branch)
// [AlexH] doesn't TestMixRead do this test?

// TestForkingUpdates updates a base trie in two different ways. We expect
// that for each update, a new trie is added to the forest preserving the
// updated values independently of the other update.
func TestForkingUpdates(t *testing.T) {
	trieHeight := 17 // should be key size (in bits) + 1
	dir, err := ioutil.TempDir("", "test-mtrie-")
	require.NoError(t, err)
	defer os.RemoveAll(dir)

	metricsCollector := &metrics.NoopCollector{}
	fStore, err := NewMForest(trieHeight, dir, 5, metricsCollector, nil)
	require.NoError(t, err)

	k1 := []byte([]uint8{uint8(53), uint8(74)})
	v1 := []byte{'A'}
	k2 := []byte([]uint8{uint8(116), uint8(129)})
	v2 := []byte{'B'}
	keys := [][]byte{k1, k2}
	values := [][]byte{v1, v2}
	baseTrie, err := fStore.Update(fStore.GetEmptyRootHash(), keys, values)
	require.NoError(t, err)

	// update baseTrie -> updatedTrieA
	v1a := []byte{'C'}
	k3a := []byte([]uint8{uint8(116), uint8(22)})
	v3a := []byte{'D'}
	keysA := [][]byte{k1, k3a}
	valuesA := [][]byte{v1a, v3a}
	updatedTrieA, err := fStore.Update(baseTrie.RootHash(), keysA, valuesA)
	require.NoError(t, err)

	// update baseTrie -> updatedTrieB
	v1b := []byte{'C'}
	k3b := []byte([]uint8{uint8(116), uint8(22)})
	v3b := []byte{'D'}
	keysB := [][]byte{k1, k3b}
	valuesB := [][]byte{v1b, v3b}
	updatedTrieB, err := fStore.Update(baseTrie.RootHash(), keysB, valuesB)
	require.NoError(t, err)

	// Verify values preserved
	retValues, err := fStore.Read(baseTrie.RootHash(), keys) // reading from original Trie
	require.NoError(t, err)
	require.Equal(t, retValues, values)

	retValues, err = fStore.Read(updatedTrieA.RootHash(), keysA) // reading from updatedTrieA
	require.NoError(t, err)
	require.Equal(t, retValues, valuesA)

	retValues, err = fStore.Read(updatedTrieB.RootHash(), keysB) // reading from updatedTrieB
	require.NoError(t, err)
	require.Equal(t, retValues, valuesB)

	// TODO: cleanup commented out code
	//keys = [][]byte{k1, k2, k3}
	//retValues, err := fStore.Read(keys, rootHash21)
	//require.NoError(t, err)
	//require.True(t, bytes.Equal(retValues[0], v1))
	//require.True(t, bytes.Equal(retValues[1], v2))
	//require.True(t, bytes.Equal(retValues[2], []byte{}))
	//
	//retValues, err = fStore.Read(keys, rootHash22)
	//require.NoError(t, err)
	//require.True(t, bytes.Equal(retValues[0], v1p))
	//require.True(t, bytes.Equal(retValues[1], []byte{}))
	//require.True(t, bytes.Equal(retValues[2], v3))
}

// TestIdenticalUpdateAppliedTwice updates a base trie in the same way twice.
// Hence, the forest should de-duplicate the resulting two version of the identical trie
// without an error.
func TestIdenticalUpdateAppliedTwice(t *testing.T) {
	trieHeight := 17 // should be key size (in bits) + 1
	dir, err := ioutil.TempDir("", "test-mtrie-")
	require.NoError(t, err)
	defer os.RemoveAll(dir)

	metricsCollector := &metrics.NoopCollector{}
	fStore, err := NewMForest(trieHeight, dir, 5, metricsCollector, nil)
	require.NoError(t, err)

	k1 := []byte([]uint8{uint8(53), uint8(74)})
	v1 := []byte{'A'}
	k2 := []byte([]uint8{uint8(116), uint8(129)})
	v2 := []byte{'B'}
	keys := [][]byte{k1, k2}
	values := [][]byte{v1, v2}
	baseTrie, err := fStore.Update(fStore.GetEmptyRootHash(), keys, values)
	require.NoError(t, err)

	k3 := []byte([]uint8{uint8(116), uint8(22)})
	v3 := []byte{'D'}
	updatedTrieA, err := fStore.Update(baseTrie.RootHash(), [][]byte{k3}, [][]byte{v3})
	require.NoError(t, err)
	updatedTrieB, err := fStore.Update(baseTrie.RootHash(), [][]byte{k3}, [][]byte{v3})
	require.NoError(t, err)
	require.Equal(t, updatedTrieA.RootHash(), updatedTrieB.RootHash())

	retValuesA, err := fStore.Read(updatedTrieA.RootHash(), [][]byte{k1, k2, k3})
	require.NoError(t, err)
	require.Equal(t, retValuesA, [][]byte{v1, v2, v3})

	retValuesB, err := fStore.Read(updatedTrieA.RootHash(), [][]byte{k1, k2, k3})
	require.NoError(t, err)
	require.Equal(t, retValuesB, [][]byte{v1, v2, v3})
}

// TestRandomUpdateReadProof tests a read proof against the ChainSafe Trie implementation
// TODO: move to Trie test (as it directly tests trie update as opposed to forest functions)
func TestRandomUpdateReadProof(t *testing.T) {
	keyByteSize := 2
	trieHeight := keyByteSize*8 + 1
	rep := 10
	maxNumKeysPerStep := 10
	maxValueSize := 6 // bytes
	rand.Seed(time.Now().UnixNano())
	dir, err := ioutil.TempDir("", "test-mtrie-")
	require.NoError(t, err)
	defer os.RemoveAll(dir) // clean up

	metricsCollector := &metrics.NoopCollector{}
	fStore, err := NewMForest(trieHeight, dir, 5, metricsCollector, nil)
	require.NoError(t, err)

	testTrie, err := fStore.getTrie(fStore.GetEmptyRootHash())
	require.NoError(t, err)
	latestValueByKey := make(map[string][]byte) // map store

	for e := 0; e < rep; e++ {
		keys := common.GetRandomKeysRandN(maxNumKeysPerStep, keyByteSize)
		values := common.GetRandomValues(len(keys), maxValueSize)

		// update map store with key values
		// we use this at the end of each step to check all existing keys
		for i, k := range keys {
			latestValueByKey[string(k)] = values[i]
		}

		// test reading for non-existing keys
		nonExistingKeys := make([][]byte, 0)
		for _, k := range keys {
			if _, ok := latestValueByKey[string(k)]; !ok {
				nonExistingKeys = append(nonExistingKeys, k)
			}
		}
		retValues, err := fStore.Read(testTrie.RootHash(), nonExistingKeys)
		require.NoError(t, err, "error reading - non existing keys")
		for i := range retValues {
			require.True(t, len(retValues[i]) == 0)
		}

		// test update
		testTrie, err = fStore.Update(testTrie.RootHash(), keys, values)
		require.NoError(t, err, "error updating")

		// test read
		retValues, err = fStore.Read(testTrie.RootHash(), keys)
		require.NoError(t, err, "error reading")
		for i := range values {
			require.True(t, bytes.Equal(values[i], retValues[i]))
		}

		// test proof (mix of existing and non existing keys)
		proofKeys := make([][]byte, 0)
		proofValues := make([][]byte, 0)
		for i, k := range keys {
			proofKeys = append(proofKeys, k)
			proofValues = append(proofValues, values[i])
		}

		for _, k := range nonExistingKeys {
			proofKeys = append(proofKeys, k)
			proofValues = append(proofValues, []byte{})
		}

		batchProof, err := fStore.Proofs(testTrie.RootHash(), proofKeys)
		require.NoError(t, err, "error generating proofs")
		require.True(t, batchProof.Verify(proofKeys, proofValues, testTrie.RootHash(), trieHeight))

		proofToGo, _ := proof.EncodeBatchProof(batchProof)
		psmt, err := ptrie.NewPSMT(testTrie.RootHash(), trieHeight, proofKeys, proofValues, proofToGo)
		require.NoError(t, err, "error building partial trie")
		require.True(t, bytes.Equal(psmt.GetRootHash(), testTrie.RootHash()))

		// check values for all existing keys
		allKeys := make([][]byte, 0, len(latestValueByKey))
		allValues := make([][]byte, 0, len(latestValueByKey))
		for k, v := range latestValueByKey {
			allKeys = append(allKeys, []byte(k))
			allValues = append(allValues, v)
		}
		retValues, err = fStore.Read(testTrie.RootHash(), allKeys)
		require.NoError(t, err)
		for i, v := range allValues {
			require.True(t, bytes.Equal(v, retValues[i]))
		}
	}
}

// TestProofGenerationInclusion tests that inclusion proofs generated by a Trie pass verification
// TODO: move to Trie test (as it directly tests trie update as opposed to forest functions)
func TestProofGenerationInclusion(t *testing.T) {
	trieHeight := 17
	dir, err := ioutil.TempDir("", "test-mtrie-")
	require.NoError(t, err)
	defer os.RemoveAll(dir)

	metricsCollector := &metrics.NoopCollector{}
	fStore, err := NewMForest(trieHeight, dir, 5, metricsCollector, nil)
	require.NoError(t, err)
	emptyTrieHash := fStore.GetEmptyRootHash()

	k1 := []byte([]uint8{uint8(1), uint8(74)})
	v1 := []byte{'A'}

	k2 := []byte([]uint8{uint8(2), uint8(74)})
	v2 := []byte{'B'}

	k3 := []byte([]uint8{uint8(130), uint8(74)})
	v3 := []byte{'C'}

	k4 := []byte([]uint8{uint8(131), uint8(74)})
	v4 := []byte{'D'}

	keys := [][]byte{k1, k2, k3, k4}
	values := [][]byte{v1, v2, v3, v4}
	updatedTrie, err := fStore.Update(emptyTrieHash, keys, values)
	require.NoError(t, err)
	proof, err := fStore.Proofs(updatedTrie.RootHash(), keys)
	require.NoError(t, err)
	require.True(t, proof.Verify(keys, values, updatedTrie.RootHash(), trieHeight))
}

// TestPurgeAndLoad this test updates the Tries repeatedly until the forest should
// purge some Tries from memory. Thereafter, we read the trie that was purged, hence
// making the forest load the trie again.
// TODO: implement this functionality for MForest
func TestPurgeAndLoad(t *testing.T) {
	t.Skip("we don't have this functionality right now")
	keyByteSize := 2
	trieHeight := keyByteSize*8 + 1

	dir, err := ioutil.TempDir("", "test-mtrie")
	require.NoError(t, err)
	defer os.RemoveAll(dir) // clean up

	metricsCollector := &metrics.NoopCollector{}
	fStore, err := NewMForest(trieHeight, dir, 2, metricsCollector, nil)
	require.NoError(t, err)

	k1 := []byte([]uint8{uint8(1), uint8(74)})
	v1 := []byte{'A'}

	keys := [][]byte{k1}
	values := [][]byte{v1}
	updatedTrie1, err := fStore.Update(fStore.GetEmptyRootHash(), keys, values)
	require.NoError(t, err)

	k2 := []byte([]uint8{uint8(2), uint8(74)})
	v2 := []byte{'B'}
	keys = [][]byte{k2}
	values = [][]byte{v2}
	updatedTrie2, err := fStore.Update(updatedTrie1.RootHash(), keys, values)
	require.NoError(t, err)

	k3 := []byte([]uint8{uint8(130), uint8(74)})
	v3 := []byte{'C'}
	keys = [][]byte{k3}
	values = [][]byte{v3}
	updatedTrie3, err := fStore.Update(updatedTrie2.RootHash(), keys, values)
	require.NoError(t, err)

	k4 := []byte([]uint8{uint8(131), uint8(74)})
	v4 := []byte{'D'}
	keys = [][]byte{k4}
	values = [][]byte{v4}
	updatedTrie4, err := fStore.Update(updatedTrie3.RootHash(), keys, values)
	require.NoError(t, err)

	keys = [][]byte{k1}
	values = [][]byte{v1}
	retValues, err := fStore.Read(updatedTrie1.RootHash(), keys)
	require.NoError(t, err)
	require.True(t, bytes.Equal(values[0], retValues[0]))

	retValues, err = fStore.Read(updatedTrie2.RootHash(), keys)
	require.NoError(t, err)
	require.True(t, bytes.Equal(values[0], retValues[0]))

	retValues, err = fStore.Read(updatedTrie3.RootHash(), keys)
	require.NoError(t, err)
	require.True(t, bytes.Equal(values[0], retValues[0]))

	retValues, err = fStore.Read(updatedTrie4.RootHash(), keys)
	require.NoError(t, err)
	require.True(t, bytes.Equal(values[0], retValues[0]))
}

// TestTrieStoreAndLoad tests storing a trie to file and loading it again.
// We verify that that the values in the loaded trie are correct and that it has
// the expected root hash.
// TODO: implement this functionality for MForest
func TestTrieStoreAndLoad(t *testing.T) {
	trieHeight := 17
	dir, err := ioutil.TempDir("", "test-mtrie-")
	require.NoError(t, err)
	defer os.RemoveAll(dir)

	metricsCollector := &metrics.NoopCollector{}
	fStore, err := NewMForest(trieHeight, dir, 5, metricsCollector, nil)
	require.NoError(t, err)

	k1 := []byte([]uint8{uint8(1), uint8(74)})
	v1 := []byte{'A'}
	k2 := []byte([]uint8{uint8(2), uint8(74)})
	v2 := []byte{'B'}
	k3 := []byte([]uint8{uint8(130), uint8(74)})
	v3 := []byte{'C'}
	k4 := []byte([]uint8{uint8(131), uint8(74)})
	v4 := []byte{'D'}
	k5 := []byte([]uint8{uint8(132), uint8(74)})
	v5 := []byte{'E'}

	keys := [][]byte{k1, k2, k3, k4, k5}
	values := [][]byte{v1, v2, v3, v4, v5}
	testTrie, err := fStore.Update(fStore.GetEmptyRootHash(), keys, values)
	require.NoError(t, err)

	file, err := ioutil.TempFile("", "flow-mtrie-load")
	if err != nil {
		log.Fatal(err)
	}
	defer os.Remove(file.Name())

	err = fStore.StoreTrie(testTrie.RootHash(), file.Name())
	require.NoError(t, err)

	// create new store

	fStore, err = NewMForest(trieHeight, "", 5, metricsCollector, nil)
	require.NoError(t, err)
	loadedTrie, err := fStore.LoadTrie(file.Name())
	require.NoError(t, err)
	require.Equal(t, loadedTrie.RootHash(), testTrie.RootHash())

	retValues, err := fStore.Read(loadedTrie.RootHash(), keys)
	require.NoError(t, err)
<<<<<<< HEAD
	for i := range keys {
		require.True(t, bytes.Equal(values[i], retValues[i]))
	}
}

func TestForestStoreAndLoad(t *testing.T) {
	trieHeight := 9
	dir, err := ioutil.TempDir("", "test-mtrie-")
	require.NoError(t, err)
	defer os.RemoveAll(dir)

	metricsCollector := &metrics.NoopCollector{}
	mForest, err := mtrie.NewMForest(trieHeight, dir, 5, metricsCollector, nil)
	require.NoError(t, err)
	rootHash := mForest.GetEmptyRootHash()

	k1 := []byte([]uint8{uint8(1)})
	v1 := []byte{'A'}
	k2 := []byte([]uint8{uint8(2)})
	v2 := []byte{'B'}
	k3 := []byte([]uint8{uint8(130)})
	v3 := []byte{'C'}
	k4 := []byte([]uint8{uint8(131)})
	v4 := []byte{'D'}
	k5 := []byte([]uint8{uint8(132)})
	v5 := []byte{'E'}

	keys := [][]byte{k1, k2, k3, k4, k5}
	values := [][]byte{v1, v2, v3, v4, v5}
	rootHash, err = mForest.Update(keys, values, rootHash)
	require.NoError(t, err)

	k6 := []byte([]uint8{uint8(133)})
	v6 := []byte{'F'}

	keys6 := [][]byte{k6}
	values6 := [][]byte{v6}
	rootHash, err = mForest.Update(keys6, values6, rootHash)
	require.NoError(t, err)

	file, err := ioutil.TempFile("", "flow-mtrie-load")
	if err != nil {
		log.Fatal(err)
	}
	defer os.Remove(file.Name())

	storableNodes, storableTrees, err := mForest.ToStorables()
	require.NoError(t, err)

	newMForest, err := mtrie.NewMForest(trieHeight, dir, 5, metricsCollector, nil)
	require.NoError(t, err)

	//forests are different
	assert.NotEqual(t, mForest, newMForest)

	err = newMForest.LoadStorables(storableNodes, storableTrees)
	require.NoError(t, err)

	//forests are the same now
	assert.Equal(t, *mForest, *newMForest)

	retValues, err := mForest.Read(keys, rootHash)
	require.NoError(t, err)
	newRetValues, err := newMForest.Read(keys, rootHash)
	require.NoError(t, err)
	for i := range keys {
		require.True(t, bytes.Equal(values[i], retValues[i]))
		require.True(t, bytes.Equal(values[i], newRetValues[i]))
	}
}

// TODO comment out this for now
// func TestMForestAccuracy(t *testing.T) {
// 	trieHeight := 17 // should be key size (in bits) + 1
// 	experimentRep := 10

// 	dbDir := unittest.TempDir(t)
// 	smt, err := trie.NewSMT(dbDir, trieHeight, 10, 100, experimentRep)
// 	require.NoError(t, err)
// 	defer func() {
// 		smt.SafeClose()
// 		os.RemoveAll(dbDir)
// 	}()

// 	fStore, err := mtrie.NewMForest(trieHeight, dbDir, 5, nil)
// 	require.NoError(t, err)
// 	rootHash := fStore.GetEmptyRootHash()

// 	emptyTree := trie.GetDefaultHashForHeight(trieHeight - 1)
// 	require.NoError(t, err)
// 	rootHashForSMT := emptyTree
// 	for e := 0; e < experimentRep; e++ {
// 		// insert some values to an empty trie
// 		keys := make([][]byte, 0)
// 		values := make([][]byte, 0)
// 		rand.Seed(time.Now().UnixNano())

// 		// rejection sampling
// 		numberOfKeys := rand.Intn(20) + 1
// 		keyValueMap := make(map[string][]byte)
// 		i := 0
// 		for i < numberOfKeys {
// 			key := make([]byte, 2)
// 			rand.Read(key)
// 			// deduplicate
// 			if _, found := keyValueMap[string(key)]; !found {
// 				keys = append(keys, key)
// 				value := make([]byte, 4)
// 				rand.Read(value)
// 				keyValueMap[string(key)] = value
// 				values = append(values, value)
// 				i++
// 			}
// 		}

// 		newRootHash, err := fStore.Update(keys, values, rootHash)
// 		require.NoError(t, err, "error commiting changes")
// 		rootHash = newRootHash

// 		// check values
// 		retValues, err := fStore.Read(keys, rootHash)
// 		require.NoError(t, err)
// 		for i, k := range keys {
// 			require.True(t, bytes.Equal(keyValueMap[string(k)], retValues[i]))
// 		}

// 		// Test eqaulity to SMT
// 		newRootHashForSMT, err := smt.Update(keys, values, rootHashForSMT)
// 		require.NoError(t, err)
// 		rootHashForSMT = newRootHashForSMT
// 		require.True(t, bytes.Equal(newRootHashForSMT, newRootHash))

// 		// TODO test proofs for non-existing keys
// 		batchProof, err := fStore.Proofs(keys, rootHash)
// 		require.NoError(t, err, "error generating proofs")

// 		batchProofSMT, err := smt.GetBatchProof(keys, rootHashForSMT)
// 		require.NoError(t, err, "error generating proofs (SMT)")

// 		encodedProof := mtrie.EncodeBatchProof(batchProof)
// 		encodedProofSMT := trie.EncodeProof(batchProofSMT)

// 		for i := range encodedProof {
// 			require.True(t, bytes.Equal(encodedProof[i], encodedProofSMT[i]))
// 		}

// 		psmt, err := trie.NewPSMT(rootHash, trieHeight, keys, values, encodedProof)
// 		require.True(t, bytes.Equal(psmt.GetRootHash(), rootHash))
// 		require.NoError(t, err, "error building partial trie")

// 	}
// }
=======
	require.Equal(t, retValues, values)
	//for i := range keys {
	//	require.True(t, bytes.Equal(values[i], retValues[i]))
	//}
}
>>>>>>> be4d649b
<|MERGE_RESOLUTION|>--- conflicted
+++ resolved
@@ -1009,11 +1009,12 @@
 
 	retValues, err := fStore.Read(loadedTrie.RootHash(), keys)
 	require.NoError(t, err)
-<<<<<<< HEAD
-	for i := range keys {
-		require.True(t, bytes.Equal(values[i], retValues[i]))
-	}
-}
+	require.Equal(t, retValues, values)
+	//for i := range keys {
+	//	require.True(t, bytes.Equal(values[i], retValues[i]))
+	//}
+}
+
 
 func TestForestStoreAndLoad(t *testing.T) {
 	trieHeight := 9
@@ -1079,93 +1080,4 @@
 		require.True(t, bytes.Equal(values[i], retValues[i]))
 		require.True(t, bytes.Equal(values[i], newRetValues[i]))
 	}
-}
-
-// TODO comment out this for now
-// func TestMForestAccuracy(t *testing.T) {
-// 	trieHeight := 17 // should be key size (in bits) + 1
-// 	experimentRep := 10
-
-// 	dbDir := unittest.TempDir(t)
-// 	smt, err := trie.NewSMT(dbDir, trieHeight, 10, 100, experimentRep)
-// 	require.NoError(t, err)
-// 	defer func() {
-// 		smt.SafeClose()
-// 		os.RemoveAll(dbDir)
-// 	}()
-
-// 	fStore, err := mtrie.NewMForest(trieHeight, dbDir, 5, nil)
-// 	require.NoError(t, err)
-// 	rootHash := fStore.GetEmptyRootHash()
-
-// 	emptyTree := trie.GetDefaultHashForHeight(trieHeight - 1)
-// 	require.NoError(t, err)
-// 	rootHashForSMT := emptyTree
-// 	for e := 0; e < experimentRep; e++ {
-// 		// insert some values to an empty trie
-// 		keys := make([][]byte, 0)
-// 		values := make([][]byte, 0)
-// 		rand.Seed(time.Now().UnixNano())
-
-// 		// rejection sampling
-// 		numberOfKeys := rand.Intn(20) + 1
-// 		keyValueMap := make(map[string][]byte)
-// 		i := 0
-// 		for i < numberOfKeys {
-// 			key := make([]byte, 2)
-// 			rand.Read(key)
-// 			// deduplicate
-// 			if _, found := keyValueMap[string(key)]; !found {
-// 				keys = append(keys, key)
-// 				value := make([]byte, 4)
-// 				rand.Read(value)
-// 				keyValueMap[string(key)] = value
-// 				values = append(values, value)
-// 				i++
-// 			}
-// 		}
-
-// 		newRootHash, err := fStore.Update(keys, values, rootHash)
-// 		require.NoError(t, err, "error commiting changes")
-// 		rootHash = newRootHash
-
-// 		// check values
-// 		retValues, err := fStore.Read(keys, rootHash)
-// 		require.NoError(t, err)
-// 		for i, k := range keys {
-// 			require.True(t, bytes.Equal(keyValueMap[string(k)], retValues[i]))
-// 		}
-
-// 		// Test eqaulity to SMT
-// 		newRootHashForSMT, err := smt.Update(keys, values, rootHashForSMT)
-// 		require.NoError(t, err)
-// 		rootHashForSMT = newRootHashForSMT
-// 		require.True(t, bytes.Equal(newRootHashForSMT, newRootHash))
-
-// 		// TODO test proofs for non-existing keys
-// 		batchProof, err := fStore.Proofs(keys, rootHash)
-// 		require.NoError(t, err, "error generating proofs")
-
-// 		batchProofSMT, err := smt.GetBatchProof(keys, rootHashForSMT)
-// 		require.NoError(t, err, "error generating proofs (SMT)")
-
-// 		encodedProof := mtrie.EncodeBatchProof(batchProof)
-// 		encodedProofSMT := trie.EncodeProof(batchProofSMT)
-
-// 		for i := range encodedProof {
-// 			require.True(t, bytes.Equal(encodedProof[i], encodedProofSMT[i]))
-// 		}
-
-// 		psmt, err := trie.NewPSMT(rootHash, trieHeight, keys, values, encodedProof)
-// 		require.True(t, bytes.Equal(psmt.GetRootHash(), rootHash))
-// 		require.NoError(t, err, "error building partial trie")
-
-// 	}
-// }
-=======
-	require.Equal(t, retValues, values)
-	//for i := range keys {
-	//	require.True(t, bytes.Equal(values[i], retValues[i]))
-	//}
-}
->>>>>>> be4d649b
+}