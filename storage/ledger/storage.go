--- conflicted
+++ resolved
@@ -22,15 +22,8 @@
 		return nil, fmt.Errorf("cannot create WAL: %w", err)
 	}
 
-<<<<<<< HEAD
-	mForest := mtrie.NewMForest(257)
+	mForest := mtrie.NewMForest(257, dbDir, 1000)
 	trie := &TrieStorage{
-=======
-	mForest := mtrie.NewMForest(257, dbDir, 1000)
-
-	return &TrieStorage{
-		tree:    tree,
->>>>>>> e688791a
 		mForest: mForest,
 		wal:     w,
 	}
