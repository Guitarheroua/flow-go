--- conflicted
+++ resolved
@@ -2,27 +2,6 @@
 
 // All includes all the storage modules
 type All struct {
-<<<<<<< HEAD
-	Headers            Headers
-	Guarantees         Guarantees
-	Seals              Seals
-	Index              Index
-	Payloads           Payloads
-	Blocks             Blocks
-	QuorumCertificates QuorumCertificates
-	Setups             EpochSetups
-	EpochCommits       EpochCommits
-	Results            ExecutionResults
-	Receipts           ExecutionReceipts
-	ChunkDataPacks     ChunkDataPacks
-	Commits            Commits
-	Transactions       Transactions
-	TransactionResults TransactionResults
-	Collections        Collections
-	Events             Events
-	ProtocolState      ProtocolState
-	VersionBeacons     VersionBeacons
-=======
 	Headers                 Headers
 	Guarantees              Guarantees
 	Seals                   Seals
@@ -32,7 +11,6 @@
 	QuorumCertificates      QuorumCertificates
 	Setups                  EpochSetups
 	EpochCommits            EpochCommits
-	Statuses                EpochStatuses
 	Results                 ExecutionResults
 	Receipts                ExecutionReceipts
 	ChunkDataPacks          ChunkDataPacks
@@ -42,7 +20,7 @@
 	TransactionResults      TransactionResults
 	Collections             Collections
 	Events                  Events
+	ProtocolState           ProtocolState
 	VersionBeacons          VersionBeacons
 	RegisterIndex           RegisterIndex
->>>>>>> 78451399
 }