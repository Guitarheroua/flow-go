--- conflicted
+++ resolved
@@ -92,13 +92,8 @@
 	return func(tx *badger.Txn) error {
 		// retrieve the item from the key-value store
 		_, err := tx.Get(key)
-<<<<<<< HEAD
-		if errors.Is(err, badger.ErrKeyNotFound) {
-			return fmt.Errorf("could not find key %x): %w", key, err)
-=======
 		if err == badger.ErrKeyNotFound {
 			return storage.ErrNotFound
->>>>>>> c5fc69ff
 		}
 		if err != nil {
 			return fmt.Errorf("could not check key: %w", err)
