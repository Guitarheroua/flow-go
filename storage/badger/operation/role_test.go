// (c) 2019 Dapper Labs - ALL RIGHTS RESERVED

package operation

import (
	"testing"

	"github.com/dgraph-io/badger/v2"
	"github.com/stretchr/testify/assert"
	"github.com/stretchr/testify/require"

	"github.com/dapperlabs/flow-go/model/flow"
	"github.com/dapperlabs/flow-go/utils/unittest"
)

func TestRoleInsertRetrieve(t *testing.T) {

	unittest.RunWithDB(t, func(db *badger.DB) {
		nodeID := flow.Identifier{0x01}
		expected := flow.Role(13)

		err := db.Update(InsertNewRole(nodeID, expected))
		require.Nil(t, err)

<<<<<<< HEAD
		var actual flow.Role
		err = db.View(RetrieveRole(nodeID, &actual))
		require.Nil(t, err)
=======
	err = db.Update(InsertRole(nodeID, expected))
	require.Nil(t, err)
>>>>>>> f09882ed

		assert.Equal(t, expected, actual)
	})
}<|MERGE_RESOLUTION|>--- conflicted
+++ resolved
@@ -19,17 +19,12 @@
 		nodeID := flow.Identifier{0x01}
 		expected := flow.Role(13)
 
-		err := db.Update(InsertNewRole(nodeID, expected))
-		require.Nil(t, err)
+	err = db.Update(InsertRole(nodeID, expected))
+	require.Nil(t, err)
 
-<<<<<<< HEAD
 		var actual flow.Role
 		err = db.View(RetrieveRole(nodeID, &actual))
 		require.Nil(t, err)
-=======
-	err = db.Update(InsertRole(nodeID, expected))
-	require.Nil(t, err)
->>>>>>> f09882ed
 
 		assert.Equal(t, expected, actual)
 	})
