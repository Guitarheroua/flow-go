--- conflicted
+++ resolved
@@ -30,11 +30,7 @@
 
 var _ hotstuff.Forks = (*Forks)(nil)
 
-<<<<<<< HEAD
-func NewForks2(trustedRoot *model.CertifiedBlock, finalizationCallback module.Finalizer, notifier hotstuff.ConsensusFollowerConsumer) (*Forks2, error) {
-=======
-func New(trustedRoot *model.CertifiedBlock, finalizationCallback module.Finalizer, notifier hotstuff.FinalizationConsumer) (*Forks, error) {
->>>>>>> f5a23f93
+func New(trustedRoot *model.CertifiedBlock, finalizationCallback module.Finalizer, notifier hotstuff.ConsensusFollowerConsumer) (*Forks, error) {
 	if (trustedRoot.Block.BlockID != trustedRoot.CertifyingQC.BlockID) || (trustedRoot.Block.View != trustedRoot.CertifyingQC.View) {
 		return nil, model.NewConfigurationErrorf("invalid root: root QC is not pointing to root block")
 	}
@@ -159,7 +155,11 @@
 	err := f.forest.VerifyVertex(blockContainer)
 	if err != nil {
 		if forest.IsInvalidVertexError(err) {
-			return fmt.Errorf("not a valid vertex for block tree: %w", err)
+			return model.NewInvalidBlockErrorf(&model.Proposal{
+				Block:      block,
+				SigData:    nil,
+				LastViewTC: nil,
+			}, "not a valid vertex for block tree: %w", err)
 		}
 		return fmt.Errorf("block tree generated unexpected error validating vertex: %w", err)
 	}
