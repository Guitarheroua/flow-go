--- conflicted
+++ resolved
@@ -232,6 +232,48 @@
 	proposerID flow.Identifier
 }
 
+// //////// master
+// DenylistValidator is Validator mock that consider all proposals are valid unless the proposal's BlockID exists
+// in the invalidProposals key or unverifiable key
+type DenylistValidator struct {
+	mocks.Validator
+	invalidProposals map[flow.Identifier]struct{}
+	unverifiable     map[flow.Identifier]struct{}
+	t                require.TestingT
+}
+
+func NewDenylistValidator(t require.TestingT) *DenylistValidator {
+	return &DenylistValidator{
+		invalidProposals: make(map[flow.Identifier]struct{}),
+		unverifiable:     make(map[flow.Identifier]struct{}),
+		t:                t,
+	}
+}
+
+func (v *DenylistValidator) ValidateProposal(proposal *model.Proposal) error {
+	// check if is invalid
+	_, ok := v.invalidProposals[proposal.Block.BlockID]
+	if ok {
+		log.Info().Msgf("invalid proposal: %v\n", proposal.Block.View)
+		return model.InvalidBlockError{
+			BlockID: proposal.Block.BlockID,
+			View:    proposal.Block.View,
+			Err:     fmt.Errorf("some error"),
+		}
+	}
+
+	// check if is unverifiable
+	_, ok = v.unverifiable[proposal.Block.BlockID]
+	if ok {
+		log.Info().Msgf("unverifiable proposal: %v\n", proposal.Block.View)
+		return model.ErrUnverifiableBlock
+	}
+
+	return nil
+}
+
+////////// master
+
 func (b *BlockProducer) MakeBlockProposal(view uint64, qc *flow.QuorumCertificate, lastViewTC *flow.TimeoutCertificate) (*flow.Header, error) {
 	return model.ProposalToFlow(&model.Proposal{
 		Block: helper.MakeBlock(
@@ -253,6 +295,7 @@
 
 	eventhandler *EventHandler
 
+	validator     *DenylistValidator // from master, merge - do we need?????
 	paceMaker     hotstuff.PaceMaker
 	forks         *Forks
 	persist       *mocks.Persister
@@ -292,6 +335,7 @@
 	es.persist.On("PutStarted", mock.Anything).Return(nil).Maybe()
 	es.blockProducer = &BlockProducer{proposerID: es.committee.Self()}
 	es.safetyRules = NewSafetyRules(es.T())
+	es.validator = NewDenylistValidator(es.T())
 	es.notifier = mocks.NewConsumer(es.T())
 	es.notifier.On("OnEventProcessed").Maybe()
 	es.notifier.On("OnEnteringView", mock.Anything, mock.Anything).Maybe()
@@ -353,36 +397,6 @@
 	es.notifier.AssertNotCalled(es.T(), "OnOwnProposal", mock.Anything, mock.Anything)
 }
 
-<<<<<<< HEAD
-// DenylistValidator is Validator mock that consider all proposals are valid unless the proposal's BlockID exists
-// in the invalidProposals key or unverifiable key
-type DenylistValidator struct {
-	mocks.Validator
-	invalidProposals map[flow.Identifier]struct{}
-	unverifiable     map[flow.Identifier]struct{}
-	t                require.TestingT
-}
-
-func NewDenylistValidator(t require.TestingT) *DenylistValidator {
-	return &DenylistValidator{
-		invalidProposals: make(map[flow.Identifier]struct{}),
-		unverifiable:     make(map[flow.Identifier]struct{}),
-		t:                t,
-	}
-}
-
-func (v *DenylistValidator) ValidateProposal(proposal *model.Proposal) error {
-	// check if is invalid
-	_, ok := v.invalidProposals[proposal.Block.BlockID]
-	if ok {
-		log.Info().Msgf("invalid proposal: %v\n", proposal.Block.View)
-		return model.InvalidBlockError{
-			BlockID: proposal.Block.BlockID,
-			View:    proposal.Block.View,
-			Err:     fmt.Errorf("some error"),
-		}
-	}
-=======
 // TestOnReceiveProposal_StaleProposal test that proposals lower than finalized view are not processed at all
 // we are not interested in this data because we already performed finalization of that height.
 func (es *EventHandlerSuite) TestOnReceiveProposal_StaleProposal() {
@@ -409,7 +423,6 @@
 func (es *EventHandlerSuite) TestOnReceiveProposal_TCOlderThanCurView() {
 	proposal := createProposal(es.initView-1, es.initView-3)
 	proposal.LastViewTC = helper.MakeTC(helper.WithTCView(proposal.Block.View-1), helper.WithTCNewestQC(proposal.Block.QC))
->>>>>>> 5061110a
 
 	// should not trigger view change
 	err := es.eventhandler.OnReceiveProposal(proposal)
@@ -458,20 +471,7 @@
 	// proposal is safe to vote
 	es.safetyRules.votable[proposal.Block.BlockID] = struct{}{}
 
-<<<<<<< HEAD
-	paceMaker      hotstuff.PaceMaker
-	forks          *Forks
-	persist        *mocks.Persister
-	blockProducer  *BlockProducer
-	communicator   *mocks.Communicator
-	committee      *Committee
-	voteAggregator *mocks.VoteAggregator
-	voter          *Voter
-	validator      *DenylistValidator
-	notifier       hotstuff.Consumer
-=======
 	es.notifier.On("OnOwnVote", proposal.Block.BlockID, proposal.Block.View, mock.Anything, mock.Anything).Once()
->>>>>>> 5061110a
 
 	// vote should be created for this proposal
 	err := es.eventhandler.OnReceiveProposal(proposal)
@@ -484,24 +484,8 @@
 func (es *EventHandlerSuite) TestOnReceiveProposal_Vote_NotNextLeader() {
 	proposal := createProposal(es.initView, es.initView-1)
 
-<<<<<<< HEAD
-	es.paceMaker = initPaceMaker(es.T(), curView)
-	es.forks = NewForks(es.T(), finalized)
-	es.persist = &mocks.Persister{}
-	es.persist.On("PutStarted", mock.Anything).Return(nil)
-	es.blockProducer = &BlockProducer{}
-	es.communicator = &mocks.Communicator{}
-	es.communicator.On("BroadcastProposalWithDelay", mock.Anything, mock.Anything).Return(nil)
-	es.communicator.On("SendVote", mock.Anything, mock.Anything, mock.Anything, mock.Anything).Return(nil)
-	es.committee = NewCommittee()
-	es.voteAggregator = &mocks.VoteAggregator{}
-	es.voter = NewVoter(es.T(), finalized)
-	es.validator = NewDenylistValidator(es.T())
-	es.notifier = &notifications.NoopConsumer{}
-=======
 	// proposal is safe to vote
 	es.safetyRules.votable[proposal.Block.BlockID] = struct{}{}
->>>>>>> 5061110a
 
 	es.notifier.On("OnOwnVote", proposal.Block.BlockID, mock.Anything, mock.Anything, mock.Anything).Once()
 
