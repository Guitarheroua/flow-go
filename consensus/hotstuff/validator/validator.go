package validator

import (
	"errors"
	"fmt"

	"github.com/onflow/flow-go/consensus/hotstuff"
	"github.com/onflow/flow-go/consensus/hotstuff/model"
	"github.com/onflow/flow-go/model/flow"
	"github.com/onflow/flow-go/module/signature"
)

// Validator is responsible for validating QC, Block and Vote
type Validator struct {
	committee hotstuff.Replicas
	verifier  hotstuff.Verifier
}

var _ hotstuff.Validator = (*Validator)(nil)

// New creates a new Validator instance
func New(
	committee hotstuff.Replicas,
	verifier hotstuff.Verifier,
) *Validator {
	return &Validator{
		committee: committee,
		verifier:  verifier,
	}
}

// ValidateTC validates the TimeoutCertificate `tc`.
// During normal operations, the following error returns are expected:
//  * model.InvalidTCError if the TC is invalid
//  * model.ErrViewForUnknownEpoch if the TC refers unknown epoch
// Any other error should be treated as exception
func (v *Validator) ValidateTC(tc *flow.TimeoutCertificate) error {
<<<<<<< HEAD
	highestQC := tc.NewestQC
=======
	newestQC := tc.NewestQC
>>>>>>> 84224c87

	// The TC's view cannot be smaller than the view of the QC it contains.
	// Note: we specifically allow for the TC to have the same view as the highest QC.
	// This is useful as a fallback, because it allows replicas other than the designated
	// leader to also collect votes and generate a QC.
<<<<<<< HEAD
	if tc.View < highestQC.View {
		return newInvalidTCError(tc, fmt.Errorf("TC's QC cannot be newer than the TC's view"))
	}

	// verifying that tc.NewestQC is the QC with the highest view
	highestQCView := tc.NewestQCViews[0]
	for _, view := range tc.NewestQCViews {
		if highestQCView < view {
			highestQCView = view
		}
	}
	if highestQCView != tc.NewestQC.View {
		return newInvalidTCError(tc, fmt.Errorf("included QC (view=%d) should be equal to highest contributed view: %d", tc.NewestQC.View, highestQCView))
	}

=======
	if tc.View < newestQC.View {
		return newInvalidTCError(tc, fmt.Errorf("TC's QC cannot be newer than the TC's view"))
	}

>>>>>>> 84224c87
	// 1. Check if there is super-majority of votes
	allParticipants, err := v.committee.IdentitiesByEpoch(tc.View)
	if err != nil {
		return fmt.Errorf("could not get consensus participants at view %d: %w", tc.View, err)
	}
	signers, err := signature.DecodeSignerIndicesToIdentities(allParticipants, tc.SignerIndices)
	if err != nil {
		if signature.IsDecodeSignerIndicesError(err) {
			return newInvalidTCError(tc, fmt.Errorf("invalid signer indices: %w", err))
		}
		// unexpected error
		return fmt.Errorf("unexpected internal error decoding signer indices: %w", err)
	}

	// determine whether signers reach minimally required weight threshold for consensus
	threshold, err := v.committee.WeightThresholdForView(tc.View)
	if err != nil {
		return fmt.Errorf("could not get weight threshold for view %d: %w", tc.View, err)
	}
	if signers.TotalWeight() < threshold {
		return newInvalidTCError(tc, fmt.Errorf("tc signers have insufficient weight of %d (required=%d)", signers.TotalWeight(), threshold))
	}

<<<<<<< HEAD
	// Validate QC
	err = v.ValidateQC(highestQC)
	if err != nil {
		if model.IsInvalidQCError(err) {
			return newInvalidTCError(tc, fmt.Errorf("invalid QC included in TC: %w", err))
		}
		return fmt.Errorf("unexpected internal error while verifying the QC included in the TC: %w", err)
	}

=======
>>>>>>> 84224c87
	// Verify multi-message BLS sig of TC, by far the most expensive check
	err = v.verifier.VerifyTC(signers, tc.SigData, tc.View, tc.NewestQCViews)
	if err != nil {
		// Considerations about other errors that `VerifyTC` could return:
		// * model.InsufficientSignaturesError: we previously checked the total weight of all signers
		//   meets the supermajority threshold, which is a _positive_ number. Hence, there must be at
		//   least one signer. Hence, receiving this error would be a symptom of a fatal internal bug.
		switch {
		case model.IsInvalidFormatError(err):
			return newInvalidTCError(tc, fmt.Errorf("TC's signature data has an invalid structure: %w", err))
		case errors.Is(err, model.ErrInvalidSignature):
			return newInvalidTCError(tc, fmt.Errorf("TC contains invalid signature(s): %w", err))
		default:
<<<<<<< HEAD
			// `VerifyTC` might return model.InsufficientSignaturesError, we previously checked the total weight of all signers
			//   meets the super-majority threshold, which is a _positive_ number. Hence, there must be at
			//   least one signer. Hence, receiving this error would be a symptom of a fatal internal bug.
			return fmt.Errorf("cannot verify tc's aggregated signature (tc.View: %d): %w", tc.View, err)
		}
=======
			return fmt.Errorf("cannot verify tc's aggregated signature (tc.View: %d): %w", tc.View, err)
		}
	}

	// verifying that tc.NewestQC is the QC with the highest view
	newestQCView := tc.NewestQCViews[0]
	for _, view := range tc.NewestQCViews {
		if newestQCView < view {
			newestQCView = view
		}
	}
	if newestQCView != tc.NewestQC.View {
		return newInvalidTCError(tc, fmt.Errorf("included QC (view=%d) should be equal to highest contributed view: %d", tc.NewestQC.View, newestQCView))
	}

	// Validate QC
	err = v.ValidateQC(newestQC)
	if err != nil {
		if model.IsInvalidQCError(err) {
			return newInvalidTCError(tc, fmt.Errorf("invalid QC included in TC: %w", err))
		}
		if errors.Is(err, model.ErrViewForUnknownEpoch) {
			// We require each replica to be bootstrapped with a QC pointing to a finalized block. Consensus safety rules guarantee that
			// a QC at least as new as the root QC must be contained in any TC. This is because the TC must include signatures from a
			// supermajority of replicas, including at least one honest replica, which attest to their locally highest known QC. Hence,
			// any QC included in a TC must be the root QC or newer. Therefore, we should know the Epoch for any QC we encounter.
			// receiving a `model.ErrViewForUnknownEpoch` is conceptually impossible, i.e. a symptom of an internal bug or invalid
			// bootstrapping information.
			return fmt.Errorf("no Epoch information availalbe for QC that was included in TC; symptom of internal bug or invalid bootstrapping information: %s", err.Error())
		}
		return fmt.Errorf("unexpected internal error while verifying the QC included in the TC: %w", err)
>>>>>>> 84224c87
	}
	return nil
}

<<<<<<< HEAD
=======
	return nil
}

>>>>>>> 84224c87
// ValidateQC validates the Quorum Certificate `qc`.
// During normal operations, the following error returns are expected:
//  * model.InvalidQCError if the QC is invalid
//  * model.ErrViewForUnknownEpoch if the QC refers unknown epoch
// Any other error should be treated as exception
func (v *Validator) ValidateQC(qc *flow.QuorumCertificate) error {
	// Retrieve the initial identities of consensus participants for this epoch,
	// and those that signed the QC. IdentitiesByEpoch contains all nodes that were
	// authorized to sign during this epoch. Ejection and dynamic weight adjustments
	// are not taken into account here. By using an epoch-static set of authorized
	// signers, we can check QC validity without needing all ancestor blocks.
	allParticipants, err := v.committee.IdentitiesByEpoch(qc.View)
	if err != nil {
		return fmt.Errorf("could not get consensus participants at view %d: %w", qc.View, err)
	}

	signers, err := signature.DecodeSignerIndicesToIdentities(allParticipants, qc.SignerIndices)
	if err != nil {
		if signature.IsDecodeSignerIndicesError(err) {
			return newInvalidQCError(qc, fmt.Errorf("invalid signer indices: %w", err))
		}
		// unexpected error
		return fmt.Errorf("unexpected internal error decoding signer indices: %w", err)
	}

	// determine whether signers reach minimally required weight threshold for consensus
	threshold, err := v.committee.WeightThresholdForView(qc.View)
	if err != nil {
		return fmt.Errorf("could not get weight threshold for view %d: %w", qc.View, err)
	}
	if signers.TotalWeight() < threshold {
		return newInvalidQCError(qc, fmt.Errorf("qc signers have insufficient weight of %d (required=%d)", signers.TotalWeight(), threshold))
	}

	// verify whether the signature bytes are valid for the QC
	err = v.verifier.VerifyQC(signers, qc.SigData, qc.View, qc.BlockID)
	if err != nil {
		// Considerations about other errors that `VerifyQC` could return:
		//  * model.InvalidSignerError: for the time being, we assume that _every_ HotStuff participant
		//    is also a member of the random beacon committee. Consequently, `InvalidSignerError` should
		//    not occur atm.
		//    TODO: if the random beacon committee is a strict subset of the HotStuff committee,
		//          we expect `model.InvalidSignerError` here during normal operations.
		// * model.InsufficientSignaturesError: we previously checked the total weight of all signers
		//   meets the supermajority threshold, which is a _positive_ number. Hence, there must be at
		//   least one signer. Hence, receiving this error would be a symptom of a fatal internal bug.
		switch {
		case model.IsInvalidFormatError(err):
			return newInvalidQCError(qc, fmt.Errorf("QC's  signature data has an invalid structure: %w", err))
		case errors.Is(err, model.ErrInvalidSignature):
			return newInvalidQCError(qc, fmt.Errorf("QC contains invalid signature(s): %w", err))
<<<<<<< HEAD
=======
		case errors.Is(err, model.ErrViewForUnknownEpoch):
			// We have earlier queried the Identities for the QC's view, which must have returned proper values,
			// otherwise, we wouldn't reach this code. Therefore, it should be impossible for `verifier.VerifyQC`
			// to return ErrViewForUnknownEpoch. To avoid confusion with expected sentinel errors, we only preserve
			// the error messages here, but not the error types.
			return fmt.Errorf("internal error, as querying identities for view %d succeeded earlier but now the view supposedly belongs to an unknown epoch: %s", qc.View, err.Error())
>>>>>>> 84224c87
		default:
			return fmt.Errorf("cannot verify qc's aggregated signature (qc.BlockID: %x): %w", qc.BlockID, err)
		}
	}

	return nil
}

// ValidateProposal validates the block proposal
// A block is considered as valid if it's a valid extension of existing forks.
// Note it doesn't check if it's conflicting with finalized block
// During normal operations, the following error returns are expected:
//  * model.InvalidBlockError if the block is invalid
//  * model.ErrViewForUnknownEpoch if the proposal refers unknown epoch
// Any other error should be treated as exception
func (v *Validator) ValidateProposal(proposal *model.Proposal) error {
	qc := proposal.Block.QC
	block := proposal.Block

	// validate the proposer's vote and get his identity
	_, err := v.ValidateVote(proposal.ProposerVote())
	if model.IsInvalidVoteError(err) {
		return newInvalidBlockError(block, fmt.Errorf("invalid proposer signature: %w", err))
	}
	if err != nil {
		return fmt.Errorf("error verifying leader signature for block %x: %w", block.BlockID, err)
	}

	// check the proposer is the leader for the proposed block's view
	leader, err := v.committee.LeaderForView(block.View)
	if err != nil {
		return fmt.Errorf("error determining leader for block %x: %w", block.BlockID, err)
	}
	if leader != block.ProposerID {
		return newInvalidBlockError(block, fmt.Errorf("proposer %s is not leader (%s) for view %d", block.ProposerID, leader, block.View))
	}

	// The Block must contain a proof that the primary legitimately entered the respective view.
	// Transitioning to proposal.Block.View is possible either by observing a QC or a TC for the
	// previous round. If and only if the QC is _not_ for the previous round we require a TC for
	// the previous view to be present.
	lastViewSuccessful := proposal.Block.View == proposal.Block.QC.View+1
	if !lastViewSuccessful {
		// check if proposal is correctly structured
		if proposal.LastViewTC == nil {
			return newInvalidBlockError(block, fmt.Errorf("QC in block is not for previous view, so expecting a TC but none is included in block"))
		}

		// check if included TC is for previous view
		if proposal.Block.View != proposal.LastViewTC.View+1 {
			return newInvalidBlockError(block, fmt.Errorf("QC in block is not for previous view, so expecting a TC for view %d but got TC for view %d", proposal.Block.View-1, proposal.LastViewTC.View))
		}

		// Check if proposal extends either the newest QC specified in the TC, or a newer QC
		// in edge cases a leader may construct a TC and QC concurrently such that TC contains
		// an older QC - in these case we still want to build on the newest QC, so this case is allowed.
		if proposal.Block.QC.View < proposal.LastViewTC.NewestQC.View {
			return newInvalidBlockError(block, fmt.Errorf("TC in block contains a newer QC than the block itself, which is a protocol violation"))
		}
	} else if proposal.LastViewTC != nil {
		// last view ended with QC, including TC is a protocol violation
		return newInvalidBlockError(block, fmt.Errorf("last view has ended with QC but proposal includes LastViewTC"))
	}

	// Check signatures, keep the most expensive the last to check

	// check if included QC is valid
	err = v.ValidateQC(qc)
	if err != nil {
		if model.IsInvalidQCError(err) {
			return newInvalidBlockError(block, fmt.Errorf("invalid qc included: %w", err))
		}
<<<<<<< HEAD
=======
		if errors.Is(err, model.ErrViewForUnknownEpoch) {
			// We require each replica to be bootstrapped with a QC pointing to a finalized block. Therefore, we should know the
			// Epoch for any QC.View and TC.View we encounter. Receiving a `model.ErrViewForUnknownEpoch` is conceptually impossible,
			// i.e. a symptom of an internal bug or invalid bootstrapping information.
			return fmt.Errorf("no Epoch information availalbe for QC that was included in proposal; symptom of internal bug or invalid bootstrapping information: %s", err.Error())
		}
>>>>>>> 84224c87
		return fmt.Errorf("unexpected error verifying qc: %w", err)
	}

	if !lastViewSuccessful {
		// check if included TC is valid
		err = v.ValidateTC(proposal.LastViewTC)
		if err != nil {
			if model.IsInvalidTCError(err) {
				return newInvalidBlockError(block, fmt.Errorf("proposals TC's is not valid: %w", err))
			}
<<<<<<< HEAD
=======
			if errors.Is(err, model.ErrViewForUnknownEpoch) {
				// We require each replica to be bootstrapped with a QC pointing to a finalized block. Therefore, we should know the
				// Epoch for any QC.View and TC.View we encounter. Receiving a `model.ErrViewForUnknownEpoch` is conceptually impossible,
				// i.e. a symptom of an internal bug or invalid bootstrapping information.
				return fmt.Errorf("no Epoch information availalbe for QC that was included in TC; symptom of internal bug or invalid bootstrapping information: %s", err.Error())
			}
>>>>>>> 84224c87
			return fmt.Errorf("unexpected internal error while verifying the TC included in block: %w", err)
		}
	}

	return nil
}

// ValidateVote validates the vote and returns the identity of the voter who signed
// vote - the vote to be validated
// During normal operations, the following error returns are expected:
//  * model.InvalidVoteError for invalid votes
//  * model.ErrViewForUnknownEpoch if the vote refers unknown epoch
// Any other error should be treated as exception
func (v *Validator) ValidateVote(vote *model.Vote) (*flow.Identity, error) {
	voter, err := v.committee.IdentityByEpoch(vote.View, vote.SignerID)
	if model.IsInvalidSignerError(err) {
		return nil, newInvalidVoteError(vote, err)
	}
	if err != nil {
		return nil, fmt.Errorf("error retrieving voter Identity at view %d: %w", vote.View, err)
	}

	// check whether the signature data is valid for the vote in the hotstuff context
	err = v.verifier.VerifyVote(voter, vote.SigData, vote.View, vote.BlockID)
	if err != nil {
		// Theoretically, `VerifyVote` could also return a `model.InvalidSignerError`. However,
		// for the time being, we assume that _every_ HotStuff participant is also a member of
		// the random beacon committee. Consequently, `InvalidSignerError` should not occur atm.
		// TODO: if the random beacon committee is a strict subset of the HotStuff committee,
		//       we expect `model.InvalidSignerError` here during normal operations.
		if model.IsInvalidFormatError(err) || errors.Is(err, model.ErrInvalidSignature) {
			return nil, newInvalidVoteError(vote, err)
		}
		if errors.Is(err, model.ErrViewForUnknownEpoch) {
			return nil, fmt.Errorf("no Epoch information availalbe for vote; symptom of internal bug or invalid bootstrapping information: %s", err.Error())
		}
		return nil, fmt.Errorf("cannot verify signature for vote (%x): %w", vote.ID(), err)
	}

	return voter, nil
}

func newInvalidBlockError(block *model.Block, err error) error {
	return model.InvalidBlockError{
		BlockID: block.BlockID,
		View:    block.View,
		Err:     err,
	}
}

func newInvalidQCError(qc *flow.QuorumCertificate, err error) error {
	return model.InvalidQCError{
		BlockID: qc.BlockID,
		View:    qc.View,
		Err:     err,
	}
}

func newInvalidTCError(tc *flow.TimeoutCertificate, err error) error {
	return model.InvalidTCError{
		View: tc.View,
		Err:  err,
	}
}

func newInvalidVoteError(vote *model.Vote, err error) error {
	return model.InvalidVoteError{
		VoteID: vote.ID(),
		View:   vote.View,
		Err:    err,
	}
}<|MERGE_RESOLUTION|>--- conflicted
+++ resolved
@@ -35,38 +35,16 @@
 //  * model.ErrViewForUnknownEpoch if the TC refers unknown epoch
 // Any other error should be treated as exception
 func (v *Validator) ValidateTC(tc *flow.TimeoutCertificate) error {
-<<<<<<< HEAD
-	highestQC := tc.NewestQC
-=======
 	newestQC := tc.NewestQC
->>>>>>> 84224c87
 
 	// The TC's view cannot be smaller than the view of the QC it contains.
 	// Note: we specifically allow for the TC to have the same view as the highest QC.
 	// This is useful as a fallback, because it allows replicas other than the designated
 	// leader to also collect votes and generate a QC.
-<<<<<<< HEAD
-	if tc.View < highestQC.View {
-		return newInvalidTCError(tc, fmt.Errorf("TC's QC cannot be newer than the TC's view"))
-	}
-
-	// verifying that tc.NewestQC is the QC with the highest view
-	highestQCView := tc.NewestQCViews[0]
-	for _, view := range tc.NewestQCViews {
-		if highestQCView < view {
-			highestQCView = view
-		}
-	}
-	if highestQCView != tc.NewestQC.View {
-		return newInvalidTCError(tc, fmt.Errorf("included QC (view=%d) should be equal to highest contributed view: %d", tc.NewestQC.View, highestQCView))
-	}
-
-=======
 	if tc.View < newestQC.View {
 		return newInvalidTCError(tc, fmt.Errorf("TC's QC cannot be newer than the TC's view"))
 	}
 
->>>>>>> 84224c87
 	// 1. Check if there is super-majority of votes
 	allParticipants, err := v.committee.IdentitiesByEpoch(tc.View)
 	if err != nil {
@@ -90,18 +68,6 @@
 		return newInvalidTCError(tc, fmt.Errorf("tc signers have insufficient weight of %d (required=%d)", signers.TotalWeight(), threshold))
 	}
 
-<<<<<<< HEAD
-	// Validate QC
-	err = v.ValidateQC(highestQC)
-	if err != nil {
-		if model.IsInvalidQCError(err) {
-			return newInvalidTCError(tc, fmt.Errorf("invalid QC included in TC: %w", err))
-		}
-		return fmt.Errorf("unexpected internal error while verifying the QC included in the TC: %w", err)
-	}
-
-=======
->>>>>>> 84224c87
 	// Verify multi-message BLS sig of TC, by far the most expensive check
 	err = v.verifier.VerifyTC(signers, tc.SigData, tc.View, tc.NewestQCViews)
 	if err != nil {
@@ -115,13 +81,6 @@
 		case errors.Is(err, model.ErrInvalidSignature):
 			return newInvalidTCError(tc, fmt.Errorf("TC contains invalid signature(s): %w", err))
 		default:
-<<<<<<< HEAD
-			// `VerifyTC` might return model.InsufficientSignaturesError, we previously checked the total weight of all signers
-			//   meets the super-majority threshold, which is a _positive_ number. Hence, there must be at
-			//   least one signer. Hence, receiving this error would be a symptom of a fatal internal bug.
-			return fmt.Errorf("cannot verify tc's aggregated signature (tc.View: %d): %w", tc.View, err)
-		}
-=======
 			return fmt.Errorf("cannot verify tc's aggregated signature (tc.View: %d): %w", tc.View, err)
 		}
 	}
@@ -153,17 +112,11 @@
 			return fmt.Errorf("no Epoch information availalbe for QC that was included in TC; symptom of internal bug or invalid bootstrapping information: %s", err.Error())
 		}
 		return fmt.Errorf("unexpected internal error while verifying the QC included in the TC: %w", err)
->>>>>>> 84224c87
-	}
+	}
+
 	return nil
 }
 
-<<<<<<< HEAD
-=======
-	return nil
-}
-
->>>>>>> 84224c87
 // ValidateQC validates the Quorum Certificate `qc`.
 // During normal operations, the following error returns are expected:
 //  * model.InvalidQCError if the QC is invalid
@@ -215,15 +168,12 @@
 			return newInvalidQCError(qc, fmt.Errorf("QC's  signature data has an invalid structure: %w", err))
 		case errors.Is(err, model.ErrInvalidSignature):
 			return newInvalidQCError(qc, fmt.Errorf("QC contains invalid signature(s): %w", err))
-<<<<<<< HEAD
-=======
 		case errors.Is(err, model.ErrViewForUnknownEpoch):
 			// We have earlier queried the Identities for the QC's view, which must have returned proper values,
 			// otherwise, we wouldn't reach this code. Therefore, it should be impossible for `verifier.VerifyQC`
 			// to return ErrViewForUnknownEpoch. To avoid confusion with expected sentinel errors, we only preserve
 			// the error messages here, but not the error types.
 			return fmt.Errorf("internal error, as querying identities for view %d succeeded earlier but now the view supposedly belongs to an unknown epoch: %s", qc.View, err.Error())
->>>>>>> 84224c87
 		default:
 			return fmt.Errorf("cannot verify qc's aggregated signature (qc.BlockID: %x): %w", qc.BlockID, err)
 		}
@@ -296,15 +246,12 @@
 		if model.IsInvalidQCError(err) {
 			return newInvalidBlockError(block, fmt.Errorf("invalid qc included: %w", err))
 		}
-<<<<<<< HEAD
-=======
 		if errors.Is(err, model.ErrViewForUnknownEpoch) {
 			// We require each replica to be bootstrapped with a QC pointing to a finalized block. Therefore, we should know the
 			// Epoch for any QC.View and TC.View we encounter. Receiving a `model.ErrViewForUnknownEpoch` is conceptually impossible,
 			// i.e. a symptom of an internal bug or invalid bootstrapping information.
 			return fmt.Errorf("no Epoch information availalbe for QC that was included in proposal; symptom of internal bug or invalid bootstrapping information: %s", err.Error())
 		}
->>>>>>> 84224c87
 		return fmt.Errorf("unexpected error verifying qc: %w", err)
 	}
 
@@ -315,15 +262,12 @@
 			if model.IsInvalidTCError(err) {
 				return newInvalidBlockError(block, fmt.Errorf("proposals TC's is not valid: %w", err))
 			}
-<<<<<<< HEAD
-=======
 			if errors.Is(err, model.ErrViewForUnknownEpoch) {
 				// We require each replica to be bootstrapped with a QC pointing to a finalized block. Therefore, we should know the
 				// Epoch for any QC.View and TC.View we encounter. Receiving a `model.ErrViewForUnknownEpoch` is conceptually impossible,
 				// i.e. a symptom of an internal bug or invalid bootstrapping information.
 				return fmt.Errorf("no Epoch information availalbe for QC that was included in TC; symptom of internal bug or invalid bootstrapping information: %s", err.Error())
 			}
->>>>>>> 84224c87
 			return fmt.Errorf("unexpected internal error while verifying the TC included in block: %w", err)
 		}
 	}
