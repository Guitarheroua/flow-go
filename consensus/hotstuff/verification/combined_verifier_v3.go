--- conflicted
+++ resolved
@@ -125,15 +125,7 @@
 //
 // This implementation already support the cases, where the DKG committee is a
 // _strict subset_ of the full consensus committee.
-<<<<<<< HEAD
-func (c *CombinedVerifierV3) VerifyQC(signers flow.IdentityList, sigData []byte, block *model.Block) error {
-
-=======
 func (c *CombinedVerifierV3) VerifyQC(signers flow.IdentityList, sigData []byte, view uint64, blockID flow.Identifier) error {
-	if len(signers) == 0 {
-		return model.NewInsufficientSignaturesErrorf("empty list of signers")
-	}
->>>>>>> b3f7e67a
 	signerIdentities := signers.Lookup()
 	dkg, err := c.committee.DKG(view)
 	if err != nil {
@@ -158,27 +150,6 @@
 		return fmt.Errorf("invalid reconstructed random beacon sig for block (%x): %w", blockID, model.ErrInvalidSignature)
 	}
 
-<<<<<<< HEAD
-=======
-	// verify the aggregated staking and beacon signatures next (more costly)
-	// Caution: this function will error if pubKeys is empty
-	verifyAggregatedSignature := func(pubKeys []crypto.PublicKey, aggregatedSig crypto.Signature, hasher hash.Hasher) error {
-		// TODO: as further optimization, replace the following call with model/signature.PublicKeyAggregator
-		aggregatedKey, err := crypto.AggregateBLSPublicKeys(pubKeys) // caution: requires non-empty slice of keys!
-		if err != nil {
-			return fmt.Errorf("internal error computing aggregated key: %w", err)
-		}
-		valid, err := aggregatedKey.Verify(aggregatedSig, msg, hasher)
-		if err != nil {
-			return fmt.Errorf("internal error while verifying aggregated signature: %w", err)
-		}
-		if !valid {
-			return fmt.Errorf("invalid aggregated sig for block %v: %w", blockID, model.ErrInvalidSignature)
-		}
-		return nil
-	}
-
->>>>>>> b3f7e67a
 	// STEP 2: verify aggregated random beacon key shares
 	// Step 2a: fetch all beacon signers public keys.
 	// Note: A valid random beacon group sig is required for QC validity. To reconstruct
@@ -211,13 +182,9 @@
 	}
 
 	// Step 2b: verify aggregated beacon signature.
-	err = verifyAggregatedSignature(beaconPubKeys, blockSigData.AggregatedRandomBeaconSig, c.beaconHasher, msg)
-	if err != nil {
-<<<<<<< HEAD
-		return fmt.Errorf("verifying aggregated random beacon signature failed for block %v: %w", block.BlockID, err)
-=======
-		return fmt.Errorf("verifying aggregated random beacon sig shares failed for block %v: %w", blockID, err)
->>>>>>> b3f7e67a
+	err = verifyAggregatedSignatureOneMessage(beaconPubKeys, blockSigData.AggregatedRandomBeaconSig, c.beaconHasher, msg)
+	if err != nil {
+		return fmt.Errorf("verifying aggregated random beacon signature failed for block %v: %w", blockID, err)
 	}
 
 	// STEP 3: validating the aggregated staking signatures
@@ -243,14 +210,9 @@
 		}
 		stakingPubKeys = append(stakingPubKeys, identity.StakingPubKey)
 	}
-	err = verifyAggregatedSignature(stakingPubKeys, blockSigData.AggregatedStakingSig, c.stakingHasher, msg)
-	if err != nil {
-<<<<<<< HEAD
-		return fmt.Errorf("verifying aggregated staking signature failed for block %v: %w", block.BlockID, err)
-=======
-		return fmt.Errorf("verifying aggregated staking sig failed for block %v: %w", blockID, err)
-
->>>>>>> b3f7e67a
+	err = verifyAggregatedSignatureOneMessage(stakingPubKeys, blockSigData.AggregatedStakingSig, c.stakingHasher, msg)
+	if err != nil {
+		return fmt.Errorf("verifying aggregated staking signature failed for block %v: %w", blockID, err)
 	}
 
 	return nil
@@ -266,5 +228,6 @@
 //   - unexpected errors should be treated as symptoms of bugs or uncovered
 //     edge cases in the logic (i.e. as fatal)
 func (c *CombinedVerifierV3) VerifyTC(signers flow.IdentityList, sigData []byte, view uint64, highQCViews []uint64) error {
-	return verifyTC(signers, sigData, view, highQCViews, c.timeoutObjectHasher)
+	stakingPks := signers.PublicStakingKeys()
+	return verifyTCSignatureManyMessages(stakingPks, sigData, view, highQCViews, c.timeoutObjectHasher)
 }