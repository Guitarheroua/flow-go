package helper

import (
	"math/rand"

	hotstuff "github.com/onflow/flow-go/consensus/hotstuff/model"
	"github.com/onflow/flow-go/model/flow"
	"github.com/onflow/flow-go/utils/unittest"
)

func MakeTC(options ...func(*flow.TimeoutCertificate)) *flow.TimeoutCertificate {
	qc := MakeQC()
	tc := flow.TimeoutCertificate{
		View:          rand.Uint64(),
<<<<<<< HEAD
		NewestQC:      qc,
		NewestQCViews: []uint64{qc.View},
		SignerIDs:     unittest.IdentityListFixture(7).NodeIDs(),
=======
		TOHighestQC:   qc,
		TOHighQCViews: []uint64{qc.View},
		SignerIndices: unittest.SignerIndicesFixture(3),
>>>>>>> 11a13f08
		SigData:       unittest.SignatureFixture(),
	}
	for _, option := range options {
		option(&tc)
	}
	return &tc
}

func WithTCHighestQC(qc *flow.QuorumCertificate) func(*flow.TimeoutCertificate) {
	return func(tc *flow.TimeoutCertificate) {
		tc.NewestQC = qc
		for _, view := range tc.NewestQCViews {
			if view == qc.View {
				return
			}
		}
		tc.NewestQCViews = append(tc.NewestQCViews, qc.View)
	}
}

func WithTCSigners(signerIndices []byte) func(*flow.TimeoutCertificate) {
	return func(tc *flow.TimeoutCertificate) {
		tc.SignerIndices = signerIndices
	}
}

func WithTCView(view uint64) func(*flow.TimeoutCertificate) {
	return func(tc *flow.TimeoutCertificate) {
		tc.View = view
	}
}

func TimeoutObjectFixture(opts ...func(TimeoutObject *hotstuff.TimeoutObject)) *hotstuff.TimeoutObject {
	timeout := &hotstuff.TimeoutObject{
		View:       uint64(rand.Uint32()),
		NewestQC:   MakeQC(),
		LastViewTC: MakeTC(),
		SignerID:   unittest.IdentifierFixture(),
		SigData:    unittest.RandomBytes(128),
	}

	for _, opt := range opts {
		opt(timeout)
	}

	return timeout
}

func WithTimeoutObjectSignerID(signerID flow.Identifier) func(*hotstuff.TimeoutObject) {
	return func(TimeoutObject *hotstuff.TimeoutObject) {
		TimeoutObject.SignerID = signerID
	}
}

func WithTimeoutObjectView(view uint64) func(*hotstuff.TimeoutObject) {
	return func(TimeoutObject *hotstuff.TimeoutObject) {
		TimeoutObject.View = view
	}
}

func TimeoutObjectWithStakingSig() func(*hotstuff.TimeoutObject) {
	return func(TimeoutObject *hotstuff.TimeoutObject) {
		TimeoutObject.SigData = unittest.RandomBytes(128)
	}
}<|MERGE_RESOLUTION|>--- conflicted
+++ resolved
@@ -12,15 +12,9 @@
 	qc := MakeQC()
 	tc := flow.TimeoutCertificate{
 		View:          rand.Uint64(),
-<<<<<<< HEAD
 		NewestQC:      qc,
 		NewestQCViews: []uint64{qc.View},
-		SignerIDs:     unittest.IdentityListFixture(7).NodeIDs(),
-=======
-		TOHighestQC:   qc,
-		TOHighQCViews: []uint64{qc.View},
 		SignerIndices: unittest.SignerIndicesFixture(3),
->>>>>>> 11a13f08
 		SigData:       unittest.SignatureFixture(),
 	}
 	for _, option := range options {
