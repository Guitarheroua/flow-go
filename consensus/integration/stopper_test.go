package integration_test

import (
	"fmt"
	"sync"

	"go.uber.org/atomic"

	"github.com/onflow/flow-go/model/flow"
)

// Stopper is responsible for detecting a stopping condition, and stopping all nodes.
//
// Design motivation:
//   - We can stop each node as soon as it enters a certain view. But the problem
//     is if some fast node reaches a view earlier and gets stopped, it won't
//     be available for other nodes to sync, and slow nodes will never be able
//     to catch up.
//   - A better strategy is to wait until all nodes have entered a certain view,
//     then stop them all - this is what the Stopper does.
type Stopper struct {
	sync.Mutex
	running  map[flow.Identifier]struct{}
	stopping *atomic.Bool
	// finalizedCount is the number of blocks which must be finalized (by each node)
	// before the stopFunc is called
	finalizedCount uint
	// tolerate is the number of nodes which we will tolerate NOT finalizing the
	// expected number of blocks
	tolerate int
	stopFunc func()
	stopped  chan struct{}
}

func NewStopper(finalizedCount uint, tolerate int) *Stopper {
	return &Stopper{
		running:        make(map[flow.Identifier]struct{}),
		stopping:       atomic.NewBool(false),
		finalizedCount: finalizedCount,
		tolerate:       tolerate,
		stopped:        make(chan struct{}),
	}
}

// AddNode registers a node with the Stopper, so that the stopping condition is
// adjusted to account for this node (ie. we will now also wait for the added
// node to finalize the desired number of blocks).
func (s *Stopper) AddNode(n *Node) {
	s.Lock()
	defer s.Unlock()
	s.running[n.id.ID()] = struct{}{}
}

// WithStopFunc adds a function to use to stop all nodes (typically the cancel function of the context used to start them).
// Caution: not safe for concurrent use by multiple goroutines.
func (s *Stopper) WithStopFunc(stop func()) {
	s.stopFunc = stop
}

// onFinalizedTotal is called via CounterConsumer each time a node finalizes a block.
// When called, the node with ID `id` has finalized `total` blocks.
func (s *Stopper) onFinalizedTotal(id flow.Identifier, total uint) {
	s.Lock()
	defer s.Unlock()

	if total < s.finalizedCount {
		return
	}

	// keep track of remaining running nodes
	delete(s.running, id)

	// if all the honest nodes have reached the total number of
	// finalized blocks, then stop all nodes
	if len(s.running) <= s.tolerate {
		go s.stopAll()
	}
}

// stopAll stops all registered nodes, using the provided stopFunc.
func (s *Stopper) stopAll() {
<<<<<<< HEAD
	// only allow one process to stop all nodes, and stop them exactly once
	if !s.stopping.CAS(false, true) {
=======
	// only allow one process to stop all nodes,
	// and stop them exactly once
	if !s.stopping.CompareAndSwap(false, true) {
>>>>>>> be5302fb
		return
	}
	if s.stopFunc == nil {
		panic("Stopper used without a stopFunc - use WithStopFunc to specify how to stop nodes once stop condition is reached")
	}
	fmt.Println("stopping all nodes...")
	s.stopFunc()
	close(s.stopped)
}<|MERGE_RESOLUTION|>--- conflicted
+++ resolved
@@ -79,14 +79,8 @@
 
 // stopAll stops all registered nodes, using the provided stopFunc.
 func (s *Stopper) stopAll() {
-<<<<<<< HEAD
 	// only allow one process to stop all nodes, and stop them exactly once
-	if !s.stopping.CAS(false, true) {
-=======
-	// only allow one process to stop all nodes,
-	// and stop them exactly once
 	if !s.stopping.CompareAndSwap(false, true) {
->>>>>>> be5302fb
 		return
 	}
 	if s.stopFunc == nil {
