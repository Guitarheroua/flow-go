package random

import (
	"fmt"
	"math/rand"
	"testing"

	"github.com/stretchr/testify/assert"
	"github.com/stretchr/testify/require"
	"gonum.org/v1/gonum/stat"
)

<<<<<<< HEAD
// The only purpose of this function is unit testing. It also implements a very basic randomness test.
=======
// math/random is only used to randomize test inputs

// The only purpose of this function is unit testing. It also implements a very basic tandomness test.
>>>>>>> d84a419c
// it doesn't evaluate randomness of the random function and doesn't perform advanced statistical tests
// just making sure code works on edge cases
func TestRandInt(t *testing.T) {
	sampleSize := 64768
	tolerance := 0.05
	sampleSpace := 16 // this should be a power of 2 for a more uniform distribution
	distribution := make([]float64, sampleSpace)
	seed := []uint8{0x6A, 0x23, 0x41, 0xB7, 0x80, 0xE1, 0x64, 0x59,
		0x6A, 0x53, 0x40, 0xB7, 0x80, 0xE4, 0x64, 0x5C,
		0x66, 0x53, 0x41, 0xB7, 0x80, 0xE1, 0x64, 0x51,
		0xAA, 0x53, 0x40, 0xB7, 0x80, 0xE4, 0x64, 0x50}
	rand, err := NewRand(seed)
	require.NoError(t, err)
	for i := 0; i < sampleSize; i++ {
		r, _ := rand.IntN(sampleSpace)
		distribution[r] += 1.0
	}
	stdev := stat.StdDev(distribution, nil)
	mean := stat.Mean(distribution, nil)
	assert.Greater(t, tolerance*mean, stdev, fmt.Sprintf("basic randomness test failed. stdev %v, mean %v", stdev, mean))
}

// The only purpose of this function is unit testing. It also implements a very basic tandomness test.
// it doesn't evaluate randomness of the random function and doesn't perform advanced statistical tests
// just making sure code works on edge cases
func TestRandomPermutationSubset(t *testing.T) {
	listSize := 100
	subsetSize := 20
	seed := make([]byte, 16)
	// test a zero seed
	rng, err := NewRand(seed)
	require.NoError(t, err)
	// fix thee seed
	seed[0] = 45
	rng, err = NewRand(seed)
	require.NoError(t, err)
	// statictics parameters
	sampleSize := 64768
	tolerance := 0.05
	// tests the subset sampling randomness
	samplingDistribution := make([]float64, listSize)
	// tests the subset ordering randomness (using a particular element testElement)
	orderingDistribution := make([]float64, subsetSize)
	testElement := rand.Intn(listSize)

	for i := 0; i < sampleSize; i++ {
		shuffledlist, err := rng.SubPermutation(listSize, subsetSize)
		require.NoError(t, err)
		if len(shuffledlist) != subsetSize {
			t.Errorf("PermutateSubset returned a list with a wrong size")
		}
		has := make(map[int]struct{})
		for j, e := range shuffledlist {
			// check for repetition
			if _, ok := has[e]; ok {
				t.Errorf("dupplicated item in the results returned by PermutateSubset")
			}
			has[e] = struct{}{}
			// fill the distribution
			samplingDistribution[e] += 1.0
			if e == testElement {
				orderingDistribution[j] += 1.0
			}
		}
	}
	stdev := stat.StdDev(samplingDistribution, nil)
	mean := stat.Mean(samplingDistribution, nil)
	assert.Greater(t, tolerance*mean, stdev, fmt.Sprintf("basic subset randomness test failed. stdev %v, mean %v", stdev, mean))
	stdev = stat.StdDev(orderingDistribution, nil)
	mean = stat.Mean(orderingDistribution, nil)
	assert.Greater(t, tolerance*mean, stdev, fmt.Sprintf("basic ordering randomness test failed. stdev %v, mean %v", stdev, mean))
}

// TestEmptyPermutationSubset evaluates that
//  * permuting an empty set returns an empty list
//  * drawing a sample of size zero from a non-empty set returns an empty list
func TestEmptyPermutationSubset(t *testing.T) {
	seed := make([]byte, 16)
	seed[0] = 45
	rng, err := NewRand(seed)
	require.NoError(t, err)

	// verify that permuting an empty set returns an empty list
	res, err := rng.SubPermutation(0, 0)
	require.NoError(t, err)
	assert.True(t, len(res) == 0)

	// verify that drawing a sample of size zero from a non-empty set returns an empty list
	res, err = rng.SubPermutation(10, 0)
	require.NoError(t, err)
	assert.True(t, len(res) == 0)
}

func TestRandomShuffle(t *testing.T) {
	listSize := 100
	seed := make([]byte, 16)
	seed[0] = 45
	rng, err := NewRand(seed)
	require.NoError(t, err)
	// statictics parameters
	sampleSize := 64768
	tolerance := 0.05
	// the distribution of a particular element of the list, testElement
	distribution := make([]float64, listSize)
	testElement := rand.Intn(listSize)
	// Slice to shuffle
	list := make([]int, 0, listSize)
	for i := 0; i < listSize; i++ {
		list = append(list, i)
	}

	for i := 0; i < sampleSize; i++ {
		err = rng.Shuffle(listSize, func(i, j int) {
			list[i], list[j] = list[j], list[i]
		})
		require.NoError(t, err)
		has := make(map[int]struct{})
		for j, e := range list {
			// check for repetition
			if _, ok := has[e]; ok {
				t.Errorf("dupplicated item in the results returned by PermutateSubset")
			}
			has[e] = struct{}{}
			// fill the distribution
			if e == testElement {
				distribution[j] += 1.0
			}
		}
	}
	stdev := stat.StdDev(distribution, nil)
	mean := stat.Mean(distribution, nil)
	assert.Greater(t, tolerance*mean, stdev, fmt.Sprintf("basic randomness test failed. stdev %v, mean %v", stdev, mean))
}

func TestEmptyShuffle(t *testing.T) {
	seed := make([]byte, 16)
	seed[0] = 45
	rng, err := NewRand(seed)
	require.NoError(t, err)
	emptySlice := make([]float64, 0)
	err = rng.Shuffle(len(emptySlice), func(i, j int) {
		emptySlice[i], emptySlice[j] = emptySlice[j], emptySlice[i]
	})
	require.NoError(t, err)
	assert.True(t, len(emptySlice) == 0)
}

func TestRandomSamples(t *testing.T) {
	listSize := 100
	samplesSize := 20
	seed := make([]byte, 16)
	seed[0] = 45
	rng, err := NewRand(seed)
	require.NoError(t, err)
	// statictics parameters
	sampleSize := 100000
	tolerance := 0.05
	// tests the subset sampling randomness
	samplingDistribution := make([]float64, listSize)
	// tests the subset ordering randomness (using a particular element testElement)
	orderingDistribution := make([]float64, samplesSize)
	testElement := rand.Intn(listSize)
	// Slice to shuffle
	list := make([]int, 0, listSize)
	for i := 0; i < listSize; i++ {
		list = append(list, i)
	}

	for i := 0; i < sampleSize; i++ {
		err = rng.Samples(listSize, samplesSize, func(i, j int) {
			list[i], list[j] = list[j], list[i]
		})
		require.NoError(t, err)
		has := make(map[int]struct{})
		for j, e := range list[:samplesSize] {
			// check for repetition
			if _, ok := has[e]; ok {
				t.Errorf("dupplicated item in the results returned by PermutateSubset")
			}
			has[e] = struct{}{}
			// fill the distribution
			samplingDistribution[e] += 1.0
			if e == testElement {
				orderingDistribution[j] += 1.0
			}
		}
	}
	stdev := stat.StdDev(samplingDistribution, nil)
	mean := stat.Mean(samplingDistribution, nil)
	assert.Greater(t, tolerance*mean, stdev, fmt.Sprintf("basic subset randomness test failed. stdev %v, mean %v", stdev, mean))
	stdev = stat.StdDev(orderingDistribution, nil)
	mean = stat.Mean(orderingDistribution, nil)
	assert.Greater(t, tolerance*mean, stdev, fmt.Sprintf("basic ordering randomness test failed. stdev %v, mean %v", stdev, mean))
}

// TestEmptySamples verifies that drawing a sample of size zero leaves the original list unchanged
func TestEmptySamples(t *testing.T) {
	seed := make([]byte, 16)
	seed[0] = 45
	rng, err := NewRand(seed)
	require.NoError(t, err)

	// Sampling from an empty set
	emptySlice := make([]float64, 0)
	err = rng.Samples(len(emptySlice), len(emptySlice), func(i, j int) {
		emptySlice[i], emptySlice[j] = emptySlice[j], emptySlice[i]
	})
	require.NoError(t, err)
	assert.True(t, len(emptySlice) == 0)

	// drawing a sample of size zero from an non-empty list should leave the original list unmodified
	fullSlice := []float64{0, 1, 2, 3, 4, 5}
	err = rng.Samples(len(fullSlice), 0, func(i, j int) { // modifies fullSlice IN-PLACE
		emptySlice[i], emptySlice[j] = emptySlice[j], emptySlice[i]
	})
	require.NoError(t, err)
	assert.Equal(t, []float64{0, 1, 2, 3, 4, 5}, fullSlice)
}

// TestState tests the function State()
func TestState(t *testing.T) {
	// create a seed
	len := 16 * 3 // 3 internal xorshifts
	seed := make([]byte, len)
	for i := 0; i < len; i++ {
		seed[i] = byte(rand.Intn(256))
	}
	// create an rng
	rng, err := NewRand(seed)
	require.NoError(t, err)
	// evolve the internal state of the rng
	iterations := rand.Intn(100)
	for i := 0; i < iterations; i++ {
		_, err = rng.IntN(1024)
	}
	// get the internal state of the rng
	state := rng.State()
	// seed a new rng with the internal state
	secondRng, err := NewRand(state)
	require.NoError(t, err)
	// test the 2 rngs are giving identical outputs
	iterations = rand.Intn(100)
	for i := 0; i < iterations; i++ {
		rand1, _ := rng.IntN(1024)
		rand2, _ := secondRng.IntN(1024)
		require.Equal(t, rand1, rand2, "the 2 rngs are not identical")
	}
}<|MERGE_RESOLUTION|>--- conflicted
+++ resolved
@@ -10,13 +10,9 @@
 	"gonum.org/v1/gonum/stat"
 )
 
-<<<<<<< HEAD
+// math/random is only used to randomize test inputs
+
 // The only purpose of this function is unit testing. It also implements a very basic randomness test.
-=======
-// math/random is only used to randomize test inputs
-
-// The only purpose of this function is unit testing. It also implements a very basic tandomness test.
->>>>>>> d84a419c
 // it doesn't evaluate randomness of the random function and doesn't perform advanced statistical tests
 // just making sure code works on edge cases
 func TestRandInt(t *testing.T) {
