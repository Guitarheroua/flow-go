// +build relic

package crypto

// #cgo CFLAGS: -g -Wall -std=c99
// #include "bls_thresholdsign_include.h"
import "C"

import (
	"errors"
	"fmt"

	"github.com/onflow/flow-go/crypto/hash"
)

// A threshold signature scheme allows any subset of (t+1)
// valid signature shares to reconstruct the threshold signature.
// Up to (t) shares do not reveal any information about the threshold
// signature.
// Although the API allows using arbitrary values of (t),
// the threshold signature scheme is secure in the presence of up to (t)
// malicious participants when (t < n/2).
// In order to optimize equally for unforgeability and robustness,
// the input threshold value (t) should be set to t = floor((n-1)/2).

// ThresholdSignatureInspector is an inspector of the threshold signature protocol.
// The interface only allows inspecting the threshold signing protocol without taking part in it.
type ThresholdSignatureInspector interface {
	// VerifyShare verifies the input signature against the stored message and stored
	// key at the input index. This function does not update the internal state.
	// The function is thread-safe.
	// Returns:
	//  - (true, nil) if the signature is valid
	//  - (false, nil) if `orig` is a valid index but the signature share is invalid
	//  - (false, InvalidInputsError) if `orig` is an invalid index value
	//  - (false, error) for all other unexpected errors
	VerifyShare(orig int, share Signature) (bool, error)

	// VerifyThresholdSignature verifies the input signature against the stored
	// message and stored group public key. It does not update the internal state.
	// The function is thread-safe.
	// Returns:
	//  - (true, nil) if the signature is valid
	//  - (false, nil) if the signature is invalid
	//  - (false, error) for all other unexpected errors
	VerifyThresholdSignature(thresholdSignature Signature) (bool, error)

	// EnoughShares indicates whether enough shares have been accumulated in order to reconstruct
	// a group signature. This function is thread safe and locks the internal state.
	// Returns:
	//  - true if and only if at least (threshold+1) shares were added
	EnoughShares() bool

	// TrustedAdd adds a signature share to the internal pool of shares
	// without verifying the signature against the message and the participant's
	// public key. This function is thread safe and locks the internal state.
	//
	// The share is only added if the signer index is valid and has not been
	// added yet. Moreover, the share is added only if not enough shares were collected.
	// The function returns:
	//  - (true, nil) if enough signature shares were already collected and no error occured
	//  - (false, nil) if not enough shares were collected and no error occured
	//  - (false, InvalidInputsError) if index is invalid
	//  - (false, duplicatedSignerError) if a signature for the index was previously added
	TrustedAdd(orig int, share Signature) (bool, error)

	// VerifyAndAdd verifies a signature share (same as `VerifyShare`),
	// and may or may not add the share to the local pool of shares.
	// This function is thread safe and locks the internal state.
	//
	// The share is only added if the signature is valid, the signer index is valid and has not been
	// added yet. Moreover, the share is added only if not enough shares were collected.
	// The function returns 3 outputs:
	//  - First boolean output is true if the share is valid and no error is returned, and false otherwise.
	//  - Second boolean output is true if enough shares were collected and no error is returned, and false otherwise.
	//  - error is InvalidInputsError if input index is invalid, duplicatedSignerError if signer was added,
	//	   and a random error if an exception occurred.
	//    (an invalid signature is not considered an invalid input, look at `VerifyShare` for details)
	VerifyAndAdd(orig int, share Signature) (bool, bool, error)

	// HasShare checks whether the internal map contains the share of the given index.
	// This function is thread safe.
<<<<<<< HEAD
	// The function errors with InvalidInputsError if the index is invalid.
=======
>>>>>>> 6591f4eb
	HasShare(orig int) (bool, error)

	// ThresholdSignature returns the threshold signature if the threshold was reached.
<<<<<<< HEAD
	// The threshold signature is reconstructed only once is cached for subsequent calls.
	//
	// Returns:
	// - (signature, nil) if no error occured
	// - (nil, notEnoughSharesError) if not enough shares were collected
	// - (nil, invalidInputsError) if at least one collected share does not serialize to a valid BLS signature,
	//    or if the constructed signature failed to verify against the group public key and stored message. This post-verification
	//    is required  for safety, as `TrustedAdd` allows adding invalid signatures.
	// - (nil, error) for any other unexpected error.
=======
	// The threshold signature is reconstructed if this was not done in a previous call.
	// The function is thread-safe.
	// The function errors (without sentinel) in any of the following cases:
	//  - Not enough shares were collected.
	//  - Any of the added signatures fails the deserialization.
	//  - The reconstructed group signature is invalid. This post-verification against
	//    the stored message and group public key is required  for safety, as `TrustedAdd`
	//    allows adding invalid signatures.
>>>>>>> 6591f4eb
	ThresholdSignature() (Signature, error)
}

// ThresholdSignatureParticipant is a participant in a threshold signature protocol.
// A participant is able to participate in a threshold signing protocol as well as inspecting the
// protocol.
type ThresholdSignatureParticipant interface {
	ThresholdSignatureInspector
	// SignShare generates a signature share using the current private key share.
	//
	// The function does not add the share to the internal pool of shares and do
	// not update the internal state.
	// This function is thread safe
	// No error is expected unless an unexpected exception occurs
	SignShare() (Signature, error)
}

// duplicatedSignerError is an error returned when TrustedAdd or VerifyAndAdd encounter
// a signature share that has been already added to the internal state.
type duplicatedSignerError struct {
	error
}

// duplicatedSignerErrorf constructs a new duplicatedSignerError
func duplicatedSignerErrorf(msg string, args ...interface{}) error {
	return &duplicatedSignerError{error: fmt.Errorf(msg, args...)}
}

// IsDuplicatedSignerError checks if the input error is a duplicatedSignerError
func IsDuplicatedSignerError(err error) bool {
	var target *duplicatedSignerError
	return errors.As(err, &target)
}

// notEnoughSharesError is an error returned when ThresholdSignature is called
// and not enough shares have been collected.
type notEnoughSharesError struct {
	error
}

// notEnoughSharesErrorf constructs a new notEnoughSharesError
func notEnoughSharesErrorf(msg string, args ...interface{}) error {
	return &notEnoughSharesError{error: fmt.Errorf(msg, args...)}
}

// IsNotEnoughSharesError checks if the input error is a notEnoughSharesError
func IsNotEnoughSharesError(err error) bool {
	var target *notEnoughSharesError
	return errors.As(err, &target)
}

// TODO: TO DELETE IN V2
// ONLY HERE TO ALLOW V1 build and test

type thresholdSigner struct {
	// size of the group
	size int
	// the thresold t of the scheme where (t+1) shares are
	// required to reconstruct a signature
	threshold int
	// the index of the current participant
	myIndex int
	// the current participant private key (a DKG output)
	myPrivateKey PrivateKey
	// the group public key (a DKG output)
	groupPublicKey PublicKey
	// the group public key shares (a DKG output)
	publicKeyShares []PublicKey
	// the hasher to be used for all signatures
	hashAlgo hash.Hasher
	// the message to be signed. Siganture shares and the threshold signature
	// are verified using this message
	messageToSign []byte
	// the valid signature shares received from other participants
	shares []byte // simulates an array of Signatures
	// (or a matrix of by bytes) to accommodate a cgo constraint
	// the list of signers corresponding to the list of shares
	signers []index
	// the threshold signature. It is equal to nil if less than (t+1) shares are
	// received
	thresholdSignature Signature
	// stagedShare stores a temporary share that is staged but not committed yet
	// to the list of shares. stagedOrig is the index related to stagedShare
	stagedShare Signature
	stagedOrig  int
}

// NewThresholdSigner creates a new instance of Threshold signer using BLS.
// hash is the hashing algorithm to be used.
// size is the number of participants, it must be in the range [ThresholdSignMinSize..ThresholdSignMaxSize]
// threshold is the threshold value, it must be in the range [MinimumThreshold..size-1]
func NewThresholdSigner(size int, threshold int, myIndex int, hashAlgo hash.Hasher) (*thresholdSigner, error) {
	if size < ThresholdSignMinSize || size > ThresholdSignMaxSize {
		return nil, invalidInputsErrorf(
			"size should be between %d and %d, got %d",
			ThresholdSignMinSize, ThresholdSignMaxSize, size)
	}
	if myIndex >= size || myIndex < 0 {
		return nil, invalidInputsErrorf(
			"The current index must be between 0 and %d, got %d",
			size-1, myIndex)
	}
	if threshold >= size || threshold < MinimumThreshold {
		return nil, invalidInputsErrorf(
			"The threshold must be between %d and %d, got %d",
			MinimumThreshold, size-1, threshold)
	}

	// set BLS settings
	blsInstance.reInit()

	// internal list of valid signature shares
	shares := make([]byte, 0, (threshold+1)*SignatureLenBLSBLS12381)
	signers := make([]index, 0, threshold+1)

	return &thresholdSigner{
		size:               size,
		threshold:          threshold,
		myIndex:            myIndex,
		hashAlgo:           hashAlgo,
		shares:             shares,
		signers:            signers,
		thresholdSignature: nil,
		stagedShare:        nil,
		stagedOrig:         -1,
	}, nil
}

// SetKeys sets the private and public keys needed by the threshold signature
// - groupPublicKey is the group public key corresponding to the group secret key
// - sharePublicKeys are the public key shares corresponding to the participants private
// key shares.
// - myPrivateKey is the current participant's own private key share
// Output keys of ThresholdSignKeyGen or DKG protocols could be used as the input
// keys to this function.
func (s *thresholdSigner) SetKeys(myPrivateKey PrivateKey,
	groupPublicKey PublicKey,
	sharePublicKeys []PublicKey) error {

	if len(sharePublicKeys) != s.size {
		return invalidInputsErrorf(
			"size of public key shares should be %d, but got %d",
			s.size, len(sharePublicKeys))
	}

	// clear existing shares signed with previous keys.
	s.ClearShares()

	s.myPrivateKey = myPrivateKey
	s.groupPublicKey = groupPublicKey
	s.publicKeyShares = sharePublicKeys
	return nil
}

// SetMessageToSign sets the next message to be signed.
// All signatures shares of a different message are ignored
func (s *thresholdSigner) SetMessageToSign(message []byte) {
	s.ClearShares()
	s.messageToSign = message
}

// SignShare generates a signature share using the current private key share
func (s *thresholdSigner) SignShare() (Signature, error) {
	if s.myPrivateKey == nil {
		return nil, errors.New("the private key of the current participant is not set")
	}
	// sign
	share, err := s.myPrivateKey.Sign(s.messageToSign, s.hashAlgo)
	if err != nil {
		if IsInvalidInputsError(err) {
			invalidInputsErrorf("share signature failed: %s", err)
		}
		return nil, fmt.Errorf("share signature failed: %w", err)
	}
	// add the participant own signature
	valid, err := s.AddShare(s.myIndex, share)
	if err != nil {
		if IsInvalidInputsError(err) {
			return nil, invalidInputsErrorf("share signature failed: %s", err)
		}
		return nil, fmt.Errorf("share signature failed: %w", err)
	}
	if !valid {
		return nil, errors.New("the current participant private and public keys do not match")
	}
	return share, nil
}

// verifyShare verifies a signature share using the signer's public key
func (s *thresholdSigner) verifyShare(share Signature, signerIndex index) (bool, error) {
	if len(s.publicKeyShares) != s.size {
		return false, errors.New("the participant public keys are not set")
	}

	return s.publicKeyShares[signerIndex].Verify(share, s.messageToSign, s.hashAlgo)
}

// VerifyThresholdSignature verifies a threshold signature using the group public key
func (s *thresholdSigner) VerifyThresholdSignature(thresholdSignature Signature) (bool, error) {
	if s.groupPublicKey == nil {
		return false, errors.New("the group public key is not set")
	}
	return s.groupPublicKey.Verify(thresholdSignature, s.messageToSign, s.hashAlgo)
}

// ClearShares clears the shares and signers lists
func (s *thresholdSigner) ClearShares() {
	s.thresholdSignature = nil
	s.emptyStagedShare()
	s.signers = s.signers[:0]
	s.shares = s.shares[:0]
}

// EnoughShares checks whether there are enough shares to reconstruct a signature
func (s *thresholdSigner) EnoughShares() bool {
	// note: len(s.signers) is always <= s.threshold + 1
	return len(s.signers) == (s.threshold + 1)
}

func (s *thresholdSigner) emptyStagedShare() {
	s.stagedShare = nil
	s.stagedOrig = -1
}

// AddShare adds a signature share to the local list of shares.
//
// If the share is valid, not perviously added and the threshold is not reached yet,
// it is appended to the local list of valid shares. This is equivelent to staging
// and commiting a share at the same step.
// The function returns true if the share is valid and new, false otherwise.
func (s *thresholdSigner) AddShare(orig int, share Signature) (bool, error) {
	// stage the share
	verif, err := s.VerifyAndStageShare(orig, share)
	if err != nil {
		if IsInvalidInputsError(err) {
			return false, invalidInputsErrorf("add signature failed: %s", err)
		}
		return false, fmt.Errorf("add signature failed: %w", err)
	}
	if verif {
		// commit the share
		err = s.CommitShare()
		if err != nil {
			if IsInvalidInputsError(err) {
				return true, invalidInputsErrorf("add signature failed: %s", err)
			}
			return true, fmt.Errorf("add signature failed: %w", err)
		}
	}
	return verif, nil
}

// VerifyAndStageShare verifies a signature share without adding it to the local list of shares.
//
// If the share is valid and new, it is stored temporarily till it is committed to the shares
// list using CommitShare.
// Any call to VerifyAndStageShare, AddShare or CommitShare empties the staged share.
// If the threshold is already reached, the VerifyAndStageShare still verifies the share.
// The function returns true if the share is valid and new, false otherwise.
func (s *thresholdSigner) VerifyAndStageShare(orig int, share Signature) (bool, error) {
	// empty the staged share
	s.emptyStagedShare()

	if orig >= s.size || orig < 0 {
		return false, invalidInputsErrorf(
			"origin input is invalid, should be positive less than %d, got %d",
			s.size, orig)
	}

	verif, err := s.verifyShare(share, index(orig))
	if err != nil {
		if IsInvalidInputsError(err) {
			return false, invalidInputsErrorf(
				"verification of share failed: %s", err)
		}
		return false, fmt.Errorf("verification of share failed: %w", err)
	}

	// check if the share is new
	isSeen := false
	for _, e := range s.signers {
		if e == index(orig) {
			isSeen = true
			break
		}
	}

	// assign the temp share
	if verif && !isSeen {
		// store the share temporarily
		s.stagedShare = share
		s.stagedOrig = orig
		return true, nil
	}
	return false, nil
}

// CommitShare commits the staged signature to the local list of shares if the threshold
// is not reached.
//
// The staged share is stored by the latest call to VerifyAndStageShare. Calling CommitShare
// empties the staged share.
func (s *thresholdSigner) CommitShare() error {
	if s.stagedShare == nil || s.stagedOrig == -1 {
		return fmt.Errorf("there is no signature to commit")
	}
	// append the staged share
	if !s.EnoughShares() {
		s.shares = append(s.shares, s.stagedShare...)
		s.signers = append(s.signers, index(s.stagedOrig))
	}

	// empty the staged share
	s.emptyStagedShare()
	return nil
}

// ThresholdSignature returns the threshold signature if the threshold was reached, nil otherwise
func (s *thresholdSigner) ThresholdSignature() (Signature, error) {
	// thresholdSignature is only computed once
	if s.thresholdSignature != nil {
		return s.thresholdSignature, nil
	}
	// reconstruct the threshold signature
	if s.EnoughShares() {
		thresholdSignature, err := s.reconstructThresholdSignature()
		if err != nil {
			return nil, err
		}
		s.thresholdSignature = thresholdSignature
		return thresholdSignature, nil
	}
	return nil, errors.New("there are not enough signatures shares")
}

// ReconstructThresholdSignature reconstructs the threshold signature from at least (t+1) shares.
func (s *thresholdSigner) reconstructThresholdSignature() (Signature, error) {
	// sanity check
	if len(s.shares) != len(s.signers)*signatureLengthBLSBLS12381 {
		s.ClearShares()
		return nil, invalidInputsErrorf("The number of signature shares is not matching the number of signers")
	}
	thresholdSignature := make([]byte, signatureLengthBLSBLS12381)
	// Lagrange Interpolate at point 0
	result := C.G1_lagrangeInterpolateAtZero(
		(*C.uchar)(&thresholdSignature[0]),
		(*C.uchar)(&s.shares[0]),
		(*C.uint8_t)(&s.signers[0]), (C.int)(len(s.signers)))
	if result != valid {
		if result == invalid { // sanity check, but shouldn't happen
			return nil, invalidInputsErrorf("a signature share is not valid")
		}
		return nil, errors.New("reading signatures has failed")
	}

	// Verify the computed signature
	verif, err := s.VerifyThresholdSignature(thresholdSignature)
	if err != nil {
		if IsInvalidInputsError(err) {
			return nil, invalidInputsErrorf("verify threshold signature failed: %s", err)
		}
		return nil, fmt.Errorf("verify threshold signature failed: %w", err)
	}
	if !verif {
		return nil, errors.New(
			"The constructed threshold signature in incorrect. There might be an issue with the set keys")
	}

	return thresholdSignature, nil
}

// ReconstructThresholdSignature is a stateless api that takes a list of
// signatures and their signers's indices and returns the threshold signature.
//
// size is the number of participants, it must be in the range [ThresholdSignMinSize..ThresholdSignMaxSize].
// threshold is the threshold value, it must be in the range [MinimumThreshold..size-1].
// The function does not check the validity of the shares, and does not check
// the validity of the resulting signature.
// ReconstructThresholdSignature returns:
// - error if the inputs are not in the correct range, if the threshold is not reached,
//    or if input signers are not distinct.
// - Signature: the threshold signature if there is no returned error, nil otherwise
// If the number of shares reaches the required threshold, only the first threshold+1 shares
// are considered to reconstruct the signature.
func ReconstructThresholdSignature(size int, threshold int,
	shares []Signature, signers []int) (Signature, error) {
	// set BLS settings
	blsInstance.reInit()

	if size < ThresholdSignMinSize || size > ThresholdSignMaxSize {
		return nil, invalidInputsErrorf(
			"size should be between %d and %d",
			ThresholdSignMinSize,
			ThresholdSignMaxSize)
	}
	if threshold >= size || threshold < MinimumThreshold {
		return nil, invalidInputsErrorf(
			"The threshold must be between %d and %d, got %d",
			MinimumThreshold, size-1,
			threshold)
	}

	if len(shares) != len(signers) {
		return nil, invalidInputsErrorf(
			"The number of signature shares is not matching the number of signers")
	}

	if len(shares) < threshold+1 {
		return nil, invalidInputsErrorf(
			"The number of signatures does not reach the threshold")
	}

	// map to check signers are distinct
	m := make(map[index]bool)

	// flatten the shares (required by the C layer)
	flatShares := make([]byte, 0, signatureLengthBLSBLS12381*(threshold+1))
	indexSigners := make([]index, 0, threshold+1)
	for i, share := range shares {
		flatShares = append(flatShares, share...)
		// check the index is valid
		if signers[i] >= size || signers[i] < 0 {
			return nil, invalidInputsErrorf(
				"signer index #%d is invalid", i)
		}
		// check the index is new
		if _, isSeen := m[index(signers[i])]; isSeen {
			return nil, invalidInputsErrorf(
				"%d is a duplicate signer", index(signers[i]))
		}
		m[index(signers[i])] = true
		indexSigners = append(indexSigners, index(signers[i]))
	}

	thresholdSignature := make([]byte, signatureLengthBLSBLS12381)
	// Lagrange Interpolate at point 0
	if C.G1_lagrangeInterpolateAtZero(
		(*C.uchar)(&thresholdSignature[0]),
		(*C.uchar)(&flatShares[0]),
		(*C.uint8_t)(&indexSigners[0]), (C.int)(threshold+1),
	) != valid {
		return nil, errors.New("reading signatures has failed")
	}
	return thresholdSignature, nil
}

// ThresholdSignKeyGen is a key generation for a BLS-based
// threshold signature scheme with a trusted dealer.
func ThresholdSignKeyGen(size int, threshold int, seed []byte) ([]PrivateKey,
	[]PublicKey, PublicKey, error) {
	if size < ThresholdSignMinSize || size > ThresholdSignMaxSize {
		return nil, nil, nil, invalidInputsErrorf(
			"size should be between %d and %d, got %d",
			ThresholdSignMinSize,
			ThresholdSignMaxSize,
			size)
	}
	if threshold >= size || threshold < MinimumThreshold {
		return nil, nil, nil, invalidInputsErrorf(
			"The threshold must be between %d and %d, got %d",
			MinimumThreshold,
			size-1,
			threshold)
	}

	// set BLS settings
	blsInstance.reInit()

	// the scalars x and G2 points y
	x := make([]scalar, size)
	y := make([]pointG2, size)
	var X0 pointG2

	// seed relic
	if err := seedRelic(seed); err != nil {
		if IsInvalidInputsError(err) {
			return nil, nil, nil, invalidInputsErrorf(
				"seeding relic failed: %s",
				err)
		}
		return nil, nil, nil, fmt.Errorf("seeding relic failed: %w", err)
	}
	// Generate a polynomial P in Zr[X] of degree t
	a := make([]scalar, threshold+1)
	randZrStar(&a[0])
	for i := 1; i < threshold+1; i++ {
		randZr(&a[i])
	}
	// compute the shares
	for i := index(1); int(i) <= size; i++ {
		C.Zr_polynomialImage(
			(*C.bn_st)(&x[i-1]),
			(*C.ep2_st)(&y[i-1]),
			(*C.bn_st)(&a[0]), (C.int)(len(a)),
			(C.uint8_t)(i),
		)
	}
	// group public key
	genScalarMultG2(&X0, &a[0])
	// export the keys
	skShares := make([]PrivateKey, size)
	pkShares := make([]PublicKey, size)
	var pkGroup PublicKey
	for i := 0; i < size; i++ {
		skShares[i] = newPrKeyBLSBLS12381(&x[i])
		pkShares[i] = newPubKeyBLSBLS12381(&y[i])
	}
	pkGroup = newPubKeyBLSBLS12381(&X0)
	return skShares, pkShares, pkGroup, nil
}<|MERGE_RESOLUTION|>--- conflicted
+++ resolved
@@ -80,15 +80,11 @@
 
 	// HasShare checks whether the internal map contains the share of the given index.
 	// This function is thread safe.
-<<<<<<< HEAD
 	// The function errors with InvalidInputsError if the index is invalid.
-=======
->>>>>>> 6591f4eb
 	HasShare(orig int) (bool, error)
 
 	// ThresholdSignature returns the threshold signature if the threshold was reached.
-<<<<<<< HEAD
-	// The threshold signature is reconstructed only once is cached for subsequent calls.
+	// The threshold signature is reconstructed only once and is cached for subsequent calls.
 	//
 	// Returns:
 	// - (signature, nil) if no error occured
@@ -97,16 +93,6 @@
 	//    or if the constructed signature failed to verify against the group public key and stored message. This post-verification
 	//    is required  for safety, as `TrustedAdd` allows adding invalid signatures.
 	// - (nil, error) for any other unexpected error.
-=======
-	// The threshold signature is reconstructed if this was not done in a previous call.
-	// The function is thread-safe.
-	// The function errors (without sentinel) in any of the following cases:
-	//  - Not enough shares were collected.
-	//  - Any of the added signatures fails the deserialization.
-	//  - The reconstructed group signature is invalid. This post-verification against
-	//    the stored message and group public key is required  for safety, as `TrustedAdd`
-	//    allows adding invalid signatures.
->>>>>>> 6591f4eb
 	ThresholdSignature() (Signature, error)
 }
 
