// +build relic

package crypto

import (
	"fmt"
	mrand "math/rand"
	"sync"
	"testing"
	"time"

	log "github.com/sirupsen/logrus"
	"github.com/stretchr/testify/assert"
	"github.com/stretchr/testify/require"
)

var gt *testing.T

func TestDKG(t *testing.T) {
	t.Run("FeldmanVSSSimple", testFeldmanVSSSimple)
	t.Run("FeldmanVSSQual", testFeldmanVSSQual)
	t.Run("JointFeldman", testJointFeldman)
}

// optimal threshold (t) to allow the largest number of malicious participants (m)
// assuming the protocol requires:
//   m<=t for unforgeability
//   n-m>=t+1 for robustness
func optimalThreshold(size int) int {
	return (size - 1) / 2
}

// Testing the happy path of Feldman VSS by simulating a network of n participants
func testFeldmanVSSSimple(t *testing.T) {
	log.SetLevel(log.ErrorLevel)

	n := 4
	for threshold := MinimumThreshold; threshold < n; threshold++ {
		t.Run(fmt.Sprintf("FeldmanVSS (n,t)=(%d,%d)", n, threshold), func(t *testing.T) {
			dkgCommonTest(t, feldmanVSS, n, threshold, happyPath)
		})
	}
}

type testCase int

const (
	happyPath testCase = iota
	invalidShares
	invalidVector
	invalidComplaint
	invalidComplaintAnswer
	duplicatedMessages
)

type behavior int

const (
	honest behavior = iota
	manyInvalidShares
	fewInvalidShares
	invalidVectorBroadcast
	invalidComplaintBroadcast
	timeoutedComplaintBroadcast
	invalidSharesComplainTrigger
	invalidComplaintAnswerBroadcast
	duplicatedSendAndBroadcast
)

// Testing Feldman VSS with the qualification system by simulating a network of n participants
func testFeldmanVSSQual(t *testing.T) {
	log.SetLevel(log.ErrorLevel)

	n := 4
	// happy path, test multiple values of thresold
	for threshold := MinimumThreshold; threshold < n; threshold++ {
		t.Run(fmt.Sprintf("FeldmanVSSQual_(n,t)=(%d,%d)", n, threshold), func(t *testing.T) {
			dkgCommonTest(t, feldmanVSSQual, n, threshold, happyPath)
		})
	}

	// unhappy path, with focus on the optimal threshold value
	n = 5
	threshold := optimalThreshold(n)
	// unhappy path, with invalid shares
	t.Run(fmt.Sprintf("FeldmanVSSQual_InvalidShares_(n,t)=(%d,%d)", n, threshold), func(t *testing.T) {
		dkgCommonTest(t, feldmanVSSQual, n, threshold, invalidShares)
	})
	// unhappy path, with invalid vector
	t.Run(fmt.Sprintf("FeldmanVSSQual_InvalidVector_(n,t)=(%d,%d)", n, threshold), func(t *testing.T) {
		dkgCommonTest(t, feldmanVSSQual, n, threshold, invalidVector)
	})
	// unhappy paths with invalid complaints and complaint answers
	// are only tested within joint feldman.
}

// Testing JointFeldman by simulating a network of n participants
func testJointFeldman(t *testing.T) {
	log.SetLevel(log.ErrorLevel)

	n := 4
	var threshold int
	// happy path, test multiple values of thresold
	for threshold = MinimumThreshold; threshold < n; threshold++ {
		t.Run(fmt.Sprintf("JointFeldman_(n,t)=(%d,%d)", n, threshold), func(t *testing.T) {
			dkgCommonTest(t, jointFeldman, n, threshold, happyPath)
		})
	}

	// unhappy path, with focus on the optimal threshold value
	n = 5
	threshold = optimalThreshold(n)
	// unhappy path, with invalid shares
	t.Run(fmt.Sprintf("JointFeldman_InvalidShares_(n,t)=(%d,%d)", n, threshold), func(t *testing.T) {
		dkgCommonTest(t, jointFeldman, n, threshold, invalidShares)
	})
	// unhappy path, with invalid vector
	t.Run(fmt.Sprintf("JointFeldman_InvalidVector_(n,t)=(%d,%d)", n, threshold), func(t *testing.T) {
		dkgCommonTest(t, jointFeldman, n, threshold, invalidVector)
	})
	// unhappy path, with invalid complaints
	t.Run(fmt.Sprintf("JointFeldman_InvalidComplaints_(n,t)=(%d,%d)", n, threshold), func(t *testing.T) {
		dkgCommonTest(t, jointFeldman, n, threshold, invalidComplaint)
	})
	// unhappy path, with invalid complaint answers
	t.Run(fmt.Sprintf("JointFeldman_InvalidComplaintAnswers_(n,t)=(%d,%d)", n, threshold), func(t *testing.T) {
		dkgCommonTest(t, jointFeldman, n, threshold, invalidComplaintAnswer)
	})
	// unhappy path, with duplicated messages (all types)
	t.Run(fmt.Sprintf("JointFeldman_DuplicatedMessages_(n,t)=(%d,%d)", n, threshold), func(t *testing.T) {
		dkgCommonTest(t, jointFeldman, n, threshold, duplicatedMessages)
	})
}

// Supported Key Generation protocols
const (
	feldmanVSS = iota
	feldmanVSSQual
	jointFeldman
)

func newDKG(dkg int, size int, threshold int, myIndex int,
	processor DKGProcessor, leaderIndex int) (DKGState, error) {
	switch dkg {
	case feldmanVSS:
		return NewFeldmanVSS(size, threshold, myIndex, processor, leaderIndex)
	case feldmanVSSQual:
		return NewFeldmanVSSQual(size, threshold, myIndex, processor, leaderIndex)
	case jointFeldman:
		return NewJointFeldman(size, threshold, myIndex, processor)
	default:
		return nil, fmt.Errorf("non supported protocol")
	}
}

func dkgCommonTest(t *testing.T, dkg int, n int, threshold int, test testCase) {
	gt = t
	log.Info("DKG protocol set up")

	// create the participant channels
	chans := make([]chan *message, n)
	lateChansTimeout1 := make([]chan *message, n)
	lateChansTimeout2 := make([]chan *message, n)
	for i := 0; i < n; i++ {
		chans[i] = make(chan *message, 5*n)
		lateChansTimeout1[i] = make(chan *message, 5*n)
		lateChansTimeout2[i] = make(chan *message, 5*n)
	}

	// number of leaders in the protocol
	var leaders int
	if dkg == jointFeldman {
		leaders = n
	} else {
		leaders = 1
	}

	// create n processors for all participants
	processors := make([]testDKGProcessor, 0, n)
	for current := 0; current < n; current++ {
		list := make([]bool, leaders)
		processors = append(processors, testDKGProcessor{
			current:           current,
			chans:             chans,
			lateChansTimeout1: lateChansTimeout1,
			lateChansTimeout2: lateChansTimeout2,
			protocol:          dkgType,
			malicious:         honest,
			disqualified:      list,
		})
	}

	// Update processors depending on the test
	rand := time.Now().UnixNano()
	mrand.Seed(rand)
	t.Logf("math rand seed is %d", rand)
	// r1 and r2 is the number of malicious participants, each group with a slight diffrent behavior.
	// - r1 participants of indices 0 to r1-1 behave maliciously and will get disqualified by honest participants.
	// - r2 participants of indices r1 to r1+r2-1 will behave maliciously at first but will recover and won't be
	// disqualified by honest participants. The r2 participants may or may not obtain correct protocol results.
	var r1, r2 int
	// h is the index of the first honest participant. All participant with indices greater than or equal to h are honest.
	// Checking the final protocol results is done for honest participants only.
	// Whether the r2 participants belong to the honest participants or not depend on the malicious behavior (detailed below).
	var h int

	switch test {
	case happyPath:
		// r1 = r2 = 0

	case invalidShares:
		r1 = mrand.Intn(leaders + 1)      // leaders with invalid shares and will get disqualified
		r2 = mrand.Intn(leaders - r1 + 1) // leaders with invalid shares but will recover
		h = r1

		var i int
		for i = 0; i < r1; i++ {
			processors[i].malicious = manyInvalidShares
		}
		for ; i < r1+r2; i++ {
			processors[i].malicious = fewInvalidShares
		}
		t.Logf("%d participants will be disqualified, %d other participants will recover\n", r1, r2)

	case invalidVector:
		r1 = 1 + mrand.Intn(leaders) // leaders with invalid vector and will get disqualified
		h = r1

		// in this case r2 = 0
		for i := 0; i < r1; i++ {
			processors[i].malicious = invalidVectorBroadcast
		}
		t.Logf("%d participants will be disqualified\n", r1)

	case invalidComplaint:
		r1 = 1 + mrand.Intn(leaders-1) // participants with invalid complaints and will get disqualified.
		// r1>= 1 to have at least one malicious leader, and r1<leadrers-1 to leave space for the trigger leader below.
		r2 = mrand.Intn(leaders - r1) // participants with timeouted complaints: they are considered qualified by honest participants
		// but their results are invalid
		h = r1 + r2 // r2 shouldn't be verified for protocol correctness

		for i := 0; i < r1; i++ {
			processors[i].malicious = invalidComplaintBroadcast
		}
		for i := r1; i < r1+r2; i++ {
			processors[i].malicious = timeoutedComplaintBroadcast
		}
		// The participant (r1+r2) will send wrong shares and cause the 0..r1+r2-1 leaders to send complaints.
		// This participant doesn't risk getting disqualified as the complaints against them
		// are invalid and won't count. The participant doesn't even answer the complaint.
		processors[r1+r2].malicious = invalidSharesComplainTrigger
		t.Logf("%d participants will be disqualified, %d other participants won't be disqualified.\n", r1, r2)

	case invalidComplaintAnswer:
		r1 = 1 + mrand.Intn(leaders-1) // participants with invalid complaint answers and will get disqualified.
		// r1>= 1 to have at least one malicious leader, and r1<leadrers-1 to leave space for the complaint sender.
		h = r1
		// the 0..r1-1 leaders will send invalid shares to n-1 to trigger complaints.
		for i := 0; i < r1; i++ {
			processors[i].malicious = invalidComplaintAnswerBroadcast
		}
		t.Logf("%d participants will be disqualified\n", r1)
	case duplicatedMessages:
		// r1 = r2 = 0
		// participant 0 will send duplicated shares, verif vector and complaint to all participants
		processors[0].malicious = duplicatedSendAndBroadcast
		// participant 1 is a complaint trigger, it sents a wrong share to 0 to trigger a complaint.
		// it also sends duplicated complaint answers.
		processors[1].malicious = invalidSharesComplainTrigger

	default:
		panic("test case not supported")
	}

	// number of participants to test
	lead := 0
	var sync sync.WaitGroup

	// create DKG in all participants
	for current := 0; current < n; current++ {
		var err error
		processors[current].dkg, err = newDKG(dkg, n, threshold,
			current, &processors[current], lead)
		require.NoError(t, err)
	}

	phase := 0
	if dkg == feldmanVSS {
		phase = 2
	}

	// start DKG in all participants
	// start listening on the channels
	seed := make([]byte, SeedMinLenDKG)
	read, err := mrand.Read(seed)
	require.Equal(t, read, SeedMinLenDKG)
	require.NoError(t, err)
	sync.Add(n)

	log.Info("DKG protocol starts")

	for current := 0; current < n; current++ {
		processors[current].startSync.Add(1)
		go dkgRunChan(&processors[current], &sync, t, phase)
	}

	for current := 0; current < n; current++ {
		// start dkg in parallel
		// ( one common PRG is used for all instances which causes a race
		//	in generating randoms and leads to non-deterministic keys. If deterministic keys
		//  are required, switch to sequential calls to dkg.Start()  )
		go func(current int) {
			err := processors[current].dkg.Start(seed)
			require.Nil(t, err)
			processors[current].startSync.Done() // avoids reading messages when a dkg instance hasn't started yet
		}(current)
	}
	phase++

	// sync the two timeouts and start the next phase
	for ; phase <= 2; phase++ {
		sync.Wait()
		// post processing required for timeout edge case tests
		go timeoutPostProcess(processors, t, phase)
		sync.Add(n)
		for current := 0; current < n; current++ {
			go dkgRunChan(&processors[current], &sync, t, phase)
		}
	}

	// synchronize the main thread to end all DKGs
	sync.Wait()

	// assertions and results:

	// check the disqualified list for all non-disqualified participants
	expected := make([]bool, leaders)
	for i := 0; i < r1; i++ {
		expected[i] = true
	}

	for i := h; i < n; i++ {
		t.Logf("participant %d is not disqualified, its disqualified list is:\n", i)
		t.Log(processors[i].disqualified)
		assert.Equal(t, expected, processors[i].disqualified)
	}
	// check if DKG is successful
	if (dkg == jointFeldman && (r1 > threshold || (n-r1) <= threshold)) ||
		(dkg == feldmanVSSQual && r1 == 1) { // case of a single leader
<<<<<<< HEAD
		t.Logf("dkg failed, there are %d disqualified participants\n", r1)
		// DKG has failed, check for final errors
=======
		t.Logf("dkg failed, there are %d disqualified nodes\n", r1)
		// DKG failed, check for final errors
>>>>>>> efdac57d
		for i := r1; i < n; i++ {
			assert.Error(t, processors[i].finalError)
		}
	} else {
		t.Logf("dkg succeeded, there are %d disqualified participants\n", r1)
		// DKG has succeeded, check for final errors
		for i := h; i < n; i++ {
			assert.NoError(t, processors[i].finalError)
		}
		// DKG has succeeded, check the final keys
		for i := h; i < n; i++ {
			assert.True(t, processors[h].pk.Equals(processors[i].pk),
				"2 group public keys are mismatching")
		}
	}

}

// time after which a silent channel causes switching to the next dkg phase
const phaseSwitchTimeout = 200 * time.Millisecond

// This is a testing function
// It simulates processing incoming messages by a participant
// it assumes proc.dkg is already running
func dkgRunChan(proc *testDKGProcessor,
	sync *sync.WaitGroup, t *testing.T, phase int) {
	for {
		select {
		// if a message is received, handle it
		case newMsg := <-proc.chans[proc.current]:
			proc.startSync.Wait() // avoids reading a message when the receiving dkg instance
			// hasn't started yet.
			if newMsg.channel == private {
				err := proc.dkg.HandlePrivateMsg(newMsg.orig, newMsg.data)
				require.Nil(t, err)
			} else {
				err := proc.dkg.HandleBroadcastMsg(newMsg.orig, newMsg.data)
				require.Nil(t, err)
			}
		// if no message is received by the channel, call the DKG timeout
		case <-time.After(phaseSwitchTimeout):
			switch phase {
			case 0:
				log.Infof("%d shares phase ended\n", proc.current)
				err := proc.dkg.NextTimeout()
				require.Nil(t, err)
			case 1:
				log.Infof("%d complaints phase ended \n", proc.current)
				err := proc.dkg.NextTimeout()
				require.Nil(t, err)
			case 2:
				log.Infof("%d dkg ended \n", proc.current)
				_, pk, _, err := proc.dkg.End()
				proc.finalError = err
				proc.pk = pk
			}
			sync.Done()
			return
		}
	}
}

// post processing required for some edge case tests
func timeoutPostProcess(processors []testDKGProcessor, t *testing.T, phase int) {
	switch phase {
	case 1:
		for i := 0; i < len(processors); i++ {
			go func(i int) {
				for len(processors[0].lateChansTimeout1[i]) != 0 {
					// to test timeouted messages, late messages are copied to the main channels
					msg := <-processors[0].lateChansTimeout1[i]
					processors[0].chans[i] <- msg
				}
			}(i)
		}
	case 2:
		for i := 0; i < len(processors); i++ {
			go func(i int) {
				for len(processors[0].lateChansTimeout2[i]) != 0 {
					// to test timeouted messages, late messages are copied to the main channels
					msg := <-processors[0].lateChansTimeout2[i]
					processors[0].chans[i] <- msg
				}
			}(i)
		}
	}
}

// implements DKGProcessor interface
type testDKGProcessor struct {
	// instnce of DKG
	dkg DKGState
	// index of the current participant in the protocol
	current int
	// group public key, output of DKG
	pk PublicKey
	// final disqualified list
	disqualified []bool
	// final output error of the DKG
	finalError error
	// type of malicious behavior
	malicious behavior
	// start DKG syncer
	startSync sync.WaitGroup

	// main message channels
	chans []chan *message
	// extra channels for late messges with regards to the first timeout, and second timeout
	lateChansTimeout1 []chan *message
	lateChansTimeout2 []chan *message
	// type of the protocol
	protocol int

	// only used when testing the threshold signature stateful api
	ts   *blsThresholdSignatureParticipant
	keys *statelessKeys
}

const (
	dkgType int = iota
	tsType
)

const (
	broadcast int = iota
	private
)

type message struct {
	orig     int
	protocol int
	channel  int
	data     []byte
}

func (proc *testDKGProcessor) Disqualify(participant int, logInfo string) {
	gt.Logf("%d disqualifies %d, %s\n", proc.current, participant, logInfo)
	proc.disqualified[participant] = true
}

func (proc *testDKGProcessor) FlagMisbehavior(participant int, logInfo string) {
	gt.Logf("%d flags a misbehavior from %d: %s", proc.current, participant, logInfo)
}

// This is a testing function
// it simulates sending a message from one participant to another
func (proc *testDKGProcessor) PrivateSend(dest int, data []byte) {
	go func() {
		log.Infof("%d sending to %d", proc.current, dest)
		if proc.malicious == fewInvalidShares || proc.malicious == manyInvalidShares ||
			proc.malicious == invalidSharesComplainTrigger || proc.malicious == invalidComplaintAnswerBroadcast ||
			proc.malicious == duplicatedSendAndBroadcast {
			proc.invalidShareSend(dest, data)
			return
		}
		proc.honestSend(dest, data)
	}()
}

// This is a testing function
// it simulates sending a honest message from one participant to another
func (proc *testDKGProcessor) honestSend(dest int, data []byte) {
	gt.Logf("%d honestly sending to %d:\n%x\n", proc.current, dest, data)
	newMsg := &message{proc.current, proc.protocol, private, data}
	proc.chans[dest] <- newMsg
}

// This is a testing function
// it simulates sending a malicious message from one participant to another
// This function simulates the behavior of a malicious participant.
func (proc *testDKGProcessor) invalidShareSend(dest int, data []byte) {

	// check the behavior
	var recipients int // number of recipients to send invalid shares to
	switch proc.malicious {
	case manyInvalidShares:
		recipients = proc.dkg.Threshold() + 1 //  t < recipients <= n
	case fewInvalidShares:
		recipients = proc.dkg.Threshold() //  0 <= recipients <= t
	case invalidSharesComplainTrigger:
		recipients = proc.current // equal to r1+r2, which causes all r1+r2 to complain
	case invalidComplaintAnswerBroadcast:
		recipients = 0 // treat this case separately as the complaint trigger is the participant n-1
	case duplicatedSendAndBroadcast:
		proc.honestSend(dest, data)
		proc.honestSend(dest, data)
		return
	default:
		panic("invalid share send not supported")
	}

	newMsg := &message{proc.current, proc.protocol, private, data}
	// check destination
	if (dest < recipients) || (proc.current < recipients && dest < recipients+1) ||
		(proc.malicious == invalidComplaintAnswerBroadcast && dest == proc.dkg.Size()-1) {
		// choose a random reason for an invalid share
		coin := mrand.Intn(6)
		gt.Logf("%d maliciously sending to %d, coin is %d\n", proc.current, dest, coin)
		switch coin {
		case 0:
			// value doesn't match the verification vector
			newMsg.data[8]++
		case 1:
			// invalid length
			newMsg.data = newMsg.data[:1]
		case 2:
			// invalid value
			for i := 0; i < len(newMsg.data); i++ {
				newMsg.data[i] = 0xFF
			}
		case 3:
			// do not send the share at all
			return
		case 4:
			// wrong header: equivalent to not sending the share at all
			newMsg.data[0] = byte(feldmanVSSVerifVec)
		case 5:
			// message will be sent after the shares timeout and will be considered late
			// by the receiver. All late messages go into a separate channel and will be sent to
			// the main channel after the shares timeout.
			proc.lateChansTimeout1[dest] <- newMsg
			return
		}
	} else {
		gt.Logf("turns out to be a honest send\n%x\n", data)
		proc.chans[dest] <- newMsg
	}
}

// This is a testing function
// it simulates broadcasting a message from one participant to all participants
func (proc *testDKGProcessor) Broadcast(data []byte) {
	go func() {
		log.Infof("%d Broadcasting:", proc.current)

		if data[0] == byte(feldmanVSSVerifVec) && proc.malicious == invalidVectorBroadcast {
			proc.invalidVectorBroadcast(data)
		} else if data[0] == byte(feldmanVSSComplaint) &&
			(proc.malicious == invalidComplaintBroadcast || proc.malicious == timeoutedComplaintBroadcast) {
			proc.invalidComplaintBroadcast(data)
		} else if data[0] == byte(feldmanVSSComplaintAnswer) && proc.malicious == invalidComplaintAnswerBroadcast {
			proc.invalidComplaintAnswerBroadcast(data)
		} else if proc.malicious == duplicatedSendAndBroadcast ||
			(data[0] == byte(feldmanVSSComplaintAnswer) && proc.malicious == invalidSharesComplainTrigger) {
			// the complaint trigger also sends duplicated complaint answers
			proc.honestBroadcast(data)
			proc.honestBroadcast(data)
		} else {
			proc.honestBroadcast(data)
		}
	}()
}

func (proc *testDKGProcessor) honestBroadcast(data []byte) {
	gt.Logf("%d honestly broadcasting:\n%x\n", proc.current, data)
	newMsg := &message{proc.current, proc.protocol, broadcast, data}
	for i := 0; i < len(proc.chans); i++ {
		if i != proc.current {
			proc.chans[i] <- newMsg
		}
	}
}

func (proc *testDKGProcessor) invalidVectorBroadcast(data []byte) {
	newMsg := &message{proc.current, proc.protocol, broadcast, data}

	// choose a random reason of an invalid vector
	coin := mrand.Intn(5)
	gt.Logf("%d malicious vector broadcast, coin is %d\n", proc.current, coin)
	switch coin {
	case 0:
		// invalid point serialization
		newMsg.data[1] = 0xFF
	case 1:
		// invalid length
		newMsg.data = newMsg.data[:5]
	case 2:
		// do not send the vector at all
		return
	case 3:
		// wrong header, equivalent to not sending at all
		newMsg.data[0] = byte(feldmanVSSShare)
	case 4:
		// send the vector after the first timeout, equivalent to not sending at all
		// as the vector should be ignored.
		for i := 0; i < proc.dkg.Size(); i++ {
			if i != proc.current {
				proc.lateChansTimeout1[i] <- newMsg
			}
		}
		return
	}
	gt.Logf("%x\n", newMsg.data)
	for i := 0; i < proc.dkg.Size(); i++ {
		if i != proc.current {
			proc.chans[i] <- newMsg
		}
	}
}

func (proc *testDKGProcessor) invalidComplaintBroadcast(data []byte) {
	newMsg := &message{proc.current, proc.protocol, broadcast, data}

	if proc.malicious == invalidComplaintBroadcast {

		// choose a random reason for an invalid complaint
		coin := mrand.Intn(2)
		gt.Logf("%d malicious complaint broadcast, coin is %d\n", proc.current, coin)
		switch coin {
		case 0:
			// invalid complainee
			newMsg.data[1] = byte(proc.dkg.Size() + 1)
		case 1:
			// invalid length
			newMsg.data = make([]byte, complaintSize+5)
			copy(newMsg.data, data)
		}
		gt.Logf("%x\n", newMsg.data)
		for i := 0; i < len(proc.chans); i++ {
			if i != proc.current {
				proc.chans[i] <- newMsg
			}
		}
	} else if proc.malicious == timeoutedComplaintBroadcast {
		gt.Logf("%d timeouted complaint broadcast\n", proc.current)
		// send the complaint after the second timeout, equivalent to not sending at all
		// as the complaint should be ignored.
		for i := 0; i < len(proc.chans); i++ {
			if i != proc.current {
				proc.lateChansTimeout2[i] <- newMsg
			}
		}
		return
	}
}

func (proc *testDKGProcessor) invalidComplaintAnswerBroadcast(data []byte) {
	newMsg := &message{proc.current, proc.protocol, broadcast, data}

	// choose a random reason for an invalid complaint
	coin := mrand.Intn(3)
	gt.Logf("%d malicious complaint answer broadcast, coin is %d\n", proc.current, coin)
	switch coin {
	case 0:
		// invalid complainee
		newMsg.data[1] = byte(proc.dkg.Size() + 1)
	case 1:
		// invalid length
		newMsg.data = make([]byte, complaintAnswerSize+5)
		copy(newMsg.data, data)
	case 2:
		// no answer at all
		return
	}
	//gt.Logf("%x\n", newMsg.data)
	for i := 0; i < len(proc.chans); i++ {
		if i != proc.current {
			proc.chans[i] <- newMsg
		}
	}
}<|MERGE_RESOLUTION|>--- conflicted
+++ resolved
@@ -347,13 +347,8 @@
 	// check if DKG is successful
 	if (dkg == jointFeldman && (r1 > threshold || (n-r1) <= threshold)) ||
 		(dkg == feldmanVSSQual && r1 == 1) { // case of a single leader
-<<<<<<< HEAD
 		t.Logf("dkg failed, there are %d disqualified participants\n", r1)
-		// DKG has failed, check for final errors
-=======
-		t.Logf("dkg failed, there are %d disqualified nodes\n", r1)
 		// DKG failed, check for final errors
->>>>>>> efdac57d
 		for i := r1; i < n; i++ {
 			assert.Error(t, processors[i].finalError)
 		}
