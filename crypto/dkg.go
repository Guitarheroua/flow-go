// +build relic

package crypto

// DKG stands for distributed key generation. In this library, DKG
// refers to discrete-log based protocols that generate keys for a BLS-based
// threshold signature scheme.
// BLS is used with the BLS12-381 curve.
//
// These protocols mainly generate a BLS key pair and share the secret key
// among (n) participants in a way that any (t+1) key shares allow reconstructing
// the initial key (and also reconstructing a BLS threshold signature under the initial key).
// Up to (t) shares don't reveal any information about the initial key (or a signature generated
//	by that key).
//
// We refer to the initial key pair by group private and group public key.
// (t) is the threshold parameter.
// Flow uses DKG with the value t = floor((n-1)/2) to optimize for unforgeability and robustness
// of the threshold signature scheme using the output keys.
//
// Private keys are scalar in Zr, where r is the group order of G1/G2.
// Public keys are in G2.

type DKGState interface {
	// Size returns the size of the DKG group n
	Size() int
	// Threshold returns the threshold value t
	Threshold() int
	// Start starts running a DKG in the current participant
	Start(seed []byte) error
	// HandleBroadcastMsg processes a new broadcasted message received by the current participant.
	// orig is the message origin index
	HandleBroadcastMsg(orig int, msg []byte) error
	// HandlePrivateMsg processes a new private message received by the current participant.
	// orig is the message origin index
	HandlePrivateMsg(orig int, msg []byte) error
	// End ends a DKG protocol in the current participant.
	// It returns the finalized public data and participant private key share.
	// - the group public key corresponding to the group secret key
	// - all the public key shares corresponding to the participants private
	// key shares
	// - the finalized private key which is the current participant's own private key share
	End() (PrivateKey, PublicKey, []PublicKey, error)
	// NextTimeout set the next timeout of the protocol if any timeout applies.
	// Some protocols could require more than one timeout
	NextTimeout() error
	// Running returns the running state of the DKG protocol
	Running() bool
	// ForceDisqualify forces a participant to get disqualified
	// for a reason outside of the DKG protocol.
	// The caller should make sure all honest participants call this function,
	// otherwise, the protocol can be broken.
	ForceDisqualify(participant int) error
}

// index is the participant index type used as participants ID
type index byte

// newDKGCommon initializes the common structure of DKG protocols
func newDKGCommon(size int, threshold int, myIndex int,
	processor DKGProcessor, leaderIndex int) (*dkgCommon, error) {
	if size < DKGMinSize || size > DKGMaxSize {
		return nil, invalidInputsErrorf(
			"size should be between %d and %d",
			DKGMinSize,
			DKGMaxSize)
	}

<<<<<<< HEAD
	if myIndex >= size || leaderIndex >= size || myIndex < 0 || leaderIndex < 0 {
		return nil, invalidInputsErrorf(
			"indices of current and leader participants must be between 0 and %d, got %d",
=======
	if currentIndex >= size || leaderIndex >= size || currentIndex < 0 || leaderIndex < 0 {
		return nil, invalidInputsErrorf(
			"indices of current and leader nodes must be between 0 and %d, got %d",
>>>>>>> efdac57d
			size-1,
			myIndex)
	}

	if threshold >= size || threshold < MinimumThreshold {
		return nil, invalidInputsErrorf(
			"The threshold must be between %d and %d, got %d",
			MinimumThreshold,
			size-1,
			threshold)
	}

	return &dkgCommon{
		size:      size,
		threshold: threshold,
		myIndex:   index(myIndex),
		processor: processor,
	}, nil
}

// dkgCommon holds the common data of all DKG protocols
type dkgCommon struct {
	size      int
	threshold int
	myIndex   index
	// running is true when the DKG protocol is running, is false otherwise
	running bool
	// processes the action of the DKG interface outputs
	processor DKGProcessor
}

// Running returns the running state of the DKG protocol.
// The state is equal to true when the DKG protocol is running, and is equal to false otherwise.
func (s *dkgCommon) Running() bool {
	return s.running
}

// Size returns the size of the DKG group n
func (s *dkgCommon) Size() int {
	return s.size
}

// Threshold returns the threshold value t
func (s *dkgCommon) Threshold() int {
	return s.threshold
}

// NextTimeout sets the next protocol timeout if there is any.
// This function should be overwritten by any protocol that uses timeouts.
func (s *dkgCommon) NextTimeout() error {
	return nil
}

// dkgMsgTag is the type used to encode message tags
type dkgMsgTag byte

const (
	feldmanVSSShare dkgMsgTag = iota
	feldmanVSSVerifVec
	feldmanVSSComplaint
	feldmanVSSComplaintAnswer
)

// DKGProcessor is an interface that implements the DKG output actions.
//
// An instance of a DKGProcessor is needed for each participant in order to
// particpate in a DKG protocol
type DKGProcessor interface {
	// PrivateSend sends a message to a destination over
	// a private channel. The channel must preserve the
	// confidentiality of the message and should authenticate
	// the sender.
	// It is recommended that the private channel is unique per
	// protocol instance. This can be achieved by prepending all
	// messages by a unique instance ID.
	PrivateSend(dest int, data []byte)
	// Broadcast broadcasts a message to all participants.
	// This function assumes all participants have received the same message,
	// failing to do so, the protocol can be broken.
	// The broadcasted message is public and not confidential.
	// The broadcasting channel should authenticate the sender.
	// It is recommended that the broadcasting channel is unique per
	// protocol instance. This can be achieved by prepending all
	// messages by a unique instance ID.
	Broadcast(data []byte)
	// Disqualify flags that a participant is misbehaving and that it got
	// disqualified from the protocol. Such behavior deserves
	// disqualifying as it is flagged to all honest participants in
	// the protocol.
	// log describes the disqualification reason.
	Disqualify(participant int, log string)
	// FlagMisbehavior warns that a participant is misbehaving.
	// Such behavior is not necessarily flagged to all participants and therefore
	// the participant is not disqualified from the protocol. Other mechanisms
	// outside DKG could be implemented to synchronize slashing the misbehaving
	// participant by all participating participants, using the api `ForceDisqualify`. Failing to
	// do so, the protocol can be broken.
	// log describes the misbehavior.
	FlagMisbehavior(participant int, log string)
}<|MERGE_RESOLUTION|>--- conflicted
+++ resolved
@@ -66,15 +66,9 @@
 			DKGMaxSize)
 	}
 
-<<<<<<< HEAD
 	if myIndex >= size || leaderIndex >= size || myIndex < 0 || leaderIndex < 0 {
 		return nil, invalidInputsErrorf(
-			"indices of current and leader participants must be between 0 and %d, got %d",
-=======
-	if currentIndex >= size || leaderIndex >= size || currentIndex < 0 || leaderIndex < 0 {
-		return nil, invalidInputsErrorf(
 			"indices of current and leader nodes must be between 0 and %d, got %d",
->>>>>>> efdac57d
 			size-1,
 			myIndex)
 	}
