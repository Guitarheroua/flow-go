package interpreter_test

import (
	"fmt"
	"math/big"
	"testing"

	"github.com/stretchr/testify/assert"
	"github.com/stretchr/testify/require"

	"github.com/dapperlabs/flow-go/language/runtime/ast"
	"github.com/dapperlabs/flow-go/language/runtime/common"
	"github.com/dapperlabs/flow-go/language/runtime/errors"
	"github.com/dapperlabs/flow-go/language/runtime/interpreter"
	"github.com/dapperlabs/flow-go/language/runtime/parser"
	"github.com/dapperlabs/flow-go/language/runtime/sema"
	"github.com/dapperlabs/flow-go/language/runtime/stdlib"
	. "github.com/dapperlabs/flow-go/language/runtime/tests/utils"
	"github.com/dapperlabs/flow-go/language/runtime/trampoline"
)

type ParseCheckAndInterpretOptions struct {
	Options            []interpreter.Option
	CheckerOptions     []sema.Option
	HandleCheckerError func(error)
}

func parseCheckAndInterpret(t *testing.T, code string) *interpreter.Interpreter {
	return parseCheckAndInterpretWithOptions(t, code, ParseCheckAndInterpretOptions{})
}

func parseCheckAndInterpretWithOptions(
	t *testing.T,
	code string,
	options ParseCheckAndInterpretOptions,
) *interpreter.Interpreter {

	checker, err := ParseAndCheckWithOptions(t,
		code,
		ParseAndCheckOptions{
			Options: options.CheckerOptions,
		},
	)

	if options.HandleCheckerError != nil {
		options.HandleCheckerError(err)
	} else {
		if !assert.NoError(t, err) {
			assert.FailNow(t, errors.UnrollChildErrors(err))
			return nil
		}
	}

	inter, err := interpreter.NewInterpreter(
		checker,
		options.Options...,
	)

	require.NoError(t, err)

	err = inter.Interpret()
	require.NoError(t, err)

	return inter
}

func constructorArguments(compositeKind common.CompositeKind, arguments string) string {
	if compositeKind == common.CompositeKindContract {
		return ""
	}
	return fmt.Sprintf("(%s)", arguments)
}

// makeContractValueHandler creates an interpreter option which
// sets the ContractValueHandler.
// The handler immediately invokes the constructor with the given arguments.
//
func makeContractValueHandler(
	arguments []interpreter.Value,
	argumentTypes []sema.Type,
	parameterTypes []sema.Type,
) interpreter.Option {
	return interpreter.WithContractValueHandler(
		func(
			inter *interpreter.Interpreter,
			compositeType *sema.CompositeType,
			constructor interpreter.FunctionValue,
		) *interpreter.CompositeValue {
			value, err := inter.InvokeFunctionValue(
				constructor,
				arguments,
				argumentTypes,
				parameterTypes,
				ast.Position{},
			)
			if err != nil {
				panic(err)
			}

			return value.(*interpreter.CompositeValue)
		},
	)
}

func TestInterpretConstantAndVariableDeclarations(t *testing.T) {

	inter := parseCheckAndInterpret(t, `
        let x = 1
        let y = true
        let z = 1 + 2
        var a = 3 == 3
        var b = [1, 2]
        let s = "123"
    `)

	assert.Equal(t,
		interpreter.NewIntValue(1),
		inter.Globals["x"].Value,
	)

	assert.Equal(t,
		interpreter.BoolValue(true),
		inter.Globals["y"].Value,
	)

	assert.Equal(t,
		interpreter.NewIntValue(3),
		inter.Globals["z"].Value,
	)

	assert.Equal(t,
		interpreter.BoolValue(true),
		inter.Globals["a"].Value,
	)

	assert.Equal(t,
		interpreter.NewArrayValueUnownedNonCopying(
			interpreter.NewIntValue(1),
			interpreter.NewIntValue(2),
		),
		inter.Globals["b"].Value,
	)

	assert.Equal(t,
		interpreter.NewStringValue("123"),
		inter.Globals["s"].Value,
	)
}

func TestInterpretDeclarations(t *testing.T) {

	inter := parseCheckAndInterpret(t, `
        fun test(): Int {
            return 42
        }
    `)

	value, err := inter.Invoke("test")
	require.NoError(t, err)

	assert.Equal(t,
		interpreter.NewIntValue(42),
		value,
	)
}

func TestInterpretInvalidUnknownDeclarationInvocation(t *testing.T) {

	inter := parseCheckAndInterpret(t, ``)

	_, err := inter.Invoke("test")
	assert.IsType(t, &interpreter.NotDeclaredError{}, err)
}

func TestInterpretInvalidNonFunctionDeclarationInvocation(t *testing.T) {

	inter := parseCheckAndInterpret(t, `
       let test = 1
   `)

	_, err := inter.Invoke("test")
	assert.IsType(t, &interpreter.NotInvokableError{}, err)
}

func TestInterpretLexicalScope(t *testing.T) {

	inter := parseCheckAndInterpret(t, `
       let x = 10

       fun f(): Int {
          // check resolution
          return x
       }

       fun g(): Int {
          // check scope is lexical, not dynamic
          let x = 20
          return f()
       }
    `)

	assert.Equal(t,
		interpreter.NewIntValue(10),
		inter.Globals["x"].Value,
	)

	value, err := inter.Invoke("f")
	require.NoError(t, err)

	assert.Equal(t,
		interpreter.NewIntValue(10),
		value,
	)

	value, err = inter.Invoke("g")
	require.NoError(t, err)

	assert.Equal(t,
		interpreter.NewIntValue(10),
		value,
	)
}

func TestInterpretFunctionSideEffects(t *testing.T) {

	inter := parseCheckAndInterpret(t, `
       var value = 0

       fun test(_ newValue: Int) {
           value = newValue
       }
    `)

	newValue := big.NewInt(42)

	value, err := inter.Invoke("test", newValue)
	require.NoError(t, err)

	assert.Equal(t,
		interpreter.VoidValue{},
		value,
	)

	assert.Equal(t,
		interpreter.IntValue{Int: newValue},
		inter.Globals["value"].Value,
	)
}

func TestInterpretNoHoisting(t *testing.T) {

	inter := parseCheckAndInterpret(t, `
       let x = 2

       fun test(): Int {
          if x == 0 {
              let x = 3
              return x
          }
          return x
       }
    `)

	value, err := inter.Invoke("test")
	require.NoError(t, err)

	assert.Equal(t,
		interpreter.NewIntValue(2),
		value,
	)

	assert.Equal(t,
		interpreter.NewIntValue(2),
		inter.Globals["x"].Value,
	)
}

func TestInterpretFunctionExpressionsAndScope(t *testing.T) {

	inter := parseCheckAndInterpret(t, `
       let x = 10

       // check first-class functions and scope inside them
       let y = (fun (x: Int): Int { return x })(42)
    `)

	assert.Equal(t,
		interpreter.NewIntValue(10),
		inter.Globals["x"].Value,
	)

	assert.Equal(t,
		interpreter.NewIntValue(42),
		inter.Globals["y"].Value,
	)
}

func TestInterpretVariableAssignment(t *testing.T) {

	inter := parseCheckAndInterpret(t, `
       fun test(): Int {
           var x = 2
           x = 3
           return x
       }
    `)

	value, err := inter.Invoke("test")
	require.NoError(t, err)

	assert.Equal(t,
		interpreter.NewIntValue(3),
		value,
	)
}

func TestInterpretGlobalVariableAssignment(t *testing.T) {

	inter := parseCheckAndInterpret(t, `
       var x = 2

       fun test(): Int {
           x = 3
           return x
       }
    `)

	assert.Equal(t,
		interpreter.NewIntValue(2),
		inter.Globals["x"].Value,
	)

	value, err := inter.Invoke("test")
	require.NoError(t, err)

	assert.Equal(t,
		interpreter.NewIntValue(3),
		value,
	)

	assert.Equal(t,
		interpreter.NewIntValue(3),
		inter.Globals["x"].Value,
	)
}

func TestInterpretConstantRedeclaration(t *testing.T) {

	inter := parseCheckAndInterpret(t, `
       let x = 2

       fun test(): Int {
           let x = 3
           return x
       }
    `)

	assert.Equal(t,
		interpreter.NewIntValue(2),
		inter.Globals["x"].Value,
	)

	value, err := inter.Invoke("test")
	require.NoError(t, err)

	assert.Equal(t,
		interpreter.NewIntValue(3),
		value,
	)
}

func TestInterpretParameters(t *testing.T) {

	inter := parseCheckAndInterpret(t, `
       fun returnA(a: Int, b: Int): Int {
           return a
       }

       fun returnB(a: Int, b: Int): Int {
           return b
       }
    `)

	value, err := inter.Invoke("returnA", big.NewInt(24), big.NewInt(42))
	require.NoError(t, err)

	assert.Equal(t,
		interpreter.NewIntValue(24),
		value,
	)

	value, err = inter.Invoke("returnB", big.NewInt(24), big.NewInt(42))
	require.NoError(t, err)

	assert.Equal(t,
		interpreter.NewIntValue(42),
		value,
	)
}

func TestInterpretArrayIndexing(t *testing.T) {

	inter := parseCheckAndInterpret(t, `
       fun test(): Int {
           let z = [0, 3]
           return z[1]
       }
    `)

	value, err := inter.Invoke("test")
	require.NoError(t, err)

	assert.Equal(t,
		interpreter.NewIntValue(3),
		value,
	)
}

func TestInterpretArrayIndexingAssignment(t *testing.T) {

	inter := parseCheckAndInterpret(t, `
       fun test(): Int {
           let z = [0, 3]
           z[1] = 2
           return z[1]
       }
    `)

	value, err := inter.Invoke("test")
	require.NoError(t, err)

	assert.Equal(t,
		interpreter.NewIntValue(2),
		value,
	)
}

func TestInterpretStringIndexing(t *testing.T) {

	inter := parseCheckAndInterpret(t, `
      let a = "abc"
      let x = a[0]
      let y = a[1]
      let z = a[2]
    `)

	assert.Equal(t,
		interpreter.NewStringValue("a"),
		inter.Globals["x"].Value,
	)
	assert.Equal(t,
		interpreter.NewStringValue("b"),
		inter.Globals["y"].Value,
	)
	assert.Equal(t,
		interpreter.NewStringValue("c"),
		inter.Globals["z"].Value,
	)
}

func TestInterpretStringIndexingUnicode(t *testing.T) {

	inter := parseCheckAndInterpret(t, `
      fun testUnicodeA(): Character {
          let a = "caf\u{E9}"
          return a[3]
      }

      fun testUnicodeB(): Character {
        let b = "cafe\u{301}"
        return b[3]
      }
    `)

	value, err := inter.Invoke("testUnicodeA")
	require.NoError(t, err)

	assert.Equal(t,
		interpreter.NewStringValue("\u00e9"),
		value,
	)

	value, err = inter.Invoke("testUnicodeB")
	require.NoError(t, err)

	assert.Equal(t,
		interpreter.NewStringValue("e\u0301"),
		value,
	)
}

func TestInterpretStringIndexingAssignment(t *testing.T) {

	inter := parseCheckAndInterpret(t, `
      fun test(): String {
          let z = "abc"
          let y: Character = "d"
          z[0] = y
          return z
      }
    `)

	value, err := inter.Invoke("test")
	require.NoError(t, err)

	assert.Equal(t,
		value,
		interpreter.NewStringValue("dbc"),
	)
}

func TestInterpretStringIndexingAssignmentUnicode(t *testing.T) {

	inter := parseCheckAndInterpret(t, `
      fun test(): String {
          let z = "cafe chair"
          let y: Character = "e\u{301}"
          z[3] = y
          return z
      }
    `)

	value, err := inter.Invoke("test")
	require.NoError(t, err)

	assert.Equal(t,
		interpreter.NewStringValue("cafe\u0301 chair"),
		value,
	)
}

func TestInterpretStringIndexingAssignmentWithCharacterLiteral(t *testing.T) {

	inter := parseCheckAndInterpret(t, `
      fun test(): String {
          let z = "abc"
          z[0] = "d"
          z[1] = "e"
          z[2] = "f"
          return z
      }
    `)

	value, err := inter.Invoke("test")
	require.NoError(t, err)

	assert.Equal(t,
		interpreter.NewStringValue("def"),
		value,
	)
}

type stringSliceTest struct {
	str           string
	from          int
	to            int
	result        string
	expectedError error
}

func TestInterpretStringSlicing(t *testing.T) {
	tests := []stringSliceTest{
		{"abcdef", 0, 6, "abcdef", nil},
		{"abcdef", 0, 0, "", nil},
		{"abcdef", 0, 1, "a", nil},
		{"abcdef", 0, 2, "ab", nil},
		{"abcdef", 1, 2, "b", nil},
		{"abcdef", 2, 3, "c", nil},
		{"abcdef", 5, 6, "f", nil},
		// TODO: check invalid arguments
		// {"abcdef", -1, 0, "", &InvalidIndexError}
		// },
	}

	for _, test := range tests {
		t.Run("", func(t *testing.T) {

			inter := parseCheckAndInterpret(t,
				fmt.Sprintf(
					`
                      fun test(): String {
                        let s = "%s"
                        return s.slice(from: %d, upTo: %d)
                      }
                    `,
					test.str,
					test.from,
					test.to,
				),
			)

			value, err := inter.Invoke("test")
			assert.IsType(t, test.expectedError, err)
			assert.Equal(t,
				interpreter.NewStringValue(test.result),
				value,
			)
		})
	}
}

func TestInterpretReturnWithoutExpression(t *testing.T) {

	inter := parseCheckAndInterpret(t, `
       fun returnNothing() {
           return
       }
    `)

	value, err := inter.Invoke("returnNothing")
	require.NoError(t, err)

	assert.Equal(t,
		interpreter.VoidValue{},
		value,
	)
}

func TestInterpretReturns(t *testing.T) {

	inter := parseCheckAndInterpretWithOptions(t,
		`
           pub fun returnEarly(): Int {
               return 2
               return 1
           }
        `,
		ParseCheckAndInterpretOptions{
			HandleCheckerError: func(err error) {
				errs := ExpectCheckerErrors(t, err, 1)

				assert.IsType(t, &sema.UnreachableStatementError{}, errs[0])
			},
		},
	)

	value, err := inter.Invoke("returnEarly")
	require.NoError(t, err)

	assert.Equal(t,
		interpreter.NewIntValue(2),
		value,
	)
}

// TODO: perform each operator test for each integer type

func TestInterpretPlusOperator(t *testing.T) {

	inter := parseCheckAndInterpret(t, `
       let x = 2 + 4
    `)

	assert.Equal(t,
		interpreter.NewIntValue(6),
		inter.Globals["x"].Value,
	)
}

func TestInterpretMinusOperator(t *testing.T) {

	inter := parseCheckAndInterpret(t, `
       let x = 2 - 4
    `)

	assert.Equal(t,
		interpreter.NewIntValue(-2),
		inter.Globals["x"].Value,
	)
}

func TestInterpretMulOperator(t *testing.T) {

	inter := parseCheckAndInterpret(t, `
       let x = 2 * 4
    `)

	assert.Equal(t,
		interpreter.NewIntValue(8),
		inter.Globals["x"].Value,
	)
}

func TestInterpretDivOperator(t *testing.T) {

	inter := parseCheckAndInterpret(t, `
       let x = 7 / 3
    `)

	assert.Equal(t,
		interpreter.NewIntValue(2),
		inter.Globals["x"].Value,
	)
}

func TestInterpretModOperator(t *testing.T) {

	inter := parseCheckAndInterpret(t, `
       let x = 5 % 3
    `)

	assert.Equal(t,
		interpreter.NewIntValue(2),
		inter.Globals["x"].Value,
	)
}

func TestInterpretConcatOperator(t *testing.T) {

	inter := parseCheckAndInterpret(t, `
        let a = "abc" & "def"
        let b = "" & "def"
        let c = "abc" & ""
        let d = "" & ""

        let e = [1, 2] & [3, 4]
        // TODO: support empty arrays
        // let f = [1, 2] & []
        // let g = [] & [3, 4]
        // let h = [] & []
    `)

	assert.Equal(t,
		interpreter.NewStringValue("abcdef"),
		inter.Globals["a"].Value,
	)
	assert.Equal(t,
		interpreter.NewStringValue("def"),
		inter.Globals["b"].Value,
	)
	assert.Equal(t,
		interpreter.NewStringValue("abc"),
		inter.Globals["c"].Value,
	)
	assert.Equal(t,
		interpreter.NewStringValue(""),
		inter.Globals["d"].Value,
	)

	assert.Equal(t,
		interpreter.NewArrayValueUnownedNonCopying(
			interpreter.NewIntValue(1),
			interpreter.NewIntValue(2),
			interpreter.NewIntValue(3),
			interpreter.NewIntValue(4),
		),
		inter.Globals["e"].Value,
	)

	// TODO: support empty arrays
	// Expect(inter.Globals["f"].Value).
	// 	To(Equal(interpreter.ArrayValue{
	// 		Values: &[]interpreter.Value{
	// 			interpreter.NewIntValue(1),
	// 			interpreter.NewIntValue(2),
	// 		},
	// 	}))
	// Expect(inter.Globals["g"].Value).
	// 	To(Equal(interpreter.ArrayValue{
	// 		Values: &[]interpreter.Value{
	// 			interpreter.NewIntValue(3),
	// 			interpreter.NewIntValue(4),
	// 		},
	// 	}))
	// Expect(inter.Globals["h"].Value).
	// 	To(Equal(interpreter.ArrayValue{
	// 		Values: &[]interpreter.Value{},
	// 	}))
}

func TestInterpretEqualOperator(t *testing.T) {

	inter := parseCheckAndInterpret(t, `
      fun testIntegersUnequal(): Bool {
          return 5 == 3
      }

      fun testIntegersEqual(): Bool {
          return 3 == 3
      }

      fun testTrueAndTrue(): Bool {
          return true == true
      }

      fun testTrueAndFalse(): Bool {
          return true == false
      }

      fun testFalseAndTrue(): Bool {
          return false == true
      }

      fun testFalseAndFalse(): Bool {
          return false == false
      }

      fun testEqualStrings(): Bool {
          return "123" == "123"
      }

      fun testUnequalStrings(): Bool {
          return "123" == "abc"
      }

      fun testUnicodeStrings(): Bool {
          return "caf\u{E9}" == "cafe\u{301}"
      }
    `)

	for name, expected := range map[string]bool{
		"testIntegersUnequal": false,
		"testIntegersEqual":   true,
		"testTrueAndTrue":     true,
		"testTrueAndFalse":    false,
		"testFalseAndTrue":    false,
		"testFalseAndFalse":   true,
		"testEqualStrings":    true,
		"testUnequalStrings":  false,
		"testUnicodeStrings":  true,
	} {
		t.Run(name, func(t *testing.T) {
			value, err := inter.Invoke(name)
			require.NoError(t, err)

			assert.Equal(t,
				interpreter.BoolValue(expected),
				value,
			)
		})
	}
}

func TestInterpretUnequalOperator(t *testing.T) {

	inter := parseCheckAndInterpret(t, `
      fun testIntegersUnequal(): Bool {
          return 5 != 3
      }

      fun testIntegersEqual(): Bool {
          return 3 != 3
      }

      fun testTrueAndTrue(): Bool {
          return true != true
      }

      fun testTrueAndFalse(): Bool {
          return true != false
      }

      fun testFalseAndTrue(): Bool {
          return false != true
      }

      fun testFalseAndFalse(): Bool {
          return false != false
      }
    `)

	for name, expected := range map[string]bool{
		"testIntegersUnequal": true,
		"testIntegersEqual":   false,
		"testTrueAndTrue":     false,
		"testTrueAndFalse":    true,
		"testFalseAndTrue":    true,
		"testFalseAndFalse":   false,
	} {
		t.Run(name, func(t *testing.T) {
			value, err := inter.Invoke(name)
			require.NoError(t, err)

			assert.Equal(t,
				interpreter.BoolValue(expected),
				value,
			)
		})
	}
}

func TestInterpretLessOperator(t *testing.T) {

	inter := parseCheckAndInterpret(t, `
      fun testIntegersGreater(): Bool {
          return 5 < 3
      }

      fun testIntegersEqual(): Bool {
          return 3 < 3
      }

      fun testIntegersLess(): Bool {
          return 3 < 5
      }
    `)

	for name, expected := range map[string]bool{
		"testIntegersGreater": false,
		"testIntegersEqual":   false,
		"testIntegersLess":    true,
	} {
		t.Run(name, func(t *testing.T) {
			value, err := inter.Invoke(name)
			require.NoError(t, err)

			assert.Equal(t,
				interpreter.BoolValue(expected),
				value,
			)
		})
	}
}

func TestInterpretLessEqualOperator(t *testing.T) {

	inter := parseCheckAndInterpret(t, `
      fun testIntegersGreater(): Bool {
          return 5 <= 3
      }

      fun testIntegersEqual(): Bool {
          return 3 <= 3
      }

      fun testIntegersLess(): Bool {
          return 3 <= 5
      }
    `)

	for name, expected := range map[string]bool{
		"testIntegersGreater": false,
		"testIntegersEqual":   true,
		"testIntegersLess":    true,
	} {
		t.Run(name, func(t *testing.T) {
			value, err := inter.Invoke(name)
			require.NoError(t, err)

			assert.Equal(t,
				interpreter.BoolValue(expected),
				value,
			)
		})
	}
}

func TestInterpretGreaterOperator(t *testing.T) {

	inter := parseCheckAndInterpret(t, `
      fun testIntegersGreater(): Bool {
          return 5 > 3
      }

      fun testIntegersEqual(): Bool {
          return 3 > 3
      }

      fun testIntegersLess(): Bool {
          return 3 > 5
      }
    `)

	for name, expected := range map[string]bool{
		"testIntegersGreater": true,
		"testIntegersEqual":   false,
		"testIntegersLess":    false,
	} {
		t.Run(name, func(t *testing.T) {
			value, err := inter.Invoke(name)
			require.NoError(t, err)

			assert.Equal(t,
				interpreter.BoolValue(expected),
				value,
			)
		})
	}
}

func TestInterpretGreaterEqualOperator(t *testing.T) {

	inter := parseCheckAndInterpret(t, `
      fun testIntegersGreater(): Bool {
          return 5 >= 3
      }

      fun testIntegersEqual(): Bool {
          return 3 >= 3
      }

      fun testIntegersLess(): Bool {
          return 3 >= 5
      }
    `)

	for name, expected := range map[string]bool{
		"testIntegersGreater": true,
		"testIntegersEqual":   true,
		"testIntegersLess":    false,
	} {
		t.Run(name, func(t *testing.T) {
			value, err := inter.Invoke(name)
			require.NoError(t, err)

			assert.Equal(t,
				interpreter.BoolValue(expected),
				value,
			)
		})
	}
}

func TestInterpretOrOperator(t *testing.T) {

	inter := parseCheckAndInterpret(t, `
      fun testTrueTrue(): Bool {
          return true || true
      }

      fun testTrueFalse(): Bool {
          return true || false
      }

      fun testFalseTrue(): Bool {
          return false || true
      }

      fun testFalseFalse(): Bool {
          return false || false
      }
    `)

	for name, expected := range map[string]bool{
		"testTrueTrue":   true,
		"testTrueFalse":  true,
		"testFalseTrue":  true,
		"testFalseFalse": false,
	} {
		t.Run(name, func(t *testing.T) {
			value, err := inter.Invoke(name)
			require.NoError(t, err)

			assert.Equal(t,
				interpreter.BoolValue(expected),
				value,
			)
		})
	}
}

func TestInterpretOrOperatorShortCircuitLeftSuccess(t *testing.T) {

	inter := parseCheckAndInterpret(t, `
      var x = false
      var y = false

      fun changeX(): Bool {
          x = true
          return true
      }

      fun changeY(): Bool {
          y = true
          return true
      }

      let test = changeX() || changeY()
    `)

	assert.Equal(t,
		interpreter.BoolValue(true),
		inter.Globals["test"].Value,
	)

	assert.Equal(t,
		interpreter.BoolValue(true),
		inter.Globals["x"].Value,
	)

	assert.Equal(t,
		interpreter.BoolValue(false),
		inter.Globals["y"].Value,
	)
}

func TestInterpretOrOperatorShortCircuitLeftFailure(t *testing.T) {

	inter := parseCheckAndInterpret(t, `
      var x = false
      var y = false

      fun changeX(): Bool {
          x = true
          return false
      }

      fun changeY(): Bool {
          y = true
          return true
      }

      let test = changeX() || changeY()
    `)

	assert.Equal(t,
		interpreter.BoolValue(true),
		inter.Globals["test"].Value,
	)

	assert.Equal(t,
		interpreter.BoolValue(true),
		inter.Globals["x"].Value,
	)

	assert.Equal(t,
		interpreter.BoolValue(true),
		inter.Globals["y"].Value,
	)
}

func TestInterpretAndOperator(t *testing.T) {

	inter := parseCheckAndInterpret(t, `
      fun testTrueTrue(): Bool {
          return true && true
      }

      fun testTrueFalse(): Bool {
          return true && false
      }

      fun testFalseTrue(): Bool {
          return false && true
      }

      fun testFalseFalse(): Bool {
          return false && false
      }
    `)

	for name, expected := range map[string]bool{
		"testTrueTrue":   true,
		"testTrueFalse":  false,
		"testFalseTrue":  false,
		"testFalseFalse": false,
	} {
		t.Run(name, func(t *testing.T) {
			value, err := inter.Invoke(name)
			require.NoError(t, err)

			assert.Equal(t,
				interpreter.BoolValue(expected),
				value,
			)
		})
	}
}

func TestInterpretAndOperatorShortCircuitLeftSuccess(t *testing.T) {

	inter := parseCheckAndInterpret(t, `
      var x = false
      var y = false

      fun changeX(): Bool {
          x = true
          return true
      }

      fun changeY(): Bool {
          y = true
          return true
      }

      let test = changeX() && changeY()
    `)

	assert.Equal(t,
		interpreter.BoolValue(true),
		inter.Globals["test"].Value,
	)

	assert.Equal(t,
		interpreter.BoolValue(true),
		inter.Globals["x"].Value,
	)

	assert.Equal(t,
		interpreter.BoolValue(true),
		inter.Globals["y"].Value,
	)
}

func TestInterpretAndOperatorShortCircuitLeftFailure(t *testing.T) {

	inter := parseCheckAndInterpret(t, `
      var x = false
      var y = false

      fun changeX(): Bool {
          x = true
          return false
      }

      fun changeY(): Bool {
          y = true
          return true
      }

      let test = changeX() && changeY()
    `)

	assert.Equal(t,
		interpreter.BoolValue(false),
		inter.Globals["test"].Value,
	)

	assert.Equal(t,
		interpreter.BoolValue(true),
		inter.Globals["x"].Value,
	)

	assert.Equal(t,
		interpreter.BoolValue(false),
		inter.Globals["y"].Value,
	)
}

func TestInterpretIfStatement(t *testing.T) {

	inter := parseCheckAndInterpretWithOptions(t,
		`
           pub fun testTrue(): Int {
               if true {
                   return 2
               } else {
                   return 3
               }
               return 4
           }

           pub fun testFalse(): Int {
               if false {
                   return 2
               } else {
                   return 3
               }
               return 4
           }

           pub fun testNoElse(): Int {
               if true {
                   return 2
               }
               return 3
           }

           pub fun testElseIf(): Int {
               if false {
                   return 2
               } else if true {
                   return 3
               }
               return 4
           }
        `,
		ParseCheckAndInterpretOptions{
			HandleCheckerError: func(err error) {
				errs := ExpectCheckerErrors(t, err, 2)

				assert.IsType(t, &sema.UnreachableStatementError{}, errs[0])
				assert.IsType(t, &sema.UnreachableStatementError{}, errs[1])
			},
		},
	)

	for name, expected := range map[string]int64{
		"testTrue":   2,
		"testFalse":  3,
		"testNoElse": 2,
		"testElseIf": 3,
	} {
		t.Run(name, func(t *testing.T) {
			value, err := inter.Invoke(name)
			require.NoError(t, err)

			assert.Equal(t,
				interpreter.NewIntValue(expected),
				value,
			)
		})
	}
}

func TestInterpretWhileStatement(t *testing.T) {

	inter := parseCheckAndInterpret(t, `
       fun test(): Int {
           var x = 0
           while x < 5 {
               x = x + 2
           }
           return x
       }

    `)

	value, err := inter.Invoke("test")
	require.NoError(t, err)

	assert.Equal(t,
		interpreter.NewIntValue(6),
		value,
	)
}

func TestInterpretWhileStatementWithReturn(t *testing.T) {

	inter := parseCheckAndInterpret(t, `
       fun test(): Int {
           var x = 0
           while x < 10 {
               x = x + 2
               if x > 5 {
                   return x
               }
           }
           return x
       }
    `)

	value, err := inter.Invoke("test")
	require.NoError(t, err)

	assert.Equal(t,
		interpreter.NewIntValue(6),
		value,
	)
}

func TestInterpretWhileStatementWithContinue(t *testing.T) {

	inter := parseCheckAndInterpret(t, `
       fun test(): Int {
           var i = 0
           var x = 0
           while i < 10 {
               i = i + 1
               if i < 5 {
                   continue
               }
               x = x + 1
           }
           return x
       }
    `)

	value, err := inter.Invoke("test")
	require.NoError(t, err)

	assert.Equal(t,
		interpreter.NewIntValue(6),
		value,
	)
}

func TestInterpretWhileStatementWithBreak(t *testing.T) {

	inter := parseCheckAndInterpret(t, `
       fun test(): Int {
           var x = 0
           while x < 10 {
               x = x + 1
               if x == 5 {
                   break
               }
           }
           return x
       }
    `)

	value, err := inter.Invoke("test")
	require.NoError(t, err)

	assert.Equal(t,
		interpreter.NewIntValue(5),
		value,
	)
}

func TestInterpretExpressionStatement(t *testing.T) {

	inter := parseCheckAndInterpret(t, `
       var x = 0

       fun incX() {
           x = x + 2
       }

       fun test(): Int {
           incX()
           return x
       }
    `)

	assert.Equal(t,
		interpreter.NewIntValue(0),
		inter.Globals["x"].Value,
	)

	value, err := inter.Invoke("test")
	require.NoError(t, err)

	assert.Equal(t,
		interpreter.NewIntValue(2),
		value,
	)

	assert.Equal(t,
		interpreter.NewIntValue(2),
		inter.Globals["x"].Value,
	)
}

func TestInterpretConditionalOperator(t *testing.T) {

	inter := parseCheckAndInterpret(t, `
       fun testTrue(): Int {
           return true ? 2 : 3
       }

       fun testFalse(): Int {
            return false ? 2 : 3
       }
    `)

	value, err := inter.Invoke("testTrue")
	require.NoError(t, err)

	assert.Equal(t,
		interpreter.NewIntValue(2),
		value,
	)

	value, err = inter.Invoke("testFalse")
	require.NoError(t, err)

	assert.Equal(t,
		interpreter.NewIntValue(3),
		value,
	)
}

func TestInterpretFunctionBindingInFunction(t *testing.T) {

	inter := parseCheckAndInterpret(t, `
      fun foo(): AnyStruct {
          return foo
      }
  `)

	_, err := inter.Invoke("foo")
	require.NoError(t, err)
}

func TestInterpretRecursionFib(t *testing.T) {
	// mainly tests that the function declaration identifier is bound
	// to the function inside the function and that the arguments
	// of the function calls are evaluated in the call-site scope

	inter := parseCheckAndInterpret(t, `
       fun fib(_ n: Int): Int {
           if n < 2 {
              return n
           }
           return fib(n - 1) + fib(n - 2)
       }
   `)

	value, err := inter.Invoke("fib", big.NewInt(14))
	require.NoError(t, err)

	assert.Equal(t,
		interpreter.NewIntValue(377),
		value,
	)
}

func TestInterpretRecursionFactorial(t *testing.T) {

	inter := parseCheckAndInterpret(t, `
        fun factorial(_ n: Int): Int {
            if n < 1 {
               return 1
            }

            return n * factorial(n - 1)
        }
   `)

	value, err := inter.Invoke("factorial", big.NewInt(5))
	require.NoError(t, err)

	assert.Equal(t,
		interpreter.NewIntValue(120),
		value,
	)
}

func TestInterpretUnaryIntegerNegation(t *testing.T) {

	inter := parseCheckAndInterpret(t, `
      let x = -2
      let y = -(-2)
    `)

	assert.Equal(t,
		interpreter.NewIntValue(-2),
		inter.Globals["x"].Value,
	)

	assert.Equal(t,
		interpreter.NewIntValue(2),
		inter.Globals["y"].Value,
	)
}

func TestInterpretUnaryBooleanNegation(t *testing.T) {

	inter := parseCheckAndInterpret(t, `
      let a = !true
      let b = !(!true)
      let c = !false
      let d = !(!false)
    `)

	assert.Equal(t,
		interpreter.BoolValue(false),
		inter.Globals["a"].Value,
	)

	assert.Equal(t,
		interpreter.BoolValue(true),
		inter.Globals["b"].Value,
	)

	assert.Equal(t,
		interpreter.BoolValue(true),
		inter.Globals["c"].Value,
	)

	assert.Equal(t,
		interpreter.BoolValue(false),
		inter.Globals["d"].Value,
	)
}

func TestInterpretHostFunction(t *testing.T) {

	program, _, err := parser.ParseProgram(`
      pub let a = test(1, 2)
    `)

	require.NoError(t, err)

	testFunction := stdlib.NewStandardLibraryFunction(
		"test",
		&sema.FunctionType{
			Parameters: []*sema.Parameter{
				{
					Label:          sema.ArgumentLabelNotRequired,
					Identifier:     "a",
					TypeAnnotation: sema.NewTypeAnnotation(&sema.IntType{}),
				},
				{
					Label:          sema.ArgumentLabelNotRequired,
					Identifier:     "b",
					TypeAnnotation: sema.NewTypeAnnotation(&sema.IntType{}),
				},
			},
			ReturnTypeAnnotation: sema.NewTypeAnnotation(
				&sema.IntType{},
			),
		},
		func(invocation interpreter.Invocation) trampoline.Trampoline {
			a := invocation.Arguments[0].(interpreter.IntValue).Int
			b := invocation.Arguments[1].(interpreter.IntValue).Int
			value := big.NewInt(0).Add(a, b)
			result := interpreter.IntValue{Int: value}
			return trampoline.Done{Result: result}
		},
		nil,
	)

	checker, err := sema.NewChecker(
		program,
		TestLocation,
		sema.WithPredeclaredValues(
			stdlib.StandardLibraryFunctions{
				testFunction,
			}.ToValueDeclarations(),
		),
	)
	require.NoError(t, err)

	err = checker.Check()
	require.NoError(t, err)

	inter, err := interpreter.NewInterpreter(
		checker,
		interpreter.WithPredefinedValues(
			map[string]interpreter.Value{
				testFunction.Name: testFunction.Function,
			},
		),
	)
	require.NoError(t, err)

	err = inter.Interpret()
	require.NoError(t, err)

	assert.Equal(t,
		interpreter.NewIntValue(3),
		inter.Globals["a"].Value,
	)
}

func TestInterpretHostFunctionWithVariableArguments(t *testing.T) {

	program, _, err := parser.ParseProgram(`
      pub let nothing = test(1, true, "test")
    `)

	require.NoError(t, err)

	called := false

	testFunction := stdlib.NewStandardLibraryFunction(
		"test",
		&sema.FunctionType{
			Parameters: []*sema.Parameter{
				{
					Label:          sema.ArgumentLabelNotRequired,
					Identifier:     "value",
					TypeAnnotation: sema.NewTypeAnnotation(&sema.IntType{}),
				},
			},
			ReturnTypeAnnotation: sema.NewTypeAnnotation(
				&sema.IntType{},
			),
			RequiredArgumentCount: (func() *int {
				var count = 1
				return &count
			})(),
		},
		func(invocation interpreter.Invocation) trampoline.Trampoline {
			called = true

			require.Len(t, invocation.ArgumentTypes, 3)
			assert.IsType(t, &sema.IntType{}, invocation.ArgumentTypes[0])
			assert.IsType(t, &sema.BoolType{}, invocation.ArgumentTypes[1])
			assert.IsType(t, &sema.StringType{}, invocation.ArgumentTypes[2])

			require.Len(t, invocation.Arguments, 3)
			assert.Equal(t, interpreter.NewIntValue(1), invocation.Arguments[0])
			assert.Equal(t, interpreter.BoolValue(true), invocation.Arguments[1])
			assert.Equal(t, interpreter.NewStringValue("test"), invocation.Arguments[2])

			return trampoline.Done{Result: interpreter.VoidValue{}}
		},
		nil,
	)

	checker, err := sema.NewChecker(
		program,
		TestLocation,
		sema.WithPredeclaredValues(
			stdlib.StandardLibraryFunctions{
				testFunction,
			}.ToValueDeclarations(),
		),
	)
	require.NoError(t, err)

	err = checker.Check()
	require.NoError(t, err)

	inter, err := interpreter.NewInterpreter(
		checker,
		interpreter.WithPredefinedValues(
			map[string]interpreter.Value{
				testFunction.Name: testFunction.Function,
			},
		),
	)
	require.NoError(t, err)

	err = inter.Interpret()
	require.NoError(t, err)

	assert.True(t, called)
}

func TestInterpretCompositeDeclaration(t *testing.T) {

	for _, compositeKind := range common.AllCompositeKinds {

		switch compositeKind {
		case common.CompositeKindContract,
			common.CompositeKindEvent:

			continue
		}

		t.Run(compositeKind.Name(), func(t *testing.T) {

			inter := parseCheckAndInterpretWithOptions(t,
				fmt.Sprintf(
					`
                       pub %[1]s Test {}

                       pub fun test(): %[2]sTest {
                           return %[3]s %[4]s Test%[5]s
                       }
                    `,
					compositeKind.Keyword(),
					compositeKind.Annotation(),
					compositeKind.MoveOperator(),
					compositeKind.ConstructionKeyword(),
					constructorArguments(compositeKind, ""),
				),
				ParseCheckAndInterpretOptions{
					Options: []interpreter.Option{
						makeContractValueHandler(nil, nil, nil),
					},
				},
			)

			value, err := inter.Invoke("test")
			require.NoError(t, err)

			assert.IsType(t,
				&interpreter.CompositeValue{},
				value,
			)
		})
	}
}

func TestInterpretStructureSelfUseInInitializer(t *testing.T) {

	inter := parseCheckAndInterpret(t, `

      struct Test {

          init() {
              self
          }
      }

      fun test() {
          Test()
      }
    `)

	value, err := inter.Invoke("test")
	require.NoError(t, err)

	assert.Equal(t,
		interpreter.VoidValue{},
		value,
	)
}

func TestInterpretStructureConstructorUseInInitializerAndFunction(t *testing.T) {

	inter := parseCheckAndInterpret(t, `

      struct Test {

          init() {
              Test
          }

          fun test(): Test {
              return Test()
          }
      }

      fun test(): Test {
          return Test()
      }

      fun test2(): Test {
          return Test().test()
      }
    `)

	value, err := inter.Invoke("test")
	require.NoError(t, err)

	assert.IsType(t,
		&interpreter.CompositeValue{},
		value,
	)

	value, err = inter.Invoke("test2")
	require.NoError(t, err)

	assert.IsType(t,
		&interpreter.CompositeValue{},
		value,
	)
}

func TestInterpretStructureSelfUseInFunction(t *testing.T) {

	inter := parseCheckAndInterpret(t, `

      struct Test {

          fun test() {
              self
          }
      }

      fun test() {
          Test().test()
      }
    `)

	value, err := inter.Invoke("test")
	require.NoError(t, err)

	assert.Equal(t,
		interpreter.VoidValue{},
		value,
	)
}

func TestInterpretStructureConstructorUseInFunction(t *testing.T) {

	inter := parseCheckAndInterpret(t, `
      struct Test {

          fun test() {
              Test
          }
      }

      fun test() {
          Test().test()
      }
    `)

	value, err := inter.Invoke("test")
	require.NoError(t, err)

	assert.Equal(t,
		interpreter.VoidValue{},
		value,
	)
}

func TestInterpretStructureDeclarationWithField(t *testing.T) {

	inter := parseCheckAndInterpret(t, `

      struct Test {
          var test: Int

          init(_ test: Int) {
              self.test = test
          }
      }

      fun test(test: Int): Int {
          let test = Test(test)
          return test.test
      }
    `)

	newValue := big.NewInt(42)

	value, err := inter.Invoke("test", newValue)
	require.NoError(t, err)

	assert.Equal(t,
		interpreter.IntValue{Int: newValue},
		value,
	)
}

func TestInterpretStructureDeclarationWithFunction(t *testing.T) {

	inter := parseCheckAndInterpret(t, `
      var value = 0

      struct Test {
          fun test(_ newValue: Int) {
              value = newValue
          }
      }

      fun test(newValue: Int) {
          let test = Test()
          test.test(newValue)
      }
    `)

	newValue := big.NewInt(42)

	value, err := inter.Invoke("test", newValue)
	require.NoError(t, err)

	assert.Equal(t,
		interpreter.VoidValue{},
		value,
	)

	assert.Equal(t,
		interpreter.IntValue{Int: newValue},
		inter.Globals["value"].Value,
	)
}

func TestInterpretStructureFunctionCall(t *testing.T) {

	inter := parseCheckAndInterpret(t, `
      struct Test {
          fun foo(): Int {
              return 42
          }

          fun bar(): Int {
              return self.foo()
          }
      }

      let value = Test().bar()
    `)

	assert.Equal(t,
		interpreter.NewIntValue(42),
		inter.Globals["value"].Value,
	)
}

func TestInterpretStructureFieldAssignment(t *testing.T) {

	inter := parseCheckAndInterpret(t, `
      struct Test {
          var foo: Int

          init() {
              self.foo = 1
              let alsoSelf = self
              alsoSelf.foo = 2
          }

          fun test() {
              self.foo = 3
              let alsoSelf = self
              alsoSelf.foo = 4
          }
      }

      let test = Test()

      fun callTest() {
          test.test()
      }
    `)

	actual := inter.Globals["test"].Value.(*interpreter.CompositeValue).
		GetMember(inter, interpreter.LocationRange{}, "foo")
	assert.Equal(t,
		interpreter.NewIntValue(1),
		actual,
	)

	value, err := inter.Invoke("callTest")
	require.NoError(t, err)

	assert.Equal(t,
		interpreter.VoidValue{},
		value,
	)

	actual = inter.Globals["test"].Value.(*interpreter.CompositeValue).
		GetMember(inter, interpreter.LocationRange{}, "foo")
	assert.Equal(t,
		interpreter.NewIntValue(3),
		actual,
	)
}

func TestInterpretStructureInitializesConstant(t *testing.T) {

	inter := parseCheckAndInterpret(t, `
      struct Test {
          let foo: Int

          init() {
              self.foo = 42
          }
      }

      let test = Test()
    `)

	actual := inter.Globals["test"].Value.(*interpreter.CompositeValue).
		GetMember(inter, interpreter.LocationRange{}, "foo")
	assert.Equal(t,
		interpreter.NewIntValue(42),
		actual,
	)
}

func TestInterpretStructureFunctionMutatesSelf(t *testing.T) {

	inter := parseCheckAndInterpret(t, `
      struct Test {
          var foo: Int

          init() {
              self.foo = 0
          }

          fun inc() {
              self.foo = self.foo + 1
          }
      }

      fun test(): Int {
          let test = Test()
          test.inc()
          test.inc()
          return test.foo
      }
    `)

	value, err := inter.Invoke("test")
	require.NoError(t, err)

	assert.Equal(t,
		interpreter.NewIntValue(2),
		value,
	)
}

func TestInterpretFunctionPreCondition(t *testing.T) {

	inter := parseCheckAndInterpret(t, `
      fun test(x: Int): Int {
          pre {
              x == 0
          }
          return x
      }
    `)

	_, err := inter.Invoke("test", big.NewInt(42))
	assert.IsType(t, &interpreter.ConditionError{}, err)

	zero := big.NewInt(0)
	value, err := inter.Invoke("test", zero)
	require.NoError(t, err)

	assert.Equal(t,
		interpreter.IntValue{Int: zero},
		value,
	)
}

func TestInterpretFunctionPostCondition(t *testing.T) {

	inter := parseCheckAndInterpret(t, `
      fun test(x: Int): Int {
          post {
              y == 0
          }
          let y = x
          return y
      }
    `)

	_, err := inter.Invoke("test", big.NewInt(42))
	assert.IsType(t, &interpreter.ConditionError{}, err)

	zero := big.NewInt(0)
	value, err := inter.Invoke("test", zero)
	require.NoError(t, err)

	assert.Equal(t,
		interpreter.IntValue{Int: zero},
		value,
	)
}

func TestInterpretFunctionWithResultAndPostConditionWithResult(t *testing.T) {

	inter := parseCheckAndInterpret(t, `
      fun test(x: Int): Int {
          post {
              result == 0
          }
          return x
      }
    `)

	_, err := inter.Invoke("test", big.NewInt(42))
	assert.IsType(t, &interpreter.ConditionError{}, err)

	zero := big.NewInt(0)
	value, err := inter.Invoke("test", zero)
	require.NoError(t, err)

	assert.Equal(t,
		interpreter.IntValue{Int: zero},
		value,
	)
}

func TestInterpretFunctionWithoutResultAndPostConditionWithResult(t *testing.T) {

	inter := parseCheckAndInterpret(t, `
      fun test() {
          post {
              result == 0
          }
          let result = 0
      }
    `)

	value, err := inter.Invoke("test")
	require.NoError(t, err)

	assert.Equal(t,
		interpreter.VoidValue{},
		value,
	)
}

func TestInterpretFunctionPostConditionWithBefore(t *testing.T) {

	inter := parseCheckAndInterpret(t, `
      var x = 0

      fun test() {
          pre {
              x == 0
          }
          post {
              x == before(x) + 1
          }
          x = x + 1
      }
    `)

	value, err := inter.Invoke("test")
	require.NoError(t, err)

	assert.Equal(t,
		interpreter.VoidValue{},
		value,
	)
}

func TestInterpretFunctionPostConditionWithBeforeFailingPreCondition(t *testing.T) {

	inter := parseCheckAndInterpret(t, `
      var x = 0

      fun test() {
          pre {
              x == 1
          }
          post {
              x == before(x) + 1
          }
          x = x + 1
      }
    `)

	_, err := inter.Invoke("test")

	assert.IsType(t, &interpreter.ConditionError{}, err)

	assert.Equal(t,
		ast.ConditionKindPre,
		err.(*interpreter.ConditionError).ConditionKind,
	)
}

func TestInterpretFunctionPostConditionWithBeforeFailingPostCondition(t *testing.T) {

	inter := parseCheckAndInterpret(t, `
      var x = 0

      fun test() {
          pre {
              x == 0
          }
          post {
              x == before(x) + 2
          }
          x = x + 1
      }
    `)

	_, err := inter.Invoke("test")

	assert.IsType(t, &interpreter.ConditionError{}, err)

	assert.Equal(t,
		ast.ConditionKindPost,
		err.(*interpreter.ConditionError).ConditionKind,
	)
}

func TestInterpretFunctionPostConditionWithMessageUsingStringLiteral(t *testing.T) {

	inter := parseCheckAndInterpret(t, `
      fun test(x: Int): Int {
          post {
              y == 0: "y should be zero"
          }
          let y = x
          return y
      }
    `)

	_, err := inter.Invoke("test", big.NewInt(42))
	assert.IsType(t, &interpreter.ConditionError{}, err)

	assert.Equal(t,
		"y should be zero",
		err.(*interpreter.ConditionError).Message,
	)

	zero := big.NewInt(0)
	value, err := inter.Invoke("test", zero)
	require.NoError(t, err)

	assert.Equal(t,
		interpreter.IntValue{Int: zero},
		value,
	)
}

func TestInterpretFunctionPostConditionWithMessageUsingResult(t *testing.T) {

	inter := parseCheckAndInterpret(t, `
      fun test(x: Int): String {
          post {
              y == 0: result
          }
          let y = x
          return "return value"
      }
    `)

	_, err := inter.Invoke("test", big.NewInt(42))
	assert.IsType(t, &interpreter.ConditionError{}, err)

	assert.Equal(t,
		"return value",
		err.(*interpreter.ConditionError).Message,
	)

	zero := big.NewInt(0)
	value, err := inter.Invoke("test", zero)
	require.NoError(t, err)

	assert.Equal(t,
		interpreter.NewStringValue("return value"),
		value,
	)
}

func TestInterpretFunctionPostConditionWithMessageUsingBefore(t *testing.T) {

	inter := parseCheckAndInterpret(t, `
      fun test(x: String): String {
          post {
              1 == 2: before(x)
          }
          return "return value"
      }
    `)

	_, err := inter.Invoke("test", "parameter value")
	assert.IsType(t, &interpreter.ConditionError{}, err)

	assert.Equal(t,
		"parameter value",
		err.(*interpreter.ConditionError).Message,
	)
}

func TestInterpretFunctionPostConditionWithMessageUsingParameter(t *testing.T) {

	inter := parseCheckAndInterpret(t, `
      fun test(x: String): String {
          post {
              1 == 2: x
          }
          return "return value"
      }
    `)

	_, err := inter.Invoke("test", "parameter value")
	assert.IsType(t, &interpreter.ConditionError{}, err)

	assert.Equal(t,
		"parameter value",
		err.(*interpreter.ConditionError).Message,
	)
}

func TestInterpretStructCopyOnDeclaration(t *testing.T) {

	inter := parseCheckAndInterpret(t, `
      struct Cat {
          var wasFed: Bool

          init() {
              self.wasFed = false
          }
      }

      fun test(): [Bool] {
          let cat = Cat()
          let kitty = cat
          kitty.wasFed = true
          return [cat.wasFed, kitty.wasFed]
      }
    `)

	value, err := inter.Invoke("test")
	require.NoError(t, err)

	assert.Equal(t,
		interpreter.NewArrayValueUnownedNonCopying(
			interpreter.BoolValue(false),
			interpreter.BoolValue(true),
		),
		value,
	)
}

func TestInterpretStructCopyOnDeclarationModifiedWithStructFunction(t *testing.T) {

	inter := parseCheckAndInterpret(t, `
      struct Cat {
          var wasFed: Bool

          init() {
              self.wasFed = false
          }

          fun feed() {
              self.wasFed = true
          }
      }

      fun test(): [Bool] {
          let cat = Cat()
          let kitty = cat
          kitty.feed()
          return [cat.wasFed, kitty.wasFed]
      }
    `)

	value, err := inter.Invoke("test")
	require.NoError(t, err)

	assert.Equal(t,
		interpreter.NewArrayValueUnownedNonCopying(
			interpreter.BoolValue(false),
			interpreter.BoolValue(true),
		),
		value,
	)
}

func TestInterpretStructCopyOnIdentifierAssignment(t *testing.T) {

	inter := parseCheckAndInterpret(t, `
      struct Cat {
          var wasFed: Bool

          init() {
              self.wasFed = false
          }
      }

      fun test(): [Bool] {
          var cat = Cat()
          let kitty = Cat()
          cat = kitty
          kitty.wasFed = true
          return [cat.wasFed, kitty.wasFed]
      }
    `)

	value, err := inter.Invoke("test")
	require.NoError(t, err)

	assert.Equal(t,
		interpreter.NewArrayValueUnownedNonCopying(
			interpreter.BoolValue(false),
			interpreter.BoolValue(true),
		),
		value,
	)
}

func TestInterpretStructCopyOnIndexingAssignment(t *testing.T) {

	inter := parseCheckAndInterpret(t, `
      struct Cat {
          var wasFed: Bool

          init() {
              self.wasFed = false
          }
      }

      fun test(): [Bool] {
          let cats = [Cat()]
          let kitty = Cat()
          cats[0] = kitty
          kitty.wasFed = true
          return [cats[0].wasFed, kitty.wasFed]
      }
    `)

	value, err := inter.Invoke("test")
	require.NoError(t, err)

	assert.Equal(t,
		interpreter.NewArrayValueUnownedNonCopying(
			interpreter.BoolValue(false),
			interpreter.BoolValue(true),
		),
		value,
	)
}

func TestInterpretStructCopyOnMemberAssignment(t *testing.T) {

	inter := parseCheckAndInterpret(t, `
      struct Cat {
          var wasFed: Bool

          init() {
              self.wasFed = false
          }
      }

      struct Carrier {
          var cat: Cat
          init(cat: Cat) {
              self.cat = cat
          }
      }

      fun test(): [Bool] {
          let carrier = Carrier(cat: Cat())
          let kitty = Cat()
          carrier.cat = kitty
          kitty.wasFed = true
          return [carrier.cat.wasFed, kitty.wasFed]
      }
    `)

	value, err := inter.Invoke("test")
	require.NoError(t, err)

	assert.Equal(t,
		interpreter.NewArrayValueUnownedNonCopying(
			interpreter.BoolValue(false),
			interpreter.BoolValue(true),
		),
		value,
	)
}

func TestInterpretStructCopyOnPassing(t *testing.T) {

	inter := parseCheckAndInterpret(t, `
      struct Cat {
          var wasFed: Bool

          init() {
              self.wasFed = false
          }
      }

      fun feed(cat: Cat) {
          cat.wasFed = true
      }

      fun test(): Bool {
          let kitty = Cat()
          feed(cat: kitty)
          return kitty.wasFed
      }
    `)

	value, err := inter.Invoke("test")
	require.NoError(t, err)

	assert.Equal(t,
		interpreter.BoolValue(false),
		value,
	)
}

func TestInterpretArrayCopy(t *testing.T) {

	inter := parseCheckAndInterpret(t, `

      fun change(_ numbers: [Int]): [Int] {
          numbers[0] = 1
          return numbers
      }

      fun test(): [Int] {
          let numbers = [0]
          let numbers2 = change(numbers)
          return [
              numbers[0],
              numbers2[0]
          ]
      }
    `)

	value, err := inter.Invoke("test")
	require.NoError(t, err)

	assert.Equal(t,
		interpreter.NewArrayValueUnownedNonCopying(
			interpreter.NewIntValue(0),
			interpreter.NewIntValue(1),
		),
		value,
	)
}

func TestInterpretStructCopyInArray(t *testing.T) {

	inter := parseCheckAndInterpret(t, `
      struct Foo {
          var bar: Int
          init(bar: Int) {
              self.bar = bar
          }
      }

      fun test(): [Int] {
        let foo = Foo(bar: 1)
        let foos = [foo, foo]
        foo.bar = 2
        foos[0].bar = 3
        return [foo.bar, foos[0].bar, foos[1].bar]
      }
    `)

	value, err := inter.Invoke("test")
	require.NoError(t, err)

	assert.Equal(t,
		interpreter.NewArrayValueUnownedNonCopying(
			interpreter.NewIntValue(2),
			interpreter.NewIntValue(3),
			interpreter.NewIntValue(1),
		),
		value,
	)
}

func TestInterpretMutuallyRecursiveFunctions(t *testing.T) {

	inter := parseCheckAndInterpret(t, `
      fun isEven(_ n: Int): Bool {
          if n == 0 {
              return true
          }
          return isOdd(n - 1)
      }

      fun isOdd(_ n: Int): Bool {
          if n == 0 {
              return false
          }
          return isEven(n - 1)
      }
    `)

	four := big.NewInt(4)

	value, err := inter.Invoke("isEven", four)
	require.NoError(t, err)

	assert.Equal(t,
		interpreter.BoolValue(true),
		value,
	)

	value, err = inter.Invoke("isOdd", four)
	require.NoError(t, err)

	assert.Equal(t,
		interpreter.BoolValue(false),
		value,
	)
}

func TestInterpretUseBeforeDeclaration(t *testing.T) {

	inter := parseCheckAndInterpret(t, `
      var tests = 0

      fun test(): Test {
          return Test()
      }

      struct Test {
         init() {
             tests = tests + 1
         }
      }
    `)

	assert.Equal(t,
		interpreter.NewIntValue(0),
		inter.Globals["tests"].Value,
	)

	value, err := inter.Invoke("test")
	require.NoError(t, err)

	assert.IsType(t,
		&interpreter.CompositeValue{},
		value,
	)

	assert.Equal(t,
		interpreter.NewIntValue(1),
		inter.Globals["tests"].Value,
	)

	value, err = inter.Invoke("test")
	require.NoError(t, err)

	assert.IsType(t,
		&interpreter.CompositeValue{},
		value,
	)

	assert.Equal(t,
		interpreter.NewIntValue(2),
		inter.Globals["tests"].Value,
	)
}

func TestInterpretOptionalVariableDeclaration(t *testing.T) {

	inter := parseCheckAndInterpret(t, `
      let x: Int?? = 2
    `)

	assert.Equal(t,
		interpreter.NewSomeValueOwningNonCopying(
			interpreter.NewSomeValueOwningNonCopying(
				interpreter.NewIntValue(2),
			),
		),
		inter.Globals["x"].Value,
	)
}

func TestInterpretOptionalParameterInvokedExternal(t *testing.T) {

	inter := parseCheckAndInterpret(t, `
      fun test(x: Int??): Int?? {
          return x
      }
    `)

	value, err := inter.Invoke("test", big.NewInt(2))
	require.NoError(t, err)

	assert.Equal(t,
		interpreter.NewSomeValueOwningNonCopying(
			interpreter.NewSomeValueOwningNonCopying(
				interpreter.NewIntValue(2),
			),
		),
		value,
	)
}

func TestInterpretOptionalParameterInvokedInternal(t *testing.T) {

	inter := parseCheckAndInterpret(t, `
      fun testActual(x: Int??): Int?? {
          return x
      }

      fun test(): Int?? {
          return testActual(x: 2)
      }
    `)

	value, err := inter.Invoke("test")
	require.NoError(t, err)

	assert.Equal(t,
		interpreter.NewSomeValueOwningNonCopying(
			interpreter.NewSomeValueOwningNonCopying(
				interpreter.NewIntValue(2),
			),
		),
		value,
	)
}

func TestInterpretOptionalReturn(t *testing.T) {

	inter := parseCheckAndInterpret(t, `
      fun test(x: Int): Int?? {
          return x
      }
    `)

	value, err := inter.Invoke("test", big.NewInt(2))
	require.NoError(t, err)

	assert.Equal(t,
		interpreter.NewSomeValueOwningNonCopying(
			interpreter.NewSomeValueOwningNonCopying(
				interpreter.NewIntValue(2),
			),
		),
		value,
	)
}

func TestInterpretOptionalAssignment(t *testing.T) {

	inter := parseCheckAndInterpret(t, `
      var x: Int?? = 1

      fun test() {
          x = 2
      }
    `)

	value, err := inter.Invoke("test")
	require.NoError(t, err)

	assert.Equal(t,
		interpreter.VoidValue{},
		value,
	)

	assert.Equal(t,
		interpreter.NewSomeValueOwningNonCopying(
			interpreter.NewSomeValueOwningNonCopying(
				interpreter.NewIntValue(2),
			),
		),
		inter.Globals["x"].Value,
	)
}

func TestInterpretNil(t *testing.T) {

	inter := parseCheckAndInterpret(t, `
     let x: Int? = nil
   `)

	assert.Equal(t,
		interpreter.NilValue{},
		inter.Globals["x"].Value,
	)
}

func TestInterpretOptionalNestingNil(t *testing.T) {

	inter := parseCheckAndInterpret(t, `
     let x: Int?? = nil
   `)

	assert.Equal(t,
		interpreter.NilValue{},
		inter.Globals["x"].Value,
	)
}

func TestInterpretNilReturnValue(t *testing.T) {

	inter := parseCheckAndInterpret(t, `
     fun test(): Int?? {
         return nil
     }
   `)

	value, err := inter.Invoke("test")
	require.NoError(t, err)

	assert.Equal(t,
		interpreter.NilValue{},
		value,
	)
}

func TestInterpretSomeReturnValue(t *testing.T) {

	inter := parseCheckAndInterpret(t, `
     fun test(): Int? {
         let x: Int? = 1
         return x
     }
   `)

	value, err := inter.Invoke("test")
	require.NoError(t, err)

	assert.Equal(t,
		interpreter.NewSomeValueOwningNonCopying(
			interpreter.NewIntValue(1),
		),
		value,
	)
}

func TestInterpretSomeReturnValueFromDictionary(t *testing.T) {

	inter := parseCheckAndInterpret(t, `
     fun test(): Int? {
         let foo: {String: Int} = {"a": 1}
         return foo["a"]
     }
   `)

	value, err := inter.Invoke("test")
	require.NoError(t, err)

	assert.Equal(t,
		interpreter.NewSomeValueOwningNonCopying(
			interpreter.NewIntValue(1),
		),
		value,
	)
}

func TestInterpretNilCoalescingNilIntToOptional(t *testing.T) {

	inter := parseCheckAndInterpret(t, `
      let one = 1
      let none: Int? = nil
      let x: Int? = none ?? one
    `)

	assert.Equal(t,
		interpreter.NewSomeValueOwningNonCopying(
			interpreter.NewIntValue(1),
		),
		inter.Globals["x"].Value,
	)
}

func TestInterpretNilCoalescingNilIntToOptionals(t *testing.T) {

	inter := parseCheckAndInterpret(t, `
      let one = 1
      let none: Int?? = nil
      let x: Int? = none ?? one
    `)

	assert.Equal(t,
		interpreter.NewSomeValueOwningNonCopying(
			interpreter.NewIntValue(1),
		),
		inter.Globals["x"].Value,
	)
}

func TestInterpretNilCoalescingNilIntToOptionalNilLiteral(t *testing.T) {

	inter := parseCheckAndInterpret(t, `
      let one = 1
      let x: Int? = nil ?? one
    `)

	assert.Equal(t,
		interpreter.NewSomeValueOwningNonCopying(
			interpreter.NewIntValue(1),
		),
		inter.Globals["x"].Value,
	)
}

func TestInterpretNilCoalescingRightSubtype(t *testing.T) {

	inter := parseCheckAndInterpret(t, `
      let x: Int? = nil ?? nil
    `)

	assert.Equal(t,
		interpreter.NilValue{},
		inter.Globals["x"].Value,
	)
}

func TestInterpretNilCoalescingNilInt(t *testing.T) {

	inter := parseCheckAndInterpret(t, `
      let one = 1
      let none: Int? = nil
      let x: Int = none ?? one
    `)

	assert.Equal(t,
		interpreter.NewIntValue(1),
		inter.Globals["x"].Value,
	)
}

func TestInterpretNilCoalescingNilLiteralInt(t *testing.T) {

	inter := parseCheckAndInterpret(t, `
      let one = 1
      let x: Int = nil ?? one
    `)

	assert.Equal(t,
		interpreter.NewIntValue(1),
		inter.Globals["x"].Value,
	)
}

func TestInterpretNilCoalescingShortCircuitLeftSuccess(t *testing.T) {

	inter := parseCheckAndInterpret(t, `
      var x = false
      var y = false

      fun changeX(): Int? {
          x = true
          return 1
      }

      fun changeY(): Int {
          y = true
          return 2
      }

      let test = changeX() ?? changeY()
    `)

	assert.Equal(t,
		interpreter.NewIntValue(1),
		inter.Globals["test"].Value,
	)

	assert.Equal(t,
		interpreter.BoolValue(true),
		inter.Globals["x"].Value,
	)

	assert.Equal(t,
		interpreter.BoolValue(false),
		inter.Globals["y"].Value,
	)
}

func TestInterpretNilCoalescingShortCircuitLeftFailure(t *testing.T) {

	inter := parseCheckAndInterpret(t, `
      var x = false
      var y = false

      fun changeX(): Int? {
          x = true
          return nil
      }

      fun changeY(): Int {
          y = true
          return 2
      }

      let test = changeX() ?? changeY()
    `)

	assert.Equal(t,
		interpreter.NewIntValue(2),
		inter.Globals["test"].Value,
	)

	assert.Equal(t,
		interpreter.BoolValue(true),
		inter.Globals["x"].Value,
	)

	assert.Equal(t,
		interpreter.BoolValue(true),
		inter.Globals["y"].Value,
	)
}

func TestInterpretNilCoalescingOptionalAnyStructNil(t *testing.T) {

	inter := parseCheckAndInterpret(t, `
      let x: AnyStruct? = nil
      let y = x ?? true
    `)

	assert.Equal(t,
		interpreter.NewAnyValueOwningNonCopying(
			interpreter.BoolValue(true),
			&sema.BoolType{},
		),
		inter.Globals["y"].Value,
	)
}

func TestInterpretNilCoalescingOptionalAnyStructSome(t *testing.T) {

	inter := parseCheckAndInterpret(t, `
      let x: AnyStruct? = 2
      let y = x ?? true
    `)

	assert.Equal(t,
		interpreter.NewAnyValueOwningNonCopying(
			interpreter.NewIntValue(2),
			&sema.IntType{},
		),
		inter.Globals["y"].Value,
	)
}

func TestInterpretNilCoalescingOptionalRightHandSide(t *testing.T) {

	inter := parseCheckAndInterpret(t, `
      let x: Int? = 1
      let y: Int? = 2
      let z = x ?? y
    `)

	assert.Equal(t,
		interpreter.NewSomeValueOwningNonCopying(
			interpreter.NewIntValue(1),
		),
		inter.Globals["z"].Value,
	)
}

func TestInterpretNilCoalescingBothOptional(t *testing.T) {

	inter := parseCheckAndInterpret(t, `
     let x: Int?? = 1
     let y: Int? = 2
     let z = x ?? y
   `)

	assert.Equal(t,
		interpreter.NewSomeValueOwningNonCopying(
			interpreter.NewIntValue(1),
		),
		inter.Globals["z"].Value,
	)
}

func TestInterpretNilCoalescingBothOptionalLeftNil(t *testing.T) {

	inter := parseCheckAndInterpret(t, `
     let x: Int?? = nil
     let y: Int? = 2
     let z = x ?? y
   `)

	assert.Equal(t,
		interpreter.NewSomeValueOwningNonCopying(
			interpreter.NewIntValue(2),
		),
		inter.Globals["z"].Value,
	)
}

func TestInterpretNilsComparison(t *testing.T) {

	inter := parseCheckAndInterpret(t, `
      let x = nil == nil
   `)

	assert.Equal(t,
		interpreter.BoolValue(true),
		inter.Globals["x"].Value,
	)
}

func TestInterpretNonOptionalNilComparison(t *testing.T) {

	inter := parseCheckAndInterpret(t, `
      let x: Int = 1
      let y = x == nil
      let z = nil == x
   `)

	assert.Equal(t,
		interpreter.BoolValue(false),
		inter.Globals["y"].Value,
	)

	assert.Equal(t,
		interpreter.BoolValue(false),
		inter.Globals["z"].Value,
	)
}

func TestInterpretOptionalNilComparison(t *testing.T) {

	inter := parseCheckAndInterpret(t, `
     let x: Int? = 1
     let y = x == nil
   `)

	assert.Equal(t,
		interpreter.BoolValue(false),
		inter.Globals["y"].Value,
	)
}

func TestInterpretNestedOptionalNilComparison(t *testing.T) {

	inter := parseCheckAndInterpret(t, `
      let x: Int?? = 1
      let y = x == nil
    `)

	assert.Equal(t,
		interpreter.BoolValue(false),
		inter.Globals["y"].Value,
	)
}

func TestInterpretOptionalNilComparisonSwapped(t *testing.T) {

	inter := parseCheckAndInterpret(t, `
      let x: Int? = 1
      let y = nil == x
    `)

	assert.Equal(t,
		interpreter.BoolValue(false),
		inter.Globals["y"].Value,
	)
}

func TestInterpretNestedOptionalNilComparisonSwapped(t *testing.T) {

	inter := parseCheckAndInterpret(t, `
      let x: Int?? = 1
      let y = nil == x
    `)

	assert.Equal(t,
		interpreter.BoolValue(false),
		inter.Globals["y"].Value,
	)
}

func TestInterpretNestedOptionalComparisonNils(t *testing.T) {

	inter := parseCheckAndInterpret(t, `
      let x: Int? = nil
      let y: Int?? = nil
      let z = x == y
    `)

	assert.Equal(t,
		interpreter.BoolValue(true),
		inter.Globals["z"].Value,
	)
}

func TestInterpretNestedOptionalComparisonValues(t *testing.T) {

	inter := parseCheckAndInterpret(t, `
      let x: Int? = 2
      let y: Int?? = 2
      let z = x == y
    `)

	assert.Equal(t,
		interpreter.BoolValue(true),
		inter.Globals["z"].Value,
	)
}

func TestInterpretNestedOptionalComparisonMixed(t *testing.T) {

	inter := parseCheckAndInterpret(t, `
      let x: Int? = 2
      let y: Int?? = nil
      let z = x == y
    `)

	assert.Equal(t,
		interpreter.BoolValue(false),
		inter.Globals["z"].Value,
	)
}

func TestInterpretOptionalSomeValueComparison(t *testing.T) {

	inter := parseCheckAndInterpret(t, `
     let x: Int? = 1
     let y = x == 1
   `)

	assert.Equal(t,
		interpreter.BoolValue(true),
		inter.Globals["y"].Value,
	)
}

func TestInterpretOptionalNilValueComparison(t *testing.T) {

	inter := parseCheckAndInterpret(t, `
     let x: Int? = nil
     let y = x == 1
   `)

	assert.Equal(t,
		interpreter.BoolValue(false),
		inter.Globals["y"].Value,
	)
}

func TestInterpretCompositeNilEquality(t *testing.T) {

	for _, compositeKind := range common.AllCompositeKinds {

		if compositeKind == common.CompositeKindEvent {
			continue
		}

		var setupCode, identifier string
		if compositeKind == common.CompositeKindContract {
			identifier = "X"
		} else {
			setupCode = fmt.Sprintf(
				`pub let x: %[1]sX? %[2]s %[3]s X%[4]s`,
				compositeKind.Annotation(),
				compositeKind.TransferOperator(),
				compositeKind.ConstructionKeyword(),
				constructorArguments(compositeKind, ""),
			)
			identifier = "x"
		}

		t.Run(compositeKind.Name(), func(t *testing.T) {

			inter := parseCheckAndInterpretWithOptions(t,
				fmt.Sprintf(
					`
                      pub %[1]s X {}

                      %[2]s

                      pub let y = %[3]s == nil
                      pub let z = nil == %[3]s
                    `,
					compositeKind.Keyword(),
					setupCode,
					identifier,
				),
				ParseCheckAndInterpretOptions{
					Options: []interpreter.Option{
						makeContractValueHandler(nil, nil, nil),
					},
				},
			)

			assert.Equal(t,
				interpreter.BoolValue(false),
				inter.Globals["y"].Value,
			)

			assert.Equal(t,
				interpreter.BoolValue(false),
				inter.Globals["z"].Value,
			)
		})
	}
}

func TestInterpretIfStatementTestWithDeclaration(t *testing.T) {

	inter := parseCheckAndInterpret(t, `
      var branch = 0

      fun test(x: Int?): Int {
          if var y = x {
              branch = 1
              return y
          } else {
              branch = 2
              return 0
          }
      }
    `)

	t.Run("2", func(t *testing.T) {
		value, err := inter.Invoke("test", big.NewInt(2))
		require.NoError(t, err)
		assert.Equal(t,
			interpreter.NewIntValue(2),
			value,
		)
		assert.Equal(t,
			interpreter.NewIntValue(1),
			inter.Globals["branch"].Value,
		)
	})

	t.Run("nil", func(t *testing.T) {
		value, err := inter.Invoke("test", nil)
		require.NoError(t, err)
		assert.Equal(t,
			interpreter.NewIntValue(0),
			value,
		)
		assert.Equal(t,
			interpreter.NewIntValue(2),
			inter.Globals["branch"].Value,
		)
	})
}

func TestInterpretIfStatementTestWithDeclarationAndElse(t *testing.T) {

	inter := parseCheckAndInterpret(t, `
      var branch = 0

      fun test(x: Int?): Int {
          if var y = x {
              branch = 1
              return y
          }
          branch = 2
          return 0
      }
    `)

	t.Run("2", func(t *testing.T) {
		value, err := inter.Invoke("test", big.NewInt(2))
		require.NoError(t, err)
		assert.Equal(t,
			interpreter.NewIntValue(2),
			value,
		)
		assert.Equal(t,
			interpreter.NewIntValue(1),
			inter.Globals["branch"].Value,
		)
	})

	t.Run("nil", func(t *testing.T) {
		value, err := inter.Invoke("test", nil)
		require.NoError(t, err)
		assert.Equal(t,
			interpreter.NewIntValue(0),
			value,
		)
		assert.Equal(t,
			interpreter.NewIntValue(2),
			inter.Globals["branch"].Value,
		)

	})
}

func TestInterpretIfStatementTestWithDeclarationNestedOptionals(t *testing.T) {

	inter := parseCheckAndInterpret(t, `
      var branch = 0

      fun test(x: Int??): Int? {
          if var y = x {
              branch = 1
              return y
          } else {
              branch = 2
              return 0
          }
      }
    `)

	t.Run("2", func(t *testing.T) {
		value, err := inter.Invoke("test", big.NewInt(2))
		require.NoError(t, err)
		assert.Equal(t,
			interpreter.NewSomeValueOwningNonCopying(
				interpreter.NewIntValue(2),
			),
			value,
		)
		assert.Equal(t,
			interpreter.NewIntValue(1),
			inter.Globals["branch"].Value,
		)
	})

	t.Run("nil", func(t *testing.T) {
		value, err := inter.Invoke("test", nil)
		require.NoError(t, err)

		assert.Equal(t,
			interpreter.NewSomeValueOwningNonCopying(
				interpreter.NewIntValue(0),
			),
			value,
		)
		assert.Equal(t,
			interpreter.NewIntValue(2),
			inter.Globals["branch"].Value,
		)
	})
}

func TestInterpretIfStatementTestWithDeclarationNestedOptionalsExplicitAnnotation(t *testing.T) {

	inter := parseCheckAndInterpret(t, `
      var branch = 0

      fun test(x: Int??): Int? {
          if var y: Int? = x {
              branch = 1
              return y
          } else {
              branch = 2
              return 0
          }
      }
    `)

	t.Run("2", func(t *testing.T) {
		value, err := inter.Invoke("test", big.NewInt(2))
		require.NoError(t, err)
		assert.Equal(t,
			interpreter.NewSomeValueOwningNonCopying(
				interpreter.NewIntValue(2),
			),
			value,
		)
		assert.Equal(t,
			interpreter.NewIntValue(1),
			inter.Globals["branch"].Value,
		)

	})

	t.Run("nil", func(t *testing.T) {
		value, err := inter.Invoke("test", nil)
		require.NoError(t, err)
		assert.Equal(t,
			interpreter.NewSomeValueOwningNonCopying(
				interpreter.NewIntValue(0),
			),
			value,
		)
		assert.Equal(t,
			interpreter.NewIntValue(2),
			inter.Globals["branch"].Value,
		)
	})
}

func TestInterpretInterfaceConformanceNoRequirements(t *testing.T) {

	for _, compositeKind := range common.AllCompositeKinds {

		if compositeKind == common.CompositeKindContract {
			continue
		}

		if !compositeKind.SupportsInterfaces() {
			continue
		}

		t.Run(compositeKind.Keyword(), func(t *testing.T) {

			inter := parseCheckAndInterpretWithOptions(t,
				fmt.Sprintf(
					`
                      pub %[1]s interface Test {}

                      pub %[1]s TestImpl: Test {}

                      pub let test: %[2]sTest %[3]s %[4]s TestImpl%[5]s
                    `,
					compositeKind.Keyword(),
					compositeKind.Annotation(),
					compositeKind.TransferOperator(),
					compositeKind.ConstructionKeyword(),
					constructorArguments(compositeKind, ""),
				),
				ParseCheckAndInterpretOptions{
					Options: []interpreter.Option{
						makeContractValueHandler(nil, nil, nil),
					},
				},
			)

			assert.IsType(t,
				&interpreter.CompositeValue{},
				inter.Globals["test"].Value,
			)
		})
	}
}

func TestInterpretInterfaceFieldUse(t *testing.T) {

	for _, compositeKind := range common.CompositeKindsWithBody {

		if !compositeKind.SupportsInterfaces() {
			continue
		}

		var setupCode, identifier string
		if compositeKind == common.CompositeKindContract {
			identifier = "TestImpl"
		} else {
			setupCode = fmt.Sprintf(
				`pub let test: %[1]sTest %[2]s %[3]s TestImpl%[4]s`,
				compositeKind.Annotation(),
				compositeKind.TransferOperator(),
				compositeKind.ConstructionKeyword(),
				constructorArguments(compositeKind, "x: 1"),
			)
			identifier = "test"
		}

		t.Run(compositeKind.Keyword(), func(t *testing.T) {

			inter := parseCheckAndInterpretWithOptions(t,
				fmt.Sprintf(
					`
                      pub %[1]s interface Test {
                          pub x: Int
                      }

                      pub %[1]s TestImpl: Test {
                          pub var x: Int

                          init(x: Int) {
                              self.x = x
                          }
                      }

                      %[2]s

                      pub let x = %[3]s.x
                    `,
					compositeKind.Keyword(),
					setupCode,
					identifier,
				),
				ParseCheckAndInterpretOptions{
					Options: []interpreter.Option{
						makeContractValueHandler(
							[]interpreter.Value{
								interpreter.NewIntValue(1),
							},
							[]sema.Type{
								&sema.IntType{},
							},
							[]sema.Type{
								&sema.IntType{},
							},
						),
					},
				},
			)

			assert.Equal(t,
				interpreter.NewIntValue(1),
				inter.Globals["x"].Value,
			)
		})
	}
}

func TestInterpretInterfaceFunctionUse(t *testing.T) {

	for _, compositeKind := range common.CompositeKindsWithBody {

		if !compositeKind.SupportsInterfaces() {
			continue
		}

		var setupCode, identifier string
		if compositeKind == common.CompositeKindContract {
			identifier = "TestImpl"
		} else {
			setupCode = fmt.Sprintf(
				`pub let test: %[1]s Test %[2]s %[3]s TestImpl%[4]s`,
				compositeKind.Annotation(),
				compositeKind.TransferOperator(),
				compositeKind.ConstructionKeyword(),
				constructorArguments(compositeKind, ""),
			)
			identifier = "test"
		}

		t.Run(compositeKind.Keyword(), func(t *testing.T) {

			inter := parseCheckAndInterpretWithOptions(t,
				fmt.Sprintf(
					`
                      pub %[1]s interface Test {
                          pub fun test(): Int
                      }

                      pub %[1]s TestImpl: Test {
                          pub fun test(): Int {
                              return 2
                          }
                      }

                      %[2]s

                      pub let val = %[3]s.test()
                    `,
					compositeKind.Keyword(),
					setupCode,
					identifier,
				),
				ParseCheckAndInterpretOptions{
					Options: []interpreter.Option{
						makeContractValueHandler(nil, nil, nil),
					},
				},
			)

			assert.Equal(t,
				interpreter.NewIntValue(2),
				inter.Globals["val"].Value,
			)
		})
	}
}

func TestInterpretInterfaceFunctionUseWithPreCondition(t *testing.T) {

	for _, compositeKind := range common.CompositeKindsWithBody {

		if !compositeKind.SupportsInterfaces() {
			continue
		}

		var setupCode, tearDownCode, identifier string

		if compositeKind == common.CompositeKindContract {
			identifier = "TestImpl"
		} else {
			setupCode = fmt.Sprintf(
				`let test: %[1]s Test %[2]s %[3]s TestImpl%[4]s`,
				compositeKind.Annotation(),
				compositeKind.TransferOperator(),
				compositeKind.ConstructionKeyword(),
				constructorArguments(compositeKind, ""),
			)
			identifier = "test"
		}

		if compositeKind == common.CompositeKindResource {
			tearDownCode = `destroy test`
		}

		t.Run(compositeKind.Keyword(), func(t *testing.T) {

			inter := parseCheckAndInterpretWithOptions(t,
				fmt.Sprintf(
					`
                      pub %[1]s interface Test {
                          pub fun test(x: Int): Int {
                              pre {
                                  x > 0: "x must be positive"
                              }
                          }
                      }

                      pub %[1]s TestImpl: Test {
                          pub fun test(x: Int): Int {
                              pre {
                                  x < 2: "x must be smaller than 2"
                              }
                              return x
                          }
                      }

                      pub fun callTest(x: Int): Int {
                          %[2]s
                          let res = %[3]s.test(x: x)
                          %[4]s
                          return res
                      }
                    `,
					compositeKind.Keyword(),
					setupCode,
					identifier,
					tearDownCode,
				),
				ParseCheckAndInterpretOptions{
					Options: []interpreter.Option{
						makeContractValueHandler(nil, nil, nil),
					},
				},
			)

			_, err := inter.Invoke("callTest", big.NewInt(0))
			assert.IsType(t, &interpreter.ConditionError{}, err)

			value, err := inter.Invoke("callTest", big.NewInt(1))
			require.NoError(t, err)

			assert.Equal(t,
				interpreter.NewIntValue(1),
				value,
			)

			_, err = inter.Invoke("callTest", big.NewInt(2))
			assert.IsType(t,
				&interpreter.ConditionError{},
				err,
			)
		})
	}
}

func TestInterpretInitializerWithInterfacePreCondition(t *testing.T) {

	tests := map[int64]error{
		0: &interpreter.ConditionError{},
		1: nil,
		2: &interpreter.ConditionError{},
	}

	for _, compositeKind := range common.CompositeKindsWithBody {

		if !compositeKind.SupportsInterfaces() {
			continue
		}

		t.Run(compositeKind.Keyword(), func(t *testing.T) {

			for value, expectedError := range tests {

				t.Run(fmt.Sprint(value), func(t *testing.T) {

					var testFunction string
					if compositeKind != common.CompositeKindContract {
						testFunction =
							fmt.Sprintf(
								`
					               pub fun test(x: Int): %[1]sTest {
					                   return %[2]s %[3]s TestImpl%[4]s
					               }
                                `,
								compositeKind.Annotation(),
								compositeKind.MoveOperator(),
								compositeKind.ConstructionKeyword(),
								constructorArguments(compositeKind, "x: x"),
							)
					}

					checker, err := ParseAndCheck(t,
						fmt.Sprintf(
							`
					             pub %[1]s interface Test {
					                 init(x: Int) {
					                     pre {
					                         x > 0: "x must be positive"
					                     }
					                 }
					             }

					             pub %[1]s TestImpl: Test {
					                 init(x: Int) {
					                     pre {
					                         x < 2: "x must be smaller than 2"
					                     }
					                 }
					             }

					             %[2]s
					           `,
							compositeKind.Keyword(),
							testFunction,
						),
					)
					require.NoError(t, err)

					check := func(err error) {
						if expectedError == nil {
							require.NoError(t, err)
						} else {
							assert.IsType(t, expectedError, err)
						}
					}

					if compositeKind == common.CompositeKindContract {

						inter, err := interpreter.NewInterpreter(
							checker,
							makeContractValueHandler(
								[]interpreter.Value{
									interpreter.NewIntValue(value),
								},
								[]sema.Type{
									&sema.IntType{},
								},
								[]sema.Type{
									&sema.IntType{},
								},
							),
						)
						require.NoError(t, err)

						err = inter.Interpret()
						check(err)
					} else {
						inter, err := interpreter.NewInterpreter(checker)
						require.NoError(t, err)

						err = inter.Interpret()
						require.NoError(t, err)

						_, err = inter.Invoke("test", big.NewInt(value))
						check(err)
					}
				})
			}
		})
	}
}

func TestInterpretTypeRequirementWithPreCondition(t *testing.T) {

	inter := parseCheckAndInterpretWithOptions(t,
		`

          pub struct interface Also {
             pub fun test(x: Int) {
                 pre {
                     x >= 0: "x >= 0"
                 }
             }
          }

          pub contract interface Test {

              pub struct Nested {
                  pub fun test(x: Int) {
                      pre {
                          x >= 1: "x >= 1"
                      }
                  }
              }
          }

          pub contract TestImpl: Test {

              pub struct Nested: Also {
                  pub fun test(x: Int) {
                      pre {
                          x < 2: "x < 2"
                      }
                  }
              }
          }

          pub fun test(x: Int) {
              TestImpl.Nested().test(x: x)
          }
        `,
		ParseCheckAndInterpretOptions{
			Options: []interpreter.Option{
				makeContractValueHandler(nil, nil, nil),
			},
		},
	)

	t.Run("-1", func(t *testing.T) {
		_, err := inter.Invoke("test", big.NewInt(-1))
		require.IsType(t,
			&interpreter.ConditionError{},
			err,
		)

		// NOTE: The type requirement condition (`Test.Nested`) is evaluated first,
		//  before the type's conformances (`Also`)

		assert.Equal(t, err.(*interpreter.ConditionError).Message, "x >= 1")
	})

	t.Run("0", func(t *testing.T) {
		_, err := inter.Invoke("test", big.NewInt(0))
		assert.IsType(t,
			&interpreter.ConditionError{},
			err,
		)
		assert.Equal(t, "x >= 1", err.(*interpreter.ConditionError).Message)
	})

	t.Run("1", func(t *testing.T) {
		value, err := inter.Invoke("test", big.NewInt(1))
		require.NoError(t, err)

		assert.IsType(t,
			interpreter.VoidValue{},
			value,
		)
	})

	t.Run("2", func(t *testing.T) {
		_, err := inter.Invoke("test", big.NewInt(2))
		assert.IsType(t,
			&interpreter.ConditionError{},
			err,
		)
	})
}

func TestInterpretImport(t *testing.T) {

	checkerImported, err := ParseAndCheck(t, `
      pub fun answer(): Int {
          return 42
      }
    `)
	require.NoError(t, err)

	checkerImporting, err := ParseAndCheckWithOptions(t,
		`
          import answer from "imported"

          pub fun test(): Int {
              return answer()
          }
        `,
		ParseAndCheckOptions{
			ImportResolver: func(location ast.Location) (program *ast.Program, e error) {
				assert.Equal(t,
					ImportedLocation,
					location,
				)
				return checkerImported.Program, nil
			},
		},
	)
	require.NoError(t, err)

	inter, err := interpreter.NewInterpreter(checkerImporting)
	require.NoError(t, err)

	err = inter.Interpret()
	require.NoError(t, err)

	value, err := inter.Invoke("test")
	require.NoError(t, err)

	assert.Equal(t,
		interpreter.NewIntValue(42),
		value,
	)
}

func TestInterpretImportError(t *testing.T) {

	valueDeclarations :=
		stdlib.StandardLibraryFunctions{
			stdlib.PanicFunction,
		}.ToValueDeclarations()

	checkerImported, err := ParseAndCheckWithOptions(t,
		`
          pub fun answer(): Int {
              return panic("?!")
          }
        `,
		ParseAndCheckOptions{
			Options: []sema.Option{
				sema.WithPredeclaredValues(valueDeclarations),
			},
		},
	)
	require.NoError(t, err)

	checkerImporting, err := ParseAndCheckWithOptions(t,
		`
          import answer from "imported"

          pub fun test(): Int {
              return answer()
          }
        `,
		ParseAndCheckOptions{
			Options: []sema.Option{
				sema.WithPredeclaredValues(valueDeclarations),
			},
			ImportResolver: func(location ast.Location) (program *ast.Program, e error) {
				assert.Equal(t,
					ImportedLocation,
					location,
				)
				return checkerImported.Program, nil
			},
		},
	)
	require.NoError(t, err)

	values := stdlib.StandardLibraryFunctions{
		stdlib.PanicFunction,
	}.ToValues()

	inter, err := interpreter.NewInterpreter(
		checkerImporting,
		interpreter.WithPredefinedValues(values),
	)
	require.NoError(t, err)

	err = inter.Interpret()
	require.NoError(t, err)

	_, err = inter.Invoke("test")

	assert.IsType(t, stdlib.PanicError{}, err)
	assert.Equal(t,
		"?!",
		err.(stdlib.PanicError).Message,
	)
}

func TestInterpretDictionary(t *testing.T) {

	inter := parseCheckAndInterpret(t, `
      let x = {"a": 1, "b": 2}
    `)

	assert.Equal(t,
		interpreter.NewDictionaryValueUnownedNonCopying(
			interpreter.NewStringValue("a"), interpreter.NewIntValue(1),
			interpreter.NewStringValue("b"), interpreter.NewIntValue(2),
		),
		inter.Globals["x"].Value,
	)
}

func TestInterpretDictionaryInsertionOrder(t *testing.T) {

	inter := parseCheckAndInterpret(t, `
      let x = {"c": 3, "a": 1, "b": 2}
    `)

	assert.Equal(t,
		interpreter.NewDictionaryValueUnownedNonCopying(
			interpreter.NewStringValue("c"), interpreter.NewIntValue(3),
			interpreter.NewStringValue("a"), interpreter.NewIntValue(1),
			interpreter.NewStringValue("b"), interpreter.NewIntValue(2),
		),
		inter.Globals["x"].Value,
	)
}

func TestInterpretDictionaryIndexingString(t *testing.T) {

	inter := parseCheckAndInterpret(t, `
      let x = {"abc": 1, "def": 2}
      let a = x["abc"]
      let b = x["def"]
      let c = x["ghi"]
    `)

	assert.Equal(t,
		interpreter.NewSomeValueOwningNonCopying(
			interpreter.NewIntValue(1),
		),
		inter.Globals["a"].Value,
	)

	assert.Equal(t,
		interpreter.NewSomeValueOwningNonCopying(
			interpreter.NewIntValue(2),
		),
		inter.Globals["b"].Value,
	)

	assert.Equal(t,
		interpreter.NilValue{},
		inter.Globals["c"].Value,
	)
}

func TestInterpretDictionaryIndexingBool(t *testing.T) {

	inter := parseCheckAndInterpret(t, `
      let x = {true: 1, false: 2}
      let a = x[true]
      let b = x[false]
    `)

	assert.Equal(t,
		interpreter.NewSomeValueOwningNonCopying(
			interpreter.NewIntValue(1),
		),
		inter.Globals["a"].Value,
	)

	assert.Equal(t,
		interpreter.NewSomeValueOwningNonCopying(
			interpreter.NewIntValue(2),
		),
		inter.Globals["b"].Value,
	)
}

func TestInterpretDictionaryIndexingInt(t *testing.T) {

	inter := parseCheckAndInterpret(t, `
      let x = {23: "a", 42: "b"}
      let a = x[23]
      let b = x[42]
      let c = x[100]
    `)

	assert.Equal(t,
		interpreter.NewSomeValueOwningNonCopying(
			interpreter.NewStringValue("a"),
		),
		inter.Globals["a"].Value,
	)

	assert.Equal(t,
		interpreter.NewSomeValueOwningNonCopying(
			interpreter.NewStringValue("b"),
		),
		inter.Globals["b"].Value,
	)

	assert.Equal(t,
		interpreter.NilValue{},
		inter.Globals["c"].Value,
	)
}

func TestInterpretDictionaryIndexingAssignmentExisting(t *testing.T) {

	inter := parseCheckAndInterpret(t, `
      let x = {"abc": 42}
      fun test() {
          x["abc"] = 23
      }
    `)

	value, err := inter.Invoke("test")
	require.NoError(t, err)

	assert.Equal(t,
		interpreter.VoidValue{},
		value,
	)

	assert.Equal(t,
		interpreter.NewSomeValueOwningNonCopying(interpreter.NewIntValue(23)),
		inter.Globals["x"].Value.(*interpreter.DictionaryValue).
			Get(inter, interpreter.LocationRange{}, interpreter.NewStringValue("abc")),
	)
}

func TestInterpretFailableCastingAnyStructSuccess(t *testing.T) {

	inter := parseCheckAndInterpret(t, `
      let x: AnyStruct = 42
      let y: Int? = x as? Int
    `)

	assert.Equal(t,
		interpreter.NewAnyValueOwningNonCopying(
			interpreter.NewIntValue(42),
			&sema.IntType{},
		),
		inter.Globals["x"].Value,
	)

	assert.Equal(t,
		interpreter.NewSomeValueOwningNonCopying(
			interpreter.NewIntValue(42),
		),
		inter.Globals["y"].Value,
	)
}

func TestInterpretFailableCastingAnyStructFailure(t *testing.T) {

	inter := parseCheckAndInterpret(t, `
      let x: AnyStruct = 42
      let y: Bool? = x as? Bool
    `)

	assert.Equal(t,
		interpreter.NilValue{},
		inter.Globals["y"].Value,
	)
}

func TestInterpretOptionalAnyStruct(t *testing.T) {

	inter := parseCheckAndInterpret(t, `
      let x: AnyStruct? = 42
    `)

	assert.Equal(t,
		interpreter.NewSomeValueOwningNonCopying(
			interpreter.NewAnyValueOwningNonCopying(
				interpreter.NewIntValue(42),
				&sema.IntType{},
			),
		),
		inter.Globals["x"].Value,
	)
}

func TestInterpretOptionalAnyStructFailableCasting(t *testing.T) {

	inter := parseCheckAndInterpret(t, `
      let x: AnyStruct? = 42
      let y = (x ?? 23) as? Int
    `)

	assert.Equal(t,
		interpreter.NewSomeValueOwningNonCopying(
			interpreter.NewAnyValueOwningNonCopying(
				interpreter.NewIntValue(42),
				&sema.IntType{},
			),
		),
		inter.Globals["x"].Value,
	)

	assert.Equal(t,
		interpreter.NewSomeValueOwningNonCopying(
			interpreter.NewIntValue(42),
		),
		inter.Globals["y"].Value,
	)
}

func TestInterpretOptionalAnyStructFailableCastingInt(t *testing.T) {

	inter := parseCheckAndInterpret(t, `
      let x: AnyStruct? = 23
      let y = x ?? 42
      let z = y as? Int
    `)

	assert.Equal(t,
		interpreter.NewSomeValueOwningNonCopying(
			interpreter.NewAnyValueOwningNonCopying(
				interpreter.NewIntValue(23),
				&sema.IntType{},
			),
		),
		inter.Globals["x"].Value,
	)

	assert.Equal(t,
		interpreter.NewAnyValueOwningNonCopying(
			interpreter.NewIntValue(23),
			&sema.IntType{},
		),
		inter.Globals["y"].Value,
	)

	assert.Equal(t,
		interpreter.NewSomeValueOwningNonCopying(
			interpreter.NewIntValue(23),
		),
		inter.Globals["z"].Value,
	)
}

func TestInterpretOptionalAnyStructFailableCastingNil(t *testing.T) {

	inter := parseCheckAndInterpret(t, `
      let x: AnyStruct? = nil
      let y = x ?? 42
      let z = y as? Int
    `)

	assert.Equal(t,
		interpreter.NilValue{},
		inter.Globals["x"].Value,
	)

	assert.Equal(t,
		interpreter.NewAnyValueOwningNonCopying(
			interpreter.NewIntValue(42),
			&sema.IntType{},
		),
		inter.Globals["y"].Value,
	)

	assert.Equal(t,
		interpreter.NewSomeValueOwningNonCopying(
			interpreter.NewIntValue(42),
		),
		inter.Globals["z"].Value,
	)
}

func TestInterpretLength(t *testing.T) {

	inter := parseCheckAndInterpret(t, `
      let x = "cafe\u{301}".length
      let y = [1, 2, 3].length
    `)

	assert.Equal(t,
		interpreter.NewIntValue(4),
		inter.Globals["x"].Value,
	)

	assert.Equal(t,
		interpreter.NewIntValue(3),
		inter.Globals["y"].Value,
	)
}

func TestInterpretStructureFunctionBindingInside(t *testing.T) {

	inter := parseCheckAndInterpret(t, `
        struct X {
            fun foo(): ((): X) {
                return self.bar
            }

            fun bar(): X {
                return self
            }
        }

        fun test(): X {
            let x = X()
            let bar = x.foo()
            return bar()
        }
    `)

	value, err := inter.Invoke("test")
	require.NoError(t, err)

	assert.IsType(t,
		&interpreter.CompositeValue{},
		value,
	)
}

func TestInterpretStructureFunctionBindingOutside(t *testing.T) {

	inter := parseCheckAndInterpret(t, `
        struct X {
            fun foo(): X {
                return self
            }
        }

        fun test(): X {
            let x = X()
            let bar = x.foo
            return bar()
        }
    `)

	value, err := inter.Invoke("test")
	require.NoError(t, err)

	assert.IsType(t,
		&interpreter.CompositeValue{},
		value,
	)
}

func TestInterpretArrayAppend(t *testing.T) {

	inter := parseCheckAndInterpret(t, `
      fun test(): [Int] {
          let x = [1, 2, 3]
          x.append(4)
          return x
      }
    `)

	value, err := inter.Invoke("test")
	require.NoError(t, err)

	assert.Equal(t,
		interpreter.NewArrayValueUnownedNonCopying(
			interpreter.NewIntValue(1),
			interpreter.NewIntValue(2),
			interpreter.NewIntValue(3),
			interpreter.NewIntValue(4),
		),
		value,
	)
}

func TestInterpretArrayAppendBound(t *testing.T) {

	inter := parseCheckAndInterpret(t, `
      fun test(): [Int] {
          let x = [1, 2, 3]
          let y = x.append
          y(4)
          return x
      }
    `)

	value, err := inter.Invoke("test")
	require.NoError(t, err)

	assert.Equal(t,
		interpreter.NewArrayValueUnownedNonCopying(
			interpreter.NewIntValue(1),
			interpreter.NewIntValue(2),
			interpreter.NewIntValue(3),
			interpreter.NewIntValue(4),
		),
		value,
	)
}

func TestInterpretArrayConcat(t *testing.T) {

	inter := parseCheckAndInterpret(t, `
      fun test(): [Int] {
          let a = [1, 2]
          return a.concat([3, 4])
      }
    `)

	value, err := inter.Invoke("test")
	require.NoError(t, err)

	assert.Equal(t,
		interpreter.NewArrayValueUnownedNonCopying(
			interpreter.NewIntValue(1),
			interpreter.NewIntValue(2),
			interpreter.NewIntValue(3),
			interpreter.NewIntValue(4),
		),
		value,
	)
}

func TestInterpretArrayConcatBound(t *testing.T) {

	inter := parseCheckAndInterpret(t, `
      fun test(): [Int] {
          let a = [1, 2]
          let b = a.concat
          return b([3, 4])
      }
    `)

	value, err := inter.Invoke("test")
	require.NoError(t, err)

	assert.Equal(t,
		interpreter.NewArrayValueUnownedNonCopying(
			interpreter.NewIntValue(1),
			interpreter.NewIntValue(2),
			interpreter.NewIntValue(3),
			interpreter.NewIntValue(4),
		),
		value,
	)
}

func TestInterpretArrayInsert(t *testing.T) {

	inter := parseCheckAndInterpret(t, `
      fun test(): [Int] {
          let x = [1, 2, 3]
          x.insert(at: 1, 4)
          return x
      }
    `)

	value, err := inter.Invoke("test")
	require.NoError(t, err)

	assert.Equal(t,
		interpreter.NewArrayValueUnownedNonCopying(
			interpreter.NewIntValue(1),
			interpreter.NewIntValue(4),
			interpreter.NewIntValue(2),
			interpreter.NewIntValue(3),
		),
		value,
	)
}

func TestInterpretArrayRemove(t *testing.T) {

	inter := parseCheckAndInterpret(t, `
          let x = [1, 2, 3]
          let y = x.remove(at: 1)
    `)

	assert.Equal(t,
		interpreter.NewArrayValueUnownedNonCopying(
			interpreter.NewIntValue(1),
			interpreter.NewIntValue(3),
		),
		inter.Globals["x"].Value,
	)

	assert.Equal(t,
		interpreter.NewIntValue(2),
		inter.Globals["y"].Value,
	)
}

func TestInterpretArrayRemoveFirst(t *testing.T) {

	inter := parseCheckAndInterpret(t, `
          let x = [1, 2, 3]
          let y = x.removeFirst()
    `)

	assert.Equal(t,
		interpreter.NewArrayValueUnownedNonCopying(
			interpreter.NewIntValue(2),
			interpreter.NewIntValue(3),
		),
		inter.Globals["x"].Value,
	)

	assert.Equal(t,
		interpreter.NewIntValue(1),
		inter.Globals["y"].Value,
	)
}

func TestInterpretArrayRemoveLast(t *testing.T) {

	inter := parseCheckAndInterpret(t, `
          let x = [1, 2, 3]
          let y = x.removeLast()
    `)

	assert.Equal(t,
		interpreter.NewArrayValueUnownedNonCopying(
			interpreter.NewIntValue(1),
			interpreter.NewIntValue(2),
		),
		inter.Globals["x"].Value,
	)

	assert.Equal(t,
		interpreter.NewIntValue(3),
		inter.Globals["y"].Value,
	)
}

func TestInterpretArrayContains(t *testing.T) {

	inter := parseCheckAndInterpret(t, `
      fun doesContain(): Bool {
          let a = [1, 2]
          return a.contains(1)
      }

      fun doesNotContain(): Bool {
          let a = [1, 2]
          return a.contains(3)
      }
    `)

	value, err := inter.Invoke("doesContain")
	require.NoError(t, err)

	assert.Equal(t,
		interpreter.BoolValue(true),
		value,
	)

	value, err = inter.Invoke("doesNotContain")
	require.NoError(t, err)

	assert.Equal(t,
		interpreter.BoolValue(false),
		value,
	)
}

func TestInterpretStringConcat(t *testing.T) {

	inter := parseCheckAndInterpret(t, `
      fun test(): String {
          let a = "abc"
          return a.concat("def")
      }
    `)

	value, err := inter.Invoke("test")
	require.NoError(t, err)

	assert.Equal(t,
		interpreter.NewStringValue("abcdef"),
		value,
	)
}

func TestInterpretStringConcatBound(t *testing.T) {

	inter := parseCheckAndInterpret(t, `
      fun test(): String {
          let a = "abc"
          let b = a.concat
          return b("def")
      }
    `)

	value, err := inter.Invoke("test")
	require.NoError(t, err)

	assert.Equal(t,
		interpreter.NewStringValue("abcdef"),
		value,
	)
}

func TestInterpretDictionaryRemove(t *testing.T) {

	inter := parseCheckAndInterpret(t, `
      var removed: Int? = nil

      fun test(): {String: Int} {
          let x = {"abc": 1, "def": 2}
          removed = x.remove(key: "abc")
          return x
      }
    `)

	value, err := inter.Invoke("test")
	require.NoError(t, err)

	assert.Equal(t,
		interpreter.NewDictionaryValueUnownedNonCopying(
			interpreter.NewStringValue("def"), interpreter.NewIntValue(2),
		),
		value,
	)

	assert.Equal(t,
		interpreter.NewSomeValueOwningNonCopying(
			interpreter.NewIntValue(1),
		),
		inter.Globals["removed"].Value,
	)
}

func TestInterpretDictionaryInsert(t *testing.T) {

	inter := parseCheckAndInterpret(t, `
      var inserted: Int? = nil

      fun test(): {String: Int} {
          let x = {"abc": 1, "def": 2}
          inserted = x.insert(key: "abc", 3)
          return x
      }
    `)

	value, err := inter.Invoke("test")
	require.NoError(t, err)

	assert.Equal(t,
		interpreter.NewDictionaryValueUnownedNonCopying(
			interpreter.NewStringValue("abc"), interpreter.NewIntValue(3),
			interpreter.NewStringValue("def"), interpreter.NewIntValue(2),
		),
		value,
	)

	assert.Equal(t,
		interpreter.NewSomeValueOwningNonCopying(
			interpreter.NewIntValue(1),
		),
		inter.Globals["inserted"].Value,
	)
}

func TestInterpretDictionaryKeys(t *testing.T) {

	inter := parseCheckAndInterpret(t, `
      fun test(): [String] {
          let dict = {"def": 2, "abc": 1}
          dict.insert(key: "a", 3)
          return dict.keys
      }
    `)

	value, err := inter.Invoke("test")
	require.NoError(t, err)

	assert.Equal(t,
		interpreter.NewArrayValueUnownedNonCopying(
			interpreter.NewStringValue("def"),
			interpreter.NewStringValue("abc"),
			interpreter.NewStringValue("a"),
		),
		value,
	)
}

func TestInterpretDictionaryValues(t *testing.T) {

	inter := parseCheckAndInterpret(t, `
      fun test(): [Int] {
          let dict = {"def": 2, "abc": 1}
          dict.insert(key: "a", 3)
          return dict.values
      }
    `)

	value, err := inter.Invoke("test")
	require.NoError(t, err)

	assert.Equal(t,
		interpreter.NewArrayValueUnownedNonCopying(
			interpreter.NewIntValue(2),
			interpreter.NewIntValue(1),
			interpreter.NewIntValue(3),
		),
		value,
	)
}

func TestInterpretIntegerLiteralTypeConversionInVariableDeclaration(t *testing.T) {

	inter := parseCheckAndInterpret(t, `
        let x: Int8 = 1
    `)

	assert.Equal(t,
		interpreter.Int8Value(1),
		inter.Globals["x"].Value,
	)
}

func TestInterpretIntegerLiteralTypeConversionInVariableDeclarationOptional(t *testing.T) {

	inter := parseCheckAndInterpret(t, `
        let x: Int8? = 1
    `)

	assert.Equal(t,
		interpreter.NewSomeValueOwningNonCopying(
			interpreter.Int8Value(1),
		),
		inter.Globals["x"].Value,
	)
}

func TestInterpretIntegerLiteralTypeConversionInAssignment(t *testing.T) {

	inter := parseCheckAndInterpret(t, `
        var x: Int8 = 1
        fun test() {
            x = 2
        }
    `)

	assert.Equal(t,
		interpreter.Int8Value(1),
		inter.Globals["x"].Value,
	)

	_, err := inter.Invoke("test")
	require.NoError(t, err)

	assert.Equal(t,
		interpreter.Int8Value(2),
		inter.Globals["x"].Value,
	)
}

func TestInterpretIntegerLiteralTypeConversionInAssignmentOptional(t *testing.T) {

	inter := parseCheckAndInterpret(t, `
        var x: Int8? = 1
        fun test() {
            x = 2
        }
    `)

	assert.Equal(t,
		interpreter.NewSomeValueOwningNonCopying(
			interpreter.Int8Value(1),
		),
		inter.Globals["x"].Value,
	)

	_, err := inter.Invoke("test")
	require.NoError(t, err)

	assert.Equal(t,
		interpreter.NewSomeValueOwningNonCopying(
			interpreter.Int8Value(2),
		),
		inter.Globals["x"].Value,
	)
}

func TestInterpretIntegerLiteralTypeConversionInFunctionCallArgument(t *testing.T) {

	inter := parseCheckAndInterpret(t, `
        fun test(_ x: Int8): Int8 {
            return x
        }
        let x = test(1)
    `)

	assert.Equal(t,
		interpreter.Int8Value(1),
		inter.Globals["x"].Value,
	)
}

func TestInterpretIntegerLiteralTypeConversionInFunctionCallArgumentOptional(t *testing.T) {

	inter := parseCheckAndInterpret(t, `
        fun test(_ x: Int8?): Int8? {
            return x
        }
        let x = test(1)
    `)

	assert.Equal(t,
		interpreter.NewSomeValueOwningNonCopying(
			interpreter.Int8Value(1),
		),
		inter.Globals["x"].Value,
	)
}

func TestInterpretIntegerLiteralTypeConversionInReturn(t *testing.T) {

	inter := parseCheckAndInterpret(t, `
        fun test(): Int8 {
            return 1
        }
    `)

	value, err := inter.Invoke("test")
	require.NoError(t, err)

	assert.Equal(t,
		interpreter.Int8Value(1),
		value,
	)
}

func TestInterpretIntegerLiteralTypeConversionInReturnOptional(t *testing.T) {

	inter := parseCheckAndInterpret(t, `
        fun test(): Int8? {
            return 1
        }
    `)

	value, err := inter.Invoke("test")
	require.NoError(t, err)

	assert.Equal(t,
		interpreter.NewSomeValueOwningNonCopying(
			interpreter.Int8Value(1),
		),
		value,
	)
}

func TestInterpretIndirectDestroy(t *testing.T) {

	inter := parseCheckAndInterpret(t, `
      resource X {}

      fun test() {
          let x <- create X()
          destroy x
      }
    `)

	value, err := inter.Invoke("test")
	require.NoError(t, err)

	assert.Equal(t,
		interpreter.VoidValue{},
		value,
	)
}

func TestInterpretUnaryMove(t *testing.T) {

	inter := parseCheckAndInterpret(t, `
      resource X {}

      fun foo(x: @X): @X {
          return <-x
      }

      fun bar() {
          let x <- foo(x: <-create X())
          destroy x
      }
    `)

	value, err := inter.Invoke("bar")
	require.NoError(t, err)

	assert.Equal(t,
		interpreter.VoidValue{},
		value,
	)
}

func TestInterpretResourceMoveInArrayAndDestroy(t *testing.T) {

	inter := parseCheckAndInterpret(t, `
      var destroys = 0

      resource Foo {
          var bar: Int

          init(bar: Int) {
              self.bar = bar
          }

          destroy() {
              destroys = destroys + 1
          }
      }

      fun test(): Int {
          let foo1 <- create Foo(bar: 1)
          let foo2 <- create Foo(bar: 2)
          let foos <- [<-foo1, <-foo2]
          let bar = foos[1].bar
          destroy foos
          return bar
      }
    `)

	assert.Equal(t,
		interpreter.NewIntValue(0),
		inter.Globals["destroys"].Value,
	)

	value, err := inter.Invoke("test")
	require.NoError(t, err)

	assert.Equal(t,
		interpreter.NewIntValue(2),
		value,
	)

	assert.Equal(t,
		interpreter.NewIntValue(2),
		inter.Globals["destroys"].Value,
	)
}

func TestInterpretResourceMoveInDictionaryAndDestroy(t *testing.T) {

	inter := parseCheckAndInterpret(t, `
      var destroys = 0

      resource Foo {
          var bar: Int

          init(bar: Int) {
              self.bar = bar
          }

          destroy() {
              destroys = destroys + 1
          }
      }

      fun test() {
          let foo1 <- create Foo(bar: 1)
          let foo2 <- create Foo(bar: 2)
          let foos <- {"foo1": <-foo1, "foo2": <-foo2}
          destroy foos
      }
    `)

	require.Equal(t,
		interpreter.NewIntValue(0),
		inter.Globals["destroys"].Value,
	)

	_, err := inter.Invoke("test")
	require.NoError(t, err)

	assert.Equal(t,
		interpreter.NewIntValue(2),
		inter.Globals["destroys"].Value,
	)
}

func TestInterpretClosure(t *testing.T) {
	// Create a closure that increments and returns
	// a variable each time it is invoked.

	inter := parseCheckAndInterpret(t, `
        fun makeCounter(): ((): Int) {
            var count = 0
            return fun (): Int {
                count = count + 1
                return count
            }
        }

        let test = makeCounter()
    `)

	value, err := inter.Invoke("test")
	require.NoError(t, err)

	assert.Equal(t,
		interpreter.NewIntValue(1),
		value,
	)

	value, err = inter.Invoke("test")
	require.NoError(t, err)

	assert.Equal(t,
		interpreter.NewIntValue(2),
		value,
	)

	value, err = inter.Invoke("test")
	require.NoError(t, err)

	assert.Equal(t,
		interpreter.NewIntValue(3),
		value,
	)
}

// TestInterpretCompositeFunctionInvocationFromImportingProgram checks
// that member functions of imported composites can be invoked from an importing program.
// See https://github.com/dapperlabs/flow-go/issues/838
//
func TestInterpretCompositeFunctionInvocationFromImportingProgram(t *testing.T) {

	checkerImported, err := ParseAndCheck(t, `
      // function must have arguments
      pub fun x(x: Int) {}

      // invocation must be in composite
      pub struct Y {

          pub fun x() {
              x(x: 1)
          }
      }
    `)
	require.NoError(t, err)

	checkerImporting, err := ParseAndCheckWithOptions(t,
		`
          import Y from "imported"

          pub fun test() {
              // get member must bind using imported interpreter
              Y().x()
          }
        `,
		ParseAndCheckOptions{
			ImportResolver: func(location ast.Location) (program *ast.Program, e error) {
				assert.Equal(t,
					ImportedLocation,
					location,
				)
				return checkerImported.Program, nil
			},
		},
	)
	require.NoError(t, err)

	inter, err := interpreter.NewInterpreter(checkerImporting)
	require.NoError(t, err)

	err = inter.Interpret()
	require.NoError(t, err)

	_, err = inter.Invoke("test")
	require.NoError(t, err)
}

var storageValueDeclaration = map[string]sema.ValueDeclaration{
	"storage": stdlib.StandardLibraryValue{
		Name:       "storage",
		Type:       &sema.StorageType{},
		Kind:       common.DeclarationKindConstant,
		IsConstant: true,
	},
}

func TestInterpretStorage(t *testing.T) {

	storedValues := map[string]interpreter.OptionalValue{}

	// NOTE: Getter and Setter are very naive for testing purposes and don't remove nil values
	//

	getter := func(_ *interpreter.Interpreter, _ string, key string) interpreter.OptionalValue {
		value, ok := storedValues[key]
		if !ok {
			return interpreter.NilValue{}
		}
		return value
	}

	setter := func(_ *interpreter.Interpreter, _ string, key string, value interpreter.OptionalValue) {
		storedValues[key] = value
	}

	storageValue := interpreter.StorageValue{}

	inter := parseCheckAndInterpretWithOptions(t,
		`
          pub resource R {}

          pub fun test(): @R? {
              let oldR <- storage[R] <- create R()
              destroy oldR

              let storedR <- storage[R] <- nil
              return <-storedR
          }
        `,
		ParseCheckAndInterpretOptions{
			CheckerOptions: []sema.Option{
				sema.WithPredeclaredValues(storageValueDeclaration),
			},
			Options: []interpreter.Option{
				interpreter.WithPredefinedValues(map[string]interpreter.Value{
					"storage": storageValue,
				}),
				interpreter.WithStorageReadHandler(getter),
				interpreter.WithStorageWriteHandler(setter),
				interpreter.WithStorageKeyHandler(
					func(_ *interpreter.Interpreter, _ string, indexingType sema.Type) string {
						return string(indexingType.ID())
					},
				),
			},
		},
	)

	value, err := inter.Invoke("test")
	require.NoError(t, err)

	require.IsType(t,
		&interpreter.SomeValue{},
		value,
	)

	assert.IsType(t,
		&interpreter.CompositeValue{},
		value.(*interpreter.SomeValue).Value,
	)
}

func TestInterpretSwapVariables(t *testing.T) {

	inter := parseCheckAndInterpret(t, `
       fun test(): [Int] {
           var x = 2
           var y = 3
           x <-> y
           return [x, y]
       }
    `)

	value, err := inter.Invoke("test")
	require.NoError(t, err)

	assert.Equal(t,
		interpreter.NewArrayValueUnownedNonCopying(
			interpreter.NewIntValue(3),
			interpreter.NewIntValue(2),
		),
		value,
	)
}

func TestInterpretSwapArrayAndField(t *testing.T) {

	inter := parseCheckAndInterpret(t, `
       struct Foo {
           var bar: Int

           init(bar: Int) {
               self.bar = bar
           }
       }

       fun test(): [Int] {
           let foo = Foo(bar: 1)
           let nums = [2]
           foo.bar <-> nums[0]
           return [foo.bar, nums[0]]
       }
    `)

	value, err := inter.Invoke("test")
	require.NoError(t, err)

	assert.Equal(t,
		interpreter.NewArrayValueUnownedNonCopying(
			interpreter.NewIntValue(2),
			interpreter.NewIntValue(1),
		),
		value,
	)
}

func TestInterpretResourceDestroyExpressionNoDestructor(t *testing.T) {

	inter := parseCheckAndInterpret(t, `
       resource R {}

       fun test() {
           let r <- create R()
           destroy r
       }
    `)

	_, err := inter.Invoke("test")
	require.NoError(t, err)
}

func TestInterpretResourceDestroyExpressionDestructor(t *testing.T) {

	inter := parseCheckAndInterpret(t, `
       var ranDestructor = false

       resource R {
           destroy() {
               ranDestructor = true
           }
       }

       fun test() {
           let r <- create R()
           destroy r
       }
    `)

	assert.Equal(t,
		interpreter.BoolValue(false),
		inter.Globals["ranDestructor"].Value,
	)

	_, err := inter.Invoke("test")
	require.NoError(t, err)

	assert.Equal(t,
		interpreter.BoolValue(true),
		inter.Globals["ranDestructor"].Value,
	)
}

func TestInterpretResourceDestroyExpressionNestedResources(t *testing.T) {

	inter := parseCheckAndInterpret(t, `
      var ranDestructorA = false
      var ranDestructorB = false

      resource B {
          destroy() {
              ranDestructorB = true
          }
      }

      resource A {
          let b: @B

          init(b: @B) {
              self.b <- b
          }

          destroy() {
              ranDestructorA = true
              destroy self.b
          }
      }

      fun test() {
          let b <- create B()
          let a <- create A(b: <-b)
          destroy a
      }
    `)

	assert.Equal(t,
		interpreter.BoolValue(false),
		inter.Globals["ranDestructorA"].Value,
	)

	assert.Equal(t,
		interpreter.BoolValue(false),
		inter.Globals["ranDestructorB"].Value,
	)

	_, err := inter.Invoke("test")
	require.NoError(t, err)

	assert.Equal(t,
		interpreter.BoolValue(true),
		inter.Globals["ranDestructorA"].Value,
	)

	assert.Equal(t,
		interpreter.BoolValue(true),
		inter.Globals["ranDestructorB"].Value,
	)
}

func TestInterpretResourceDestroyArray(t *testing.T) {

	inter := parseCheckAndInterpret(t, `
      var destructionCount = 0

      resource R {
          destroy() {
              destructionCount = destructionCount + 1
          }
      }

      fun test() {
          let rs <- [<-create R(), <-create R()]
          destroy rs
      }
    `)

	require.Equal(t,
		interpreter.NewIntValue(0),
		inter.Globals["destructionCount"].Value,
	)

	_, err := inter.Invoke("test")
	require.NoError(t, err)

	assert.Equal(t,
		interpreter.NewIntValue(2),
		inter.Globals["destructionCount"].Value,
	)
}

func TestInterpretResourceDestroyDictionary(t *testing.T) {

	inter := parseCheckAndInterpret(t, `
      var destructionCount = 0

      resource R {
          destroy() {
              destructionCount = destructionCount + 1
          }
      }

      fun test() {
          let rs <- {"r1": <-create R(), "r2": <-create R()}
          destroy rs
      }
    `)

	require.Equal(t,
		interpreter.NewIntValue(0),
		inter.Globals["destructionCount"].Value,
	)

	_, err := inter.Invoke("test")
	require.NoError(t, err)

	assert.Equal(t,
		interpreter.NewIntValue(2),
		inter.Globals["destructionCount"].Value,
	)
}

func TestInterpretResourceDestroyOptionalSome(t *testing.T) {

	inter := parseCheckAndInterpret(t, `
      var destructionCount = 0

      resource R {
          destroy() {
              destructionCount = destructionCount + 1
          }
      }

      fun test() {
          let maybeR: @R? <- create R()
          destroy maybeR
      }
    `)

	require.Equal(t,
		interpreter.NewIntValue(0),
		inter.Globals["destructionCount"].Value,
	)

	_, err := inter.Invoke("test")
	require.NoError(t, err)

	assert.Equal(t,
		interpreter.NewIntValue(1),
		inter.Globals["destructionCount"].Value,
	)
}

func TestInterpretResourceDestroyOptionalNil(t *testing.T) {

	inter := parseCheckAndInterpret(t, `
      var destructionCount = 0

      resource R {
          destroy() {
              destructionCount = destructionCount + 1
          }
      }

      fun test() {
          let maybeR: @R? <- nil
          destroy maybeR
      }
    `)

	require.Equal(t,
		interpreter.NewIntValue(0),
		inter.Globals["destructionCount"].Value,
	)

	_, err := inter.Invoke("test")
	require.NoError(t, err)

	assert.Equal(t,
		interpreter.NewIntValue(0),
		inter.Globals["destructionCount"].Value,
	)
}

// TestInterpretResourceDestroyExpressionResourceInterfaceCondition tests that
// the resource interface's destructor is called, even if the conforming resource
// does not have an destructor
//
func TestInterpretResourceDestroyExpressionResourceInterfaceCondition(t *testing.T) {

	inter := parseCheckAndInterpret(t, `
      resource interface I {
          destroy() {
              pre { false }
          }
      }

      resource R: I {}

      fun test() {
          let r <- create R()
          destroy r
      }
    `)

	_, err := inter.Invoke("test")
	assert.IsType(t, &interpreter.ConditionError{}, err)
}

// TestInterpretInterfaceInitializer tests that the interface's initializer
// is called, even if the conforming composite does not have an initializer
//
func TestInterpretInterfaceInitializer(t *testing.T) {

	inter := parseCheckAndInterpret(t, `
      struct interface I {
          init(a a1: Bool) {
              pre { a1 }
          }
      }

      struct S: I {
          init(a a2: Bool) {}
      }

      fun test() {
          S(a: false)
      }
    `)

	_, err := inter.Invoke("test")
	assert.IsType(t, &interpreter.ConditionError{}, err)
}

func TestInterpretEmitEvent(t *testing.T) {
	var actualEvents []*interpreter.CompositeValue

	inter := parseCheckAndInterpret(t,
		`
          event Transfer(to: Int, from: Int)
          event TransferAmount(to: Int, from: Int, amount: Int)

          fun test() {
              emit Transfer(to: 1, from: 2)
              emit Transfer(to: 3, from: 4)
              emit TransferAmount(to: 1, from: 2, amount: 100)
          }
        `,
	)

	inter.SetOnEventEmittedHandler(
		func(_ *interpreter.Interpreter, event *interpreter.CompositeValue, eventType *sema.CompositeType) {
			actualEvents = append(actualEvents, event)
		},
	)

	_, err := inter.Invoke("test")
	require.NoError(t, err)

	expectedEvents := []*interpreter.CompositeValue{
		{
			Kind:     common.CompositeKindEvent,
			Location: TestLocation,
			TypeID:   inter.Checker.GlobalTypes["Transfer"].Type.ID(),
			Fields: map[string]interpreter.Value{
				"to":   interpreter.NewIntValue(1),
				"from": interpreter.NewIntValue(2),
			},
			Functions: map[string]interpreter.FunctionValue{},
		},
		{
			Kind:     common.CompositeKindEvent,
			Location: TestLocation,
			TypeID:   inter.Checker.GlobalTypes["Transfer"].Type.ID(),
			Fields: map[string]interpreter.Value{
				"to":   interpreter.NewIntValue(3),
				"from": interpreter.NewIntValue(4),
			},
			Functions: map[string]interpreter.FunctionValue{},
		},
		{
			Kind:     common.CompositeKindEvent,
			Location: TestLocation,
			TypeID:   inter.Checker.GlobalTypes["TransferAmount"].Type.ID(),
			Fields: map[string]interpreter.Value{
				"to":     interpreter.NewIntValue(1),
				"from":   interpreter.NewIntValue(2),
				"amount": interpreter.NewIntValue(100),
			},
			Functions: map[string]interpreter.FunctionValue{},
		},
	}

	assert.Equal(t, expectedEvents, actualEvents)
}

func TestInterpretSwapResourceDictionaryElementReturnSwapped(t *testing.T) {

	inter := parseCheckAndInterpret(t, `
      resource X {}

      fun test(): @X? {
          let xs: @{String: X} <- {}
          var x: @X? <- create X()
          xs["foo"] <-> x
          destroy xs
          return <-x
      }
    `)

	value, err := inter.Invoke("test")
	require.NoError(t, err)

	assert.Equal(t,
		interpreter.NilValue{},
		value,
	)
}

func TestInterpretSwapResourceDictionaryElementReturnDictionary(t *testing.T) {

	inter := parseCheckAndInterpret(t, `
      resource X {}

      fun test(): @{String: X} {
          let xs: @{String: X} <- {}
          var x: @X? <- create X()
          xs["foo"] <-> x
          destroy x
          return <-xs
      }
    `)

	value, err := inter.Invoke("test")
	require.NoError(t, err)

	require.IsType(t,
		&interpreter.DictionaryValue{},
		value,
	)

	foo := value.(*interpreter.DictionaryValue).
		Get(inter, interpreter.LocationRange{}, interpreter.NewStringValue("foo"))

	require.IsType(t,
		&interpreter.SomeValue{},
		foo,
	)

	assert.IsType(t,
		&interpreter.CompositeValue{},
		foo.(*interpreter.SomeValue).Value,
	)
}

func TestInterpretSwapResourceDictionaryElementRemoveUsingNil(t *testing.T) {

	inter := parseCheckAndInterpret(t, `
      resource X {}

      fun test(): @X? {
          let xs: @{String: X} <- {"foo": <-create X()}
          var x: @X? <- nil
          xs["foo"] <-> x
          destroy xs
          return <-x
      }
    `)

	value, err := inter.Invoke("test")
	require.NoError(t, err)

	require.IsType(t,
		&interpreter.SomeValue{},
		value,
	)

	assert.IsType(t,
		&interpreter.CompositeValue{},
		value.(*interpreter.SomeValue).Value,
	)
}

func TestInterpretReferenceExpression(t *testing.T) {

	storageValue := interpreter.StorageValue{}

	inter := parseCheckAndInterpretWithOptions(t, `
          pub resource R {}

          pub fun test(): &R {
              return &storage[R] as &R
          }
        `,
		ParseCheckAndInterpretOptions{
			CheckerOptions: []sema.Option{
				sema.WithPredeclaredValues(storageValueDeclaration),
			},
			Options: []interpreter.Option{
				interpreter.WithPredefinedValues(map[string]interpreter.Value{
					"storage": storageValue,
				}),
				interpreter.WithStorageKeyHandler(
					func(_ *interpreter.Interpreter, _ string, indexingType sema.Type) string {
						return string(indexingType.ID())
					},
				),
			},
		},
	)

	value, err := inter.Invoke("test")
	require.NoError(t, err)

	require.IsType(t,
		&interpreter.StorageReferenceValue{},
		value,
	)

	rType := inter.Checker.GlobalTypes["R"].Type

	require.Equal(t,
		&interpreter.StorageReferenceValue{
			TargetStorageIdentifier: storageValue.Identifier,
			// TODO: improve
			TargetKey: string(rType.ID()),
		},
		value,
	)
}

func TestInterpretReferenceUse(t *testing.T) {

	storedValues := map[string]interpreter.OptionalValue{}

	storageIdentifier := "test-account-storage"

	// NOTE: Getter and Setter are very naive for testing purposes and don't remove nil values
	getter := func(_ *interpreter.Interpreter, id string, key string) interpreter.OptionalValue {
		assert.Equal(t, storageIdentifier, id)

		value, ok := storedValues[key]
		if !ok {
			return interpreter.NilValue{}
		}
		return value
	}

	setter := func(_ *interpreter.Interpreter, id string, key string, value interpreter.OptionalValue) {
		assert.Equal(t, storageIdentifier, id)

		storedValues[key] = value
	}

	storageValue := interpreter.StorageValue{
		Identifier: storageIdentifier,
	}

	inter := parseCheckAndInterpretWithOptions(t, `
          pub resource R {
              pub(set) var x: Int

              init() {
                  self.x = 0
              }

              pub fun setX(_ newX: Int) {
                  self.x = newX
              }
          }

          pub fun test(): [Int] {
              var r: @R? <- create R()
              storage[R] <-> r
              // there was no old value, but it must be discarded
              destroy r

              let ref1 = &storage[R] as &R
              let ref2 = &storage[R] as &R

              ref1.x = 1
              let x1 = ref1.x
              ref1.setX(2)
              let x2 = ref1.x

              let x3 = ref2.x
              return [x1, x2, x3]
          }
        `,
		ParseCheckAndInterpretOptions{
			CheckerOptions: []sema.Option{
				sema.WithPredeclaredValues(storageValueDeclaration),
			},
			Options: []interpreter.Option{
				interpreter.WithPredefinedValues(map[string]interpreter.Value{
					"storage": storageValue,
				}),
				interpreter.WithStorageReadHandler(getter),
				interpreter.WithStorageWriteHandler(setter),
				interpreter.WithStorageKeyHandler(
					func(_ *interpreter.Interpreter, _ string, indexingType sema.Type) string {
						return string(indexingType.ID())
					},
				),
			},
		},
	)

	value, err := inter.Invoke("test")
	require.NoError(t, err)

	assert.Equal(t,
		interpreter.NewArrayValueUnownedNonCopying(
			interpreter.NewIntValue(1),
			interpreter.NewIntValue(2),
			interpreter.NewIntValue(2),
		),
		value,
	)
}

func TestInterpretReferenceUseAccess(t *testing.T) {

	storedValues := map[string]interpreter.OptionalValue{}

	storageIdentifier := "test-account-storage"

	// NOTE: Getter and Setter are very naive for testing purposes and don't remove nil values
	getter := func(_ *interpreter.Interpreter, id string, key string) interpreter.OptionalValue {
		value, ok := storedValues[key]
		if !ok {
			return interpreter.NilValue{}
		}
		return value
	}

	setter := func(_ *interpreter.Interpreter, id string, key string, value interpreter.OptionalValue) {
		storedValues[key] = value
	}

	storageValue := interpreter.StorageValue{
		Identifier: storageIdentifier,
	}

	inter := parseCheckAndInterpretWithOptions(t, `
          pub resource R {
              pub(set) var x: Int

              init() {
                  self.x = 0
              }

              pub fun setX(_ newX: Int) {
                  self.x = newX
              }
          }

          pub fun test(): [Int] {
              var rs: @[R]? <- [<-create R()]
              storage[[R]] <-> rs
              // there was no old value, but it must be discarded
              destroy rs

              let ref = &storage[[R]] as &[R]
              let x0 = ref[0].x
              ref[0].x = 1
              let x1 = ref[0].x
              ref[0].setX(2)
              let x2 = ref[0].x
              return [x0, x1, x2]
          }
        `,
		ParseCheckAndInterpretOptions{
			CheckerOptions: []sema.Option{
				sema.WithPredeclaredValues(storageValueDeclaration),
			},
			Options: []interpreter.Option{
				interpreter.WithPredefinedValues(map[string]interpreter.Value{
					"storage": storageValue,
				}),
				interpreter.WithStorageReadHandler(getter),
				interpreter.WithStorageWriteHandler(setter),
				interpreter.WithStorageKeyHandler(
					func(_ *interpreter.Interpreter, _ string, indexingType sema.Type) string {
						return string(indexingType.ID())
					},
				),
			},
		},
	)

	value, err := inter.Invoke("test")
	require.NoError(t, err)

	assert.Equal(t,
		interpreter.NewArrayValueUnownedNonCopying(
			interpreter.NewIntValue(0),
			interpreter.NewIntValue(1),
			interpreter.NewIntValue(2),
		),
		value,
	)
}

func TestInterpretReferenceDereferenceFailure(t *testing.T) {

	storedValues := map[string]interpreter.OptionalValue{}

	storageIdentifier := "test-account-storage"

	// NOTE: Getter and Setter are very naive for testing purposes and don't remove nil values
	getter := func(_ *interpreter.Interpreter, id string, key string) interpreter.OptionalValue {
		assert.Equal(t, storageIdentifier, id)

		value, ok := storedValues[key]
		if !ok {
			return interpreter.NilValue{}
		}
		return value
	}

	setter := func(_ *interpreter.Interpreter, id string, key string, value interpreter.OptionalValue) {
		assert.Equal(t, storageIdentifier, id)

		storedValues[key] = value
	}

	storageValue := interpreter.StorageValue{
		Identifier: storageIdentifier,
	}

	inter := parseCheckAndInterpretWithOptions(t, `
          pub resource R {
              pub fun foo() {}
          }

          pub fun test() {
              let ref = &storage[R] as &R
              ref.foo()
          }
        `,
		ParseCheckAndInterpretOptions{
			CheckerOptions: []sema.Option{
				sema.WithPredeclaredValues(storageValueDeclaration),
			},
			Options: []interpreter.Option{
				interpreter.WithPredefinedValues(map[string]interpreter.Value{
					"storage": storageValue,
				}),
				interpreter.WithStorageReadHandler(getter),
				interpreter.WithStorageWriteHandler(setter),
				interpreter.WithStorageKeyHandler(
					func(_ *interpreter.Interpreter, _ string, indexingType sema.Type) string {
						return string(indexingType.ID())
					},
				),
			},
		},
	)

	_, err := inter.Invoke("test")
	assert.IsType(t, &interpreter.DereferenceError{}, err)
}

func TestInterpretInvalidForwardReferenceCall(t *testing.T) {

	// TODO: improve:
	//   - call to `g` should succeed, but access to `y` should fail with error
	//   - maybe make this a static error

	assert.Panics(t, func() {
		_ = parseCheckAndInterpret(t, `
          fun f(): Int {
             return g()
          }

          let x = f()
          let y = 0

          fun g(): Int {
              return y
          }
        `)
	})
}

func TestInterpretVariableDeclarationSecondValue(t *testing.T) {

	inter := parseCheckAndInterpret(t, `
      resource R {
          let id: Int
          init(id: Int) {
              self.id = id
          }
      }

      fun test(): @[R?] {
          let x <- create R(id: 1)
          var ys <- {"r": <-create R(id: 2)}
          // NOTE: nested move is valid here
          let z <- ys["r"] <- x

          // NOTE: nested move is invalid here
          let r <- ys.remove(key: "r")

          destroy ys

          return <-[<-z, <-r]
      }
    `)

	value, err := inter.Invoke("test")
	require.NoError(t, err)

	require.IsType(t,
		&interpreter.ArrayValue{},
		value,
	)

	values := value.(*interpreter.ArrayValue).Values

	require.IsType(t,
		&interpreter.SomeValue{},
		values[0],
	)

	firstValue := values[0].(*interpreter.SomeValue).Value

	require.IsType(t,
		&interpreter.CompositeValue{},
		firstValue,
	)

	firstResource := firstValue.(*interpreter.CompositeValue)

	assert.Equal(t,
		firstResource.GetField("id"),
		interpreter.NewIntValue(2),
	)

	require.IsType(t,
		&interpreter.SomeValue{},
		values[1],
	)

	secondValue := values[1].(*interpreter.SomeValue).Value

	require.IsType(t,
		&interpreter.CompositeValue{},
		secondValue,
	)

	secondResource := secondValue.(*interpreter.CompositeValue)

	assert.Equal(t,
		secondResource.GetField("id"),
		interpreter.NewIntValue(1),
	)
}

func TestInterpretIntegerConversions(t *testing.T) {

	inter := parseCheckAndInterpret(t, `
      let x: Int8 = 100
      let y = Int8(90) + Int8(10)
      let z = y == x
    `)

	assert.Equal(t,
		interpreter.Int8Value(100),
		inter.Globals["x"].Value,
	)

	assert.Equal(t,
		interpreter.Int8Value(100),
		inter.Globals["y"].Value,
	)

	assert.Equal(t,
		interpreter.BoolValue(true),
		inter.Globals["z"].Value,
	)
}

func TestInterpretAddressConversion(t *testing.T) {

	inter := parseCheckAndInterpret(t, `
      let x: Address = 0x1
      let y = Address(0x2)
    `)

	assert.Equal(t,
		interpreter.AddressValue{0x0, 0x0, 0x0, 0x0, 0x0, 0x0, 0x0, 0x0, 0x0, 0x0, 0x0, 0x0, 0x0, 0x0, 0x0, 0x0, 0x0, 0x0, 0x0, 0x1},
		inter.Globals["x"].Value,
	)

	assert.Equal(t,
		interpreter.AddressValue{0x0, 0x0, 0x0, 0x0, 0x0, 0x0, 0x0, 0x0, 0x0, 0x0, 0x0, 0x0, 0x0, 0x0, 0x0, 0x0, 0x0, 0x0, 0x0, 0x2},
		inter.Globals["y"].Value,
	)
}

func TestInterpretCastingIntLiteralToInt8(t *testing.T) {

	inter := parseCheckAndInterpret(t, `
      let x = 42 as Int8
    `)

	assert.Equal(t,
		interpreter.Int8Value(42),
		inter.Globals["x"].Value,
	)
}

func TestInterpretCastingIntLiteralToAnyStruct(t *testing.T) {

	inter := parseCheckAndInterpret(t, `
      let x = 42 as AnyStruct
    `)

	assert.Equal(t,
		interpreter.NewAnyValueOwningNonCopying(
			interpreter.NewIntValue(42),
			&sema.IntType{},
		),
		inter.Globals["x"].Value,
	)
}

func TestInterpretCastingIntLiteralToOptional(t *testing.T) {

	inter := parseCheckAndInterpret(t, `
      let x = 42 as Int?
    `)

	assert.Equal(t,
		interpreter.NewSomeValueOwningNonCopying(interpreter.NewIntValue(42)),
		inter.Globals["x"].Value,
	)
}

func TestInterpretCastingResourceToAnyResource(t *testing.T) {

	inter := parseCheckAndInterpret(t, `
      resource R {}

      fun test(): @AnyResource {
          let r <- create R()
          let x <- r as @AnyResource
          return <-x
      }
    `)

	value, err := inter.Invoke("test")
	require.NoError(t, err)

	require.IsType(t, &interpreter.AnyValue{}, value)
	assert.IsType(t,
		&interpreter.CompositeValue{},
		value.(*interpreter.AnyValue).Value,
	)
}

func TestInterpretOptionalChainingFieldRead(t *testing.T) {

	inter := parseCheckAndInterpret(t,
		`
          struct Test {
              let x: Int

              init(x: Int) {
                  self.x = x
              }
          }

          let test1: Test? = nil
          let x1 = test1?.x

          let test2: Test? = Test(x: 42)
          let x2 = test2?.x
        `,
	)

	assert.Equal(t,
		interpreter.NilValue{},
		inter.Globals["x1"].Value,
	)

	assert.Equal(t,
		interpreter.NewSomeValueOwningNonCopying(
			interpreter.NewIntValue(42),
		),
		inter.Globals["x2"].Value,
	)
}

func TestInterpretOptionalChainingFunctionRead(t *testing.T) {

	inter := parseCheckAndInterpret(t,
		`
          struct Test {
              fun x(): Int {
                  return 42
              }
          }

          let test1: Test? = nil
          let x1 = test1?.x

          let test2: Test? = Test()
          let x2 = test2?.x
        `,
	)

	assert.Equal(t,
		interpreter.NilValue{},
		inter.Globals["x1"].Value,
	)

	require.IsType(t,
		&interpreter.SomeValue{},
		inter.Globals["x2"].Value,
	)

	assert.IsType(t,
		interpreter.BoundFunctionValue{},
		inter.Globals["x2"].Value.(*interpreter.SomeValue).Value,
	)
}

func TestInterpretOptionalChainingFunctionCall(t *testing.T) {

	inter := parseCheckAndInterpret(t,
		`
         struct Test {
             fun x(): Int {
                 return 42
             }
         }

         let test1: Test? = nil
         let x1 = test1?.x()

         let test2: Test? = Test()
         let x2 = test2?.x()
       `,
	)

	assert.Equal(t,
		interpreter.NilValue{},
		inter.Globals["x1"].Value,
	)

	assert.Equal(t,
		interpreter.NewSomeValueOwningNonCopying(
			interpreter.NewIntValue(42),
		),
		inter.Globals["x2"].Value,
	)
}

// TestInterpretStorageResourceMoveRemovalInSwap tests that reading but also
// resource moving from storage results in a deletion from storage,
// when the storage index expression is located in a swap statement
//
func TestInterpretStorageResourceMoveRemovalInSwap(t *testing.T) {

	allStoredValues := map[string]map[string]interpreter.OptionalValue{}

	// NOTE: Getter and Setter are very naive for testing purposes and don't remove nil values
	getter := func(_ *interpreter.Interpreter, id string, key string) interpreter.OptionalValue {
		storedValues := allStoredValues[id]
		if storedValues == nil {
			storedValues = map[string]interpreter.OptionalValue{}
			allStoredValues[id] = storedValues
		}

		value, ok := storedValues[key]
		if !ok {
			return interpreter.NilValue{}
		}
		return value
	}

	setter := func(_ *interpreter.Interpreter, id string, key string, value interpreter.OptionalValue) {
		storedValues := allStoredValues[id]
		if storedValues == nil {
			storedValues = map[string]interpreter.OptionalValue{}
			allStoredValues[id] = storedValues
		}

		storedValues[key] = value
	}

	storageIdentifier1 := "storage1"
	storageValue1 := interpreter.StorageValue{
		Identifier: storageIdentifier1,
	}

	storageIdentifier2 := "storage2"
	storageValue2 := interpreter.StorageValue{
		Identifier: storageIdentifier2,
	}

	inter := parseCheckAndInterpretWithOptions(t, `
          pub resource R {}

          pub fun test() {
              var r: @R? <- nil
              storage1[R] <-> r
              storage2[R] <-> r
              // there was no old value, but it must be discarded
              destroy r
          }
        `,
		ParseCheckAndInterpretOptions{
			CheckerOptions: []sema.Option{
				sema.WithPredeclaredValues(
					map[string]sema.ValueDeclaration{
						"storage1": stdlib.StandardLibraryValue{
							Name:       "storage1",
							Type:       &sema.StorageType{},
							Kind:       common.DeclarationKindConstant,
							IsConstant: true,
						},
						"storage2": stdlib.StandardLibraryValue{
							Name:       "storage2",
							Type:       &sema.StorageType{},
							Kind:       common.DeclarationKindConstant,
							IsConstant: true,
						},
					},
				),
			},
			Options: []interpreter.Option{
				interpreter.WithPredefinedValues(map[string]interpreter.Value{
					"storage1": storageValue1,
					"storage2": storageValue2,
				}),
				interpreter.WithStorageReadHandler(getter),
				interpreter.WithStorageWriteHandler(setter),
				interpreter.WithStorageKeyHandler(
					func(_ *interpreter.Interpreter, _ string, indexingType sema.Type) string {
						return string(indexingType.ID())
					},
				),
			},
		},
	)

	rType := inter.Checker.GlobalTypes["R"].Type.(*sema.CompositeType)

	storageKey := interpreter.PrefixedStorageKey(string(rType.ID()), interpreter.AccessLevelPrivate)

	originalValue := &interpreter.CompositeValue{
		TypeID: rType.ID(),
		Kind:   common.CompositeKindResource,
		Fields: map[string]interpreter.Value{},
		Owner:  storageIdentifier1,
	}

	allStoredValues[storageIdentifier1] = map[string]interpreter.OptionalValue{
		storageKey: interpreter.NewSomeValueOwningNonCopying(
			originalValue,
		),
	}

	_, err := inter.Invoke("test")
	require.NoError(t, err)

	// Assert the ownership of the resource changed to account 2

	assert.Equal(t,
		storageIdentifier2,
		originalValue.GetOwner(),
	)

	// Assert the resource was removed from storage of account 1

	storedValue1 := allStoredValues[storageIdentifier1][storageKey]

	assert.Equal(t,
		interpreter.NilValue{},
		storedValue1,
	)

	// Assert the resource was moved into storage of account 2

	storedValue2 := allStoredValues[storageIdentifier2][storageKey]

	require.IsType(t,
		&interpreter.SomeValue{},
		storedValue2,
	)

	assert.Equal(t,
		storageIdentifier2,
		storedValue2.(*interpreter.SomeValue).Value.GetOwner(),
	)
}

// TestInterpretStorageResourceMoveRemovalInVariableDeclaration tests that reading but also
// resource moving from storage results in a deletion from storage,
// when the storage index expression is located in a variable declaration
//
func TestInterpretStorageResourceMoveRemovalInVariableDeclaration(t *testing.T) {

	allStoredValues := map[string]map[string]interpreter.OptionalValue{}

	// NOTE: Getter and Setter are very naive for testing purposes and don't remove nil values
	getter := func(_ *interpreter.Interpreter, id string, key string) interpreter.OptionalValue {
		storedValues := allStoredValues[id]
		if storedValues == nil {
			storedValues = map[string]interpreter.OptionalValue{}
			allStoredValues[id] = storedValues
		}

		value, ok := storedValues[key]
		if !ok {
			return interpreter.NilValue{}
		}
		return value
	}

	setter := func(_ *interpreter.Interpreter, id string, key string, value interpreter.OptionalValue) {
		storedValues := allStoredValues[id]
		if storedValues == nil {
			storedValues = map[string]interpreter.OptionalValue{}
			allStoredValues[id] = storedValues
		}

		storedValues[key] = value
	}

	storageIdentifier1 := "storage1"
	storageValue1 := interpreter.StorageValue{
		Identifier: storageIdentifier1,
	}

	storageIdentifier2 := "storage2"
	storageValue2 := interpreter.StorageValue{
		Identifier: storageIdentifier2,
	}

	inter := parseCheckAndInterpretWithOptions(t, `
          pub resource R {}

          pub fun test() {
              let r <- storage1[R] <- nil
              let r2 <- storage2[R] <- r
              // there was no old value, but it must be discarded
              destroy r2
          }
        `,
		ParseCheckAndInterpretOptions{
			CheckerOptions: []sema.Option{
				sema.WithPredeclaredValues(
					map[string]sema.ValueDeclaration{
						"storage1": stdlib.StandardLibraryValue{
							Name:       "storage1",
							Type:       &sema.StorageType{},
							Kind:       common.DeclarationKindConstant,
							IsConstant: true,
						},
						"storage2": stdlib.StandardLibraryValue{
							Name:       "storage2",
							Type:       &sema.StorageType{},
							Kind:       common.DeclarationKindConstant,
							IsConstant: true,
						},
					},
				),
			},
			Options: []interpreter.Option{
				interpreter.WithPredefinedValues(map[string]interpreter.Value{
					"storage1": storageValue1,
					"storage2": storageValue2,
				}),
				interpreter.WithStorageReadHandler(getter),
				interpreter.WithStorageWriteHandler(setter),
				interpreter.WithStorageKeyHandler(
					func(_ *interpreter.Interpreter, _ string, indexingType sema.Type) string {
						return string(indexingType.ID())
					},
				),
			},
		},
	)

	rType := inter.Checker.GlobalTypes["R"].Type.(*sema.CompositeType)

	storageKey := interpreter.PrefixedStorageKey(string(rType.ID()), interpreter.AccessLevelPrivate)

	originalValue := &interpreter.CompositeValue{
		TypeID: rType.ID(),
		Kind:   common.CompositeKindResource,
		Fields: map[string]interpreter.Value{},
		Owner:  storageIdentifier1,
	}

	allStoredValues[storageIdentifier1] = map[string]interpreter.OptionalValue{
		storageKey: interpreter.NewSomeValueOwningNonCopying(
			originalValue,
		),
	}

	_, err := inter.Invoke("test")
	require.NoError(t, err)

	// Assert the ownership of the resource changed to account 2

	assert.Equal(t,
		storageIdentifier2,
		originalValue.GetOwner(),
	)

	// Assert the resource was removed from storage of account 1

	storedValue1 := allStoredValues[storageIdentifier1][storageKey]

	assert.Equal(t,
		interpreter.NilValue{},
		storedValue1,
	)

	// Assert the resource was moved into storage of account 2

	storedValue2 := allStoredValues[storageIdentifier2][storageKey]

	require.IsType(t,
		&interpreter.SomeValue{},
		storedValue2,
	)

	assert.Equal(t,
		storageIdentifier2,
		storedValue2.(*interpreter.SomeValue).Value.GetOwner(),
	)
}

func TestInterpretOptionalChainingFieldReadAndNilCoalescing(t *testing.T) {

	standardLibraryFunctions :=
		stdlib.StandardLibraryFunctions{
			stdlib.PanicFunction,
		}

	valueDeclarations := standardLibraryFunctions.ToValueDeclarations()
	predefinedValues := standardLibraryFunctions.ToValues()

	inter := parseCheckAndInterpretWithOptions(t,
		`
          struct Test {
              let x: Int

              init(x: Int) {
                  self.x = x
              }
          }

          let test: Test? = Test(x: 42)
          let x = test?.x ?? panic("nil")
        `,
		ParseCheckAndInterpretOptions{
			CheckerOptions: []sema.Option{
				sema.WithPredeclaredValues(valueDeclarations),
			},
			Options: []interpreter.Option{
				interpreter.WithPredefinedValues(predefinedValues),
			},
		},
	)

	assert.Equal(t,
		inter.Globals["x"].Value,
		interpreter.NewIntValue(42),
	)
}

func TestInterpretOptionalChainingFunctionCallAndNilCoalescing(t *testing.T) {

	standardLibraryFunctions :=
		stdlib.StandardLibraryFunctions{
			stdlib.PanicFunction,
		}

	valueDeclarations := standardLibraryFunctions.ToValueDeclarations()
	predefinedValues := standardLibraryFunctions.ToValues()

	inter := parseCheckAndInterpretWithOptions(t,
		`
          struct Test {
              fun x(): Int {
                  return 42
              }
          }

          let test: Test? = Test()
          let x = test?.x() ?? panic("nil")
        `,
		ParseCheckAndInterpretOptions{
			CheckerOptions: []sema.Option{
				sema.WithPredeclaredValues(valueDeclarations),
			},
			Options: []interpreter.Option{
				interpreter.WithPredefinedValues(predefinedValues),
			},
		},
	)

	assert.Equal(t,
		inter.Globals["x"].Value,
		interpreter.NewIntValue(42),
	)
}

func TestInterpretCompositeDeclarationNestedTypeScopingOuterInner(t *testing.T) {

	inter := parseCheckAndInterpretWithOptions(t,
		`
          pub contract Test {

              pub struct X {

                  pub fun test(): X {
                     return Test.x()
                  }
              }

              pub fun x(): X {
                 return X()
              }
          }

          pub let x1 = Test.x()
          pub let x2 = x1.test()
        `,
		ParseCheckAndInterpretOptions{
			Options: []interpreter.Option{
				makeContractValueHandler(nil, nil, nil),
			},
		},
	)

	x1 := inter.Globals["x1"].Value
	x2 := inter.Globals["x2"].Value

	require.IsType(t,
		&interpreter.CompositeValue{},
		x1,
	)

	assert.Equal(t,
		sema.TypeID("test.Test.X"),
		x1.(*interpreter.CompositeValue).TypeID,
	)

	require.IsType(t,
		&interpreter.CompositeValue{},
		x2,
	)

	assert.Equal(t,
		sema.TypeID("test.Test.X"),
		x2.(*interpreter.CompositeValue).TypeID,
	)
}

func TestInterpretCompositeDeclarationNestedConstructor(t *testing.T) {

	inter := parseCheckAndInterpretWithOptions(t,
		`
          pub contract Test {

              pub struct X {}
          }

          pub let x = Test.X()
        `,
		ParseCheckAndInterpretOptions{
			Options: []interpreter.Option{
				makeContractValueHandler(nil, nil, nil),
			},
		},
	)

	x := inter.Globals["x"].Value

	require.IsType(t,
		&interpreter.CompositeValue{},
		x,
	)

	assert.Equal(t,
		sema.TypeID("test.Test.X"),
		x.(*interpreter.CompositeValue).TypeID,
	)
}

const fungibleTokenContract = `
  pub contract interface FungibleToken {

      pub resource interface Provider {

          pub fun withdraw(amount: Int): @Vault
      }

      pub resource interface Receiver {

          pub fun deposit(vault: @Vault)
      }

      pub resource Vault: Provider, Receiver {

          pub balance: Int

          init(balance: Int)
      }

      pub fun absorb(vault: @Vault)

      pub fun sprout(): @Vault
  }

  pub contract ExampleToken: FungibleToken {

     pub resource Vault: FungibleToken.Receiver, FungibleToken.Provider {

         pub var balance: Int

         init(balance: Int) {
             self.balance = balance
         }

         pub fun withdraw(amount: Int): @Vault {
             self.balance = self.balance - amount
             return <-create Vault(balance: amount)
         }

         pub fun deposit(vault: @Vault) {
            self.balance = self.balance + vault.balance
            destroy vault
         }
     }

     pub fun absorb(vault: @Vault) {
         destroy vault
     }

     pub fun sprout(): @Vault {
         return <-create Vault(balance: 0)
     }
  }
`

func TestInterpretFungibleTokenContract(t *testing.T) {

	code := fungibleTokenContract + "\n" + `

      pub fun test(): [Int; 2] {

          // valid, because code is in the same location
          let publisher <- create ExampleToken.Vault(balance: 100)

          let receiver <- ExampleToken.sprout()

          let withdrawn <- publisher.withdraw(amount: 60)
          receiver.deposit(vault: <-withdrawn)

          let publisherBalance = publisher.balance
          let receiverBalance = receiver.balance

          destroy publisher
          destroy receiver

          return [publisherBalance, receiverBalance]
      }
    `
	inter := parseCheckAndInterpretWithOptions(t,
		code,
		ParseCheckAndInterpretOptions{
			Options: []interpreter.Option{
				makeContractValueHandler(nil, nil, nil),
			},
		},
	)

	value, err := inter.Invoke("test")
	require.NoError(t, err)

	assert.Equal(t,
		interpreter.NewArrayValueUnownedNonCopying(
			interpreter.NewIntValue(40),
			interpreter.NewIntValue(60),
		),
		value,
	)
}

func TestInterpretContractAccountFieldUse(t *testing.T) {

	code := `
      pub contract Test {
          pub let address: Address

          init() {
              // field 'account' can be used, as it is considered initialized
              self.address = self.account.address
          }

          pub fun test(): Address {
              return self.account.address
          }
      }

      pub let address1 = Test.address
      pub let address2 = Test.test()
    `

	addressValue := interpreter.AddressValue{
		0x0, 0x0, 0x0, 0x0, 0x0, 0x0, 0x0, 0x0, 0x0, 0x0, 0x0, 0x0, 0x0, 0x0, 0x0, 0x0, 0x0, 0x0, 0x0, 0x1,
	}

	inter := parseCheckAndInterpretWithOptions(t, code,
		ParseCheckAndInterpretOptions{
			Options: []interpreter.Option{
				makeContractValueHandler(nil, nil, nil),
				interpreter.WithInjectedCompositeFieldsHandler(
					func(
						_ *interpreter.Interpreter,
						_ ast.Location,
						_ sema.TypeID,
						_ common.CompositeKind,
					) map[string]interpreter.Value {
						panicFunction := interpreter.NewHostFunctionValue(func(invocation interpreter.Invocation) trampoline.Trampoline {
							panic(errors.NewUnreachableError())
						})
						return map[string]interpreter.Value{
							"account": interpreter.NewAccountValue(
								addressValue,
								panicFunction,
								panicFunction,
								panicFunction,
							),
						}
					},
				),
			},
		},
	)

	assert.Equal(t,
		addressValue,
		inter.Globals["address1"].Value,
	)

	assert.Equal(t,
		addressValue,
		inter.Globals["address2"].Value,
	)
}

func TestInterpretConformToImportedInterface(t *testing.T) {

	checkerImported, err := ParseAndCheck(t, `
      struct interface Foo {
          fun check(answer: Int) {
              pre {
                  answer == 42
              }
          }
      }
	`)
	require.NoError(t, err)

	checkerImporting, err := ParseAndCheckWithOptions(t,
		`
          import Foo from "imported"

          struct Bar: Foo {
              fun check(answer: Int) {}
          }

          fun test() {
              let bar = Bar()
              bar.check(answer: 1)
          }
        `,
		ParseAndCheckOptions{
			ImportResolver: func(location ast.Location) (program *ast.Program, e error) {
				assert.Equal(t,
					ast.StringLocation("imported"),
					location,
				)
				return checkerImported.Program, nil
			},
		},
	)
	require.NoError(t, err)

	inter, err := interpreter.NewInterpreter(checkerImporting)
	require.NoError(t, err)

	err = inter.Interpret()
	require.NoError(t, err)

	_, err = inter.Invoke("test")
	assert.IsType(t, &interpreter.ConditionError{}, err)
}

// See https://github.com/dapperlabs/flow-go/issues/1869
//
func TestInterpretPostConditionWithElaborationAccess(t *testing.T) {

	storedValues := map[string]interpreter.OptionalValue{}

	// NOTE: Getter and Setter are very naive for testing purposes and don't remove nil values
	//

	getter := func(_ *interpreter.Interpreter, _ string, key string) interpreter.OptionalValue {
		value, ok := storedValues[key]
		if !ok {
			return interpreter.NilValue{}
		}
		return value
	}

	setter := func(_ *interpreter.Interpreter, _ string, key string, value interpreter.OptionalValue) {
		storedValues[key] = value
	}

	storageValue := interpreter.StorageValue{}

	inter := parseCheckAndInterpretWithOptions(t,
		`
          pub resource R {}

          pub fun test() {
              post {
                  storage[R] != nil
              }
              let oldR <- storage[R] <- create R()
              destroy oldR
          }
        `,
		ParseCheckAndInterpretOptions{
			CheckerOptions: []sema.Option{
				sema.WithPredeclaredValues(storageValueDeclaration),
			},
			Options: []interpreter.Option{
				interpreter.WithPredefinedValues(map[string]interpreter.Value{
					"storage": storageValue,
				}),
				interpreter.WithStorageReadHandler(getter),
				interpreter.WithStorageWriteHandler(setter),
				interpreter.WithStorageKeyHandler(
					func(_ *interpreter.Interpreter, _ string, indexingType sema.Type) string {
						return string(indexingType.ID())
					},
				),
			},
		},
	)

	_, err := inter.Invoke("test")
	require.NoError(t, err)
}

func TestInterpretFunctionPostConditionInInterface(t *testing.T) {

	inter := parseCheckAndInterpret(t, `
      struct interface SI {
          on: Bool

          fun turnOn() {
              post {
                  self.on
              }
          }
      }

      struct S: SI {
          var on: Bool

          init() {
              self.on = false
          }

          fun turnOn() {
              self.on = true
          }
      }

      struct S2: SI {
          var on: Bool

          init() {
              self.on = false
          }

          fun turnOn() {
              // incorrect
          }
      }

      fun test() {
          S().turnOn()
      }

      fun test2() {
          S2().turnOn()
      }
    `)

	_, err := inter.Invoke("test")
	require.NoError(t, err)

	_, err = inter.Invoke("test2")
	assert.IsType(t, &interpreter.ConditionError{}, err)
}

func TestInterpretFunctionPostConditionWithBeforeInInterface(t *testing.T) {

	inter := parseCheckAndInterpret(t, `
      struct interface SI {
          on: Bool

          fun toggle() {
              post {
                  self.on != before(self.on)
              }
          }
      }

      struct S: SI {
          var on: Bool

          init() {
              self.on = false
          }

          fun toggle() {
              self.on = !self.on
          }
      }

      struct S2: SI {
          var on: Bool

          init() {
              self.on = false
          }

          fun toggle() {
              // incorrect
          }
      }

      fun test() {
          S().toggle()
      }

      fun test2() {
          S2().toggle()
      }
    `)

	_, err := inter.Invoke("test")
	require.NoError(t, err)

	_, err = inter.Invoke("test2")
	assert.IsType(t, &interpreter.ConditionError{}, err)
}

func TestInterpretContractUseInNestedDeclaration(t *testing.T) {

	inter := parseCheckAndInterpretWithOptions(t, `
          pub contract C {

              pub var i: Int

              pub struct S {

                  init() {
                      C.i = C.i + 1
                  }
              }

              init () {
                  self.i = 0
                  S()
                  S()
              }
          }
        `,
		ParseCheckAndInterpretOptions{
			Options: []interpreter.Option{
				makeContractValueHandler(nil, nil, nil),
			},
		},
	)

	i := inter.Globals["C"].Value.(interpreter.MemberAccessibleValue).
		GetMember(inter, interpreter.LocationRange{}, "i")

	require.IsType(t,
		interpreter.NewIntValue(2),
		i,
	)
}

func TestInterpretResourceInterfaceInitializerAndDestructorPreConditions(t *testing.T) {

	inter := parseCheckAndInterpret(t, `

      resource interface RI {

          x: Int

          init(_ x: Int) {
              pre { x > 1: "invalid init" }
          }

          destroy() {
              pre { self.x < 3: "invalid destroy" }
          }
      }

      resource R: RI {

          let x: Int

          init(_ x: Int) {
              self.x = x
          }
      }

      fun test(_ x: Int) {
          let r <- create R(x)
          destroy r
      }
    `)

	t.Run("1", func(t *testing.T) {
		_, err := inter.Invoke("test", interpreter.NewIntValue(1))
		require.Error(t, err)

		require.IsType(t, &interpreter.ConditionError{}, err)
		assert.Equal(t, "invalid init", err.(*interpreter.ConditionError).Message)
	})

	t.Run("2", func(t *testing.T) {
		_, err := inter.Invoke("test", interpreter.NewIntValue(2))
		require.NoError(t, err)
	})

	t.Run("3", func(t *testing.T) {
		_, err := inter.Invoke("test", interpreter.NewIntValue(3))
		require.Error(t, err)

		require.IsType(t, &interpreter.ConditionError{}, err)
		assert.Equal(t, "invalid destroy", err.(*interpreter.ConditionError).Message)
	})
}

func TestInterpretResourceTypeRequirementInitializerAndDestructorPreConditions(t *testing.T) {

	inter := parseCheckAndInterpretWithOptions(t,
		`
          pub contract interface CI {

              pub resource R {

                  pub x: Int

                  init(_ x: Int) {
                      pre { x > 1: "invalid init" }
                  }

                  destroy() {
                      pre { self.x < 3: "invalid destroy" }
                  }
              }
          }

          pub contract C: CI {

              pub resource R {

                  pub let x: Int

                  init(_ x: Int) {
                      self.x = x
                  }
              }
          }

          pub fun test(_ x: Int) {
              let r <- create C.R(x)
              destroy r
          }
        `,
		ParseCheckAndInterpretOptions{
			Options: []interpreter.Option{
				makeContractValueHandler(nil, nil, nil),
			},
		},
	)

	t.Run("1", func(t *testing.T) {
		_, err := inter.Invoke("test", interpreter.NewIntValue(1))
		require.Error(t, err)

		require.IsType(t, &interpreter.ConditionError{}, err)
		assert.Equal(t, "invalid init", err.(*interpreter.ConditionError).Message)
	})

	t.Run("2", func(t *testing.T) {
		_, err := inter.Invoke("test", interpreter.NewIntValue(2))
		require.NoError(t, err)
	})

	t.Run("3", func(t *testing.T) {
		_, err := inter.Invoke("test", interpreter.NewIntValue(3))
		require.Error(t, err)

		require.IsType(t, &interpreter.ConditionError{}, err)
		assert.Equal(t, "invalid destroy", err.(*interpreter.ConditionError).Message)
	})
}

func TestInterpretConstantSizedArrayAllocation(t *testing.T) {

	standardLibraryFunctions :=
		stdlib.StandardLibraryFunctions{
			stdlib.ArrayFunction,
		}

	valueDeclarations := standardLibraryFunctions.ToValueDeclarations()
	predefinedValues := standardLibraryFunctions.ToValues()

	inter := parseCheckAndInterpretWithOptions(t,
		`
          struct Person {
              let id: Int

              init(id: Int) {
                  self.id = id
              }
          }

          let persons = Array(
              size: 3,
              generate: fun(index: Int): Person {
                  return Person(id: index + 1)
              }
          )
        `,
		ParseCheckAndInterpretOptions{
			CheckerOptions: []sema.Option{
				sema.WithPredeclaredValues(valueDeclarations),
			},
			Options: []interpreter.Option{
				interpreter.WithPredefinedValues(predefinedValues),
			},
		},
	)

	personTypeID := inter.Checker.GlobalTypes["Person"].Type.ID()

	newPerson := func(id int64) *interpreter.CompositeValue {
		return &interpreter.CompositeValue{
			Kind:     common.CompositeKindStructure,
			Location: TestLocation,
			TypeID:   personTypeID,
			Fields: map[string]interpreter.Value{
				"id": interpreter.NewIntValue(id),
			},
			Functions: map[string]interpreter.FunctionValue{},
		}
	}

	assert.Equal(t,
		interpreter.NewArrayValueUnownedNonCopying(
			newPerson(1),
			newPerson(2),
			newPerson(3),
		),
		inter.Globals["persons"].Value,
	)
}

func TestInterpretNonStorageReference(t *testing.T) {

	inter := parseCheckAndInterpret(t,
		`
          resource NFT {
              var id: Int

              init(id: Int) {
                  self.id = id
              }
          }

          fun test(): Int {
              let resources <- [
                  <-create NFT(id: 1),
                  <-create NFT(id: 2)
              ]

              let nftRef = &resources[1] as &NFT
              let nftRef2 = nftRef
              nftRef2.id = 3

              let nft <- resources.remove(at: 1)
              destroy resources
              let newID = nft.id
              destroy nft

              return newID
          }
        `,
	)

	value, err := inter.Invoke("test")
	require.NoError(t, err)

	assert.Equal(t, interpreter.NewIntValue(3), value)
}

func TestInterpretNonStorageReferenceAfterDestruction(t *testing.T) {

	inter := parseCheckAndInterpret(t,
		`
          resource NFT {
              var id: Int

              init(id: Int) {
                  self.id = id
              }
          }

          fun test(): Int {
              let nft <- create NFT(id: 1)
              let nftRef = &nft as &NFT
              destroy nft
              return nftRef.id
          }
        `,
	)

	_, err := inter.Invoke("test")
	require.Error(t, err)

	assert.IsType(t, &interpreter.DestroyedCompositeError{}, err)
}

<<<<<<< HEAD
func TestInterpretFix64(t *testing.T) {

	inter := parseCheckAndInterpret(t,
		`
          let a = 789.00123010
          let b = 1234.056
          let c = -12345.006789
        `,
	)

	assert.Equal(t,
		interpreter.Fix64Value(78_900_123_010),
		inter.Globals["a"].Value,
	)

	assert.Equal(t,
		interpreter.Fix64Value(123_405_600_000),
		inter.Globals["b"].Value,
	)

	assert.Equal(t,
		interpreter.Fix64Value(-1_234_500_678_900),
		inter.Globals["c"].Value,
	)
}

func TestInterpretFix64Mul(t *testing.T) {

	inter := parseCheckAndInterpret(t,
		`
          let a = 1.1 * -1.1
        `,
	)

	assert.Equal(t,
		interpreter.Fix64Value(-121000000),
		inter.Globals["a"].Value,
	)
}
=======
func TestInterpretHexDecode(t *testing.T) {

	expected := interpreter.NewArrayValueUnownedNonCopying(
		interpreter.NewIntValue(71),
		interpreter.NewIntValue(111),
		interpreter.NewIntValue(32),
		interpreter.NewIntValue(87),
		interpreter.NewIntValue(105),
		interpreter.NewIntValue(116),
		interpreter.NewIntValue(104),
		interpreter.NewIntValue(32),
		interpreter.NewIntValue(116),
		interpreter.NewIntValue(104),
		interpreter.NewIntValue(101),
		interpreter.NewIntValue(32),
		interpreter.NewIntValue(70),
		interpreter.NewIntValue(108),
		interpreter.NewIntValue(111),
		interpreter.NewIntValue(119),
	)

	t.Run("in Cadence", func(t *testing.T) {

		standardLibraryFunctions :=
			stdlib.StandardLibraryFunctions{
				stdlib.PanicFunction,
			}

		valueDeclarations := standardLibraryFunctions.ToValueDeclarations()
		predefinedValues := standardLibraryFunctions.ToValues()

		inter := parseCheckAndInterpretWithOptions(t,
			`
              fun hexDecode(_ s: String): [Int] {
                  if s.length % 2 != 0 {
                      panic("Input must have even number of characters")
                  }
                  let table = {
                          "0" : 0,
                          "1" : 1,
                          "2" : 2,
                          "3" : 3,
                          "4" : 4,
                          "5" : 5,
                          "6" : 6,
                          "7" : 7,
                          "8" : 8,
                          "9" : 9,
                          "a" : 10,
                          "A" : 10,
                          "b" : 11,
                          "B" : 11,
                          "c" : 12,
                          "C" : 12,
                          "d" : 13,
                          "D" : 13,
                          "e" : 14,
                          "E" : 14,
                          "f" : 15,
                          "F" : 15
                      }
                  let length = s.length / 2
                  var i = 0
                  var res: [Int] = []
                  while i < length {
                      let c = s.slice(from: i*2, upTo: i*2+1)
                      let in = table[c] ?? panic("Invalid character ".concat(c))
                      let c2 = s.slice(from: i*2+1, upTo: i*2+2)
                      let in2 = table[c2] ?? panic("Invalid character ".concat(c2))
                      res.append(16 * in + in2)
                      i = i+1
                  }
                  return res
              }

              fun test(): [Int] {
                  return hexDecode("476F20576974682074686520466C6F77")
              }
            `,
			ParseCheckAndInterpretOptions{
				CheckerOptions: []sema.Option{
					sema.WithPredeclaredValues(valueDeclarations),
				},
				Options: []interpreter.Option{
					interpreter.WithPredefinedValues(predefinedValues),
				},
			},
		)

		result, err := inter.Invoke("test")
		require.NoError(t, err)

		assert.Equal(t, expected, result)
	})

	t.Run("native", func(t *testing.T) {

		inter := parseCheckAndInterpret(t,
			`
              fun test(): [Int] {
                  return "476F20576974682074686520466C6F77".decodeHex()
              }
            `,
		)

		result, err := inter.Invoke("test")
		require.NoError(t, err)

		assert.Equal(t, expected, result)
	})

}

func TestInterpretOptionalChainingOptionalFieldRead(t *testing.T) {

	inter := parseCheckAndInterpret(t, `
      struct Test {
          let x: Int?

          init(x: Int?) {
              self.x = x
          }
      }

      let test: Test? = Test(x: 1)
      let x = test?.x
    `)

	assert.Equal(t,
		&interpreter.SomeValue{
			Value: interpreter.NewIntValue(1),
		},
		inter.Globals["x"].Value,
	)
}
>>>>>>> a844c1f4
<|MERGE_RESOLUTION|>--- conflicted
+++ resolved
@@ -7355,7 +7355,6 @@
 	assert.IsType(t, &interpreter.DestroyedCompositeError{}, err)
 }
 
-<<<<<<< HEAD
 func TestInterpretFix64(t *testing.T) {
 
 	inter := parseCheckAndInterpret(t,
@@ -7395,7 +7394,7 @@
 		inter.Globals["a"].Value,
 	)
 }
-=======
+
 func TestInterpretHexDecode(t *testing.T) {
 
 	expected := interpreter.NewArrayValueUnownedNonCopying(
@@ -7530,5 +7529,4 @@
 		},
 		inter.Globals["x"].Value,
 	)
-}
->>>>>>> a844c1f4
+}