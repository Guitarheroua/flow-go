--- conflicted
+++ resolved
@@ -1520,11 +1520,7 @@
 	return builder.String()
 }
 
-<<<<<<< HEAD
-func (v *DictionaryValue) GetMember(interpreter *Interpreter, _ LocationRange, name string) Value {
-=======
-func (v DictionaryValue) GetMember(_ *Interpreter, _ LocationRange, name string) Value {
->>>>>>> c74f3e0c
+func (v *DictionaryValue) GetMember(_ *Interpreter, _ LocationRange, name string) Value {
 	switch name {
 	case "length":
 		return NewIntValue(int64(v.Count()))
