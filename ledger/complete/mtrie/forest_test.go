--- conflicted
+++ resolved
@@ -783,10 +783,6 @@
 	rep := 10
 	maxNumPathsPerStep := 10
 	seed := time.Now().UnixNano()
-<<<<<<< HEAD
-
-=======
->>>>>>> eec71fe4
 	t.Log(seed)
 
 	forest, err := NewForest(5, &metrics.NoopCollector{}, nil)
