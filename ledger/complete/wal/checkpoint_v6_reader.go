--- conflicted
+++ resolved
@@ -26,12 +26,8 @@
 //     the last part file contains the top level trie nodes above the subtrieLevel and all the trie root nodes.
 //
 // it returns (tries, nil) if there was no error
-<<<<<<< HEAD
-// it returns (nil, os.ErrNotExist) if a certain file is missing
+// it returns (nil, os.ErrNotExist) if a certain file is missing, use (os.IsNotExist to check)
 // it returns (nil, ErrEOFNotReached) if a certain part file is malformed
-=======
-// it returns (nil, os.ErrNotExist) if a certain file is missing, use (os.IsNotExist to check)
->>>>>>> 069a9d36
 // it returns (nil, err) if running into any exception
 func ReadCheckpointV6(dir string, fileName string, logger *zerolog.Logger) ([]*trie.MTrie, error) {
 	// TODO: read the main file and check the version
@@ -130,11 +126,6 @@
 	actualSum := reader.Crc32()
 
 	// read the stored checksum, and compare with the actual sum
-<<<<<<< HEAD
-=======
-	// the same Crc32 reader is being used for simplicity, but the updated checksum
-	// won't be used.
->>>>>>> 069a9d36
 	expectedSum, err := readCRC32Sum(reader)
 	if err != nil {
 		return nil, 0, fmt.Errorf("could not read checkpoint header checksum: %w", err)
@@ -145,14 +136,11 @@
 			expectedSum, actualSum)
 	}
 
-<<<<<<< HEAD
 	err = ensureReachedEOF(reader)
 	if err != nil {
 		return nil, 0, fmt.Errorf("fail to read checkpoint header file: %w", err)
 	}
 
-=======
->>>>>>> 069a9d36
 	return subtrieChecksums, topTrieChecksum, nil
 }
 
@@ -226,8 +214,6 @@
 	return parts, nil
 }
 
-<<<<<<< HEAD
-=======
 var errCheckpointFileExist = errors.New("checkpoint file exists already")
 
 // noneCheckpointFileExist check if none of the checkpoint header file or the part files exist
@@ -248,7 +234,6 @@
 	return fmt.Errorf("checkpoint part file already exist %v: %w", matched, errCheckpointFileExist)
 }
 
->>>>>>> 069a9d36
 func readSubTriesConcurrently(dir string, fileName string, subtrieChecksums []uint32) ([][]*node.Node, error) {
 	numOfSubTries := len(subtrieChecksums)
 	resultChs := make([]chan *resultReadSubTrie, 0, numOfSubTries)
@@ -343,7 +328,6 @@
 		return nil, fmt.Errorf("invalid checksum in subtrie checkpoint, expected %v, actual %v",
 			expectedSum, actualSum)
 	}
-<<<<<<< HEAD
 
 	// read the checksum and discard, since we only care about whether ensureReachedEOF
 	_, err = io.ReadFull(reader, scratch[:crc32SumSize])
@@ -355,8 +339,6 @@
 	if err != nil {
 		return nil, fmt.Errorf("fail to read %v-th sutrie file: %w", index, err)
 	}
-=======
->>>>>>> 069a9d36
 
 	// TODO: simplify getNodeByIndex() logic if we reslice nodes here to remove the nil node at index 0.
 	// return nodes[1:], nil
@@ -385,7 +367,6 @@
 	nodeCount, err := decodeSubtrieFooter(footer)
 	if err != nil {
 		return 0, 0, fmt.Errorf("could not decode subtrie node count: %w", err)
-<<<<<<< HEAD
 	}
 
 	// the subtrie checksum from the checkpoint header file must be same
@@ -395,17 +376,6 @@
 		return 0, 0, fmt.Errorf("cannot read checksum for sub trie file: %w", err)
 	}
 
-=======
-	}
-
-	// the subtrie checksum from the checkpoint header file must be same
-	// as the checksum included in the subtrie file
-	expectedSum, err := readCRC32Sum(f)
-	if err != nil {
-		return 0, 0, fmt.Errorf("cannot read checksum for sub trie file: %w", err)
-	}
-
->>>>>>> 069a9d36
 	return nodeCount, expectedSum, nil
 }
 
@@ -499,7 +469,6 @@
 		return nil, fmt.Errorf("invalid checksum in top level trie, expected %v, actual %v",
 			expectedSum, actualSum)
 	}
-<<<<<<< HEAD
 
 	// read the checksum and discard, since we only care about whether ensureReachedEOF
 	_, err = io.ReadFull(reader, scratch[:crc32SumSize])
@@ -511,8 +480,6 @@
 	if err != nil {
 		return nil, fmt.Errorf("fail to read top trie file: %w", err)
 	}
-=======
->>>>>>> 069a9d36
 
 	return tries, nil
 }
