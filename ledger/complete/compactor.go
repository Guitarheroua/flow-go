package complete

import (
	"context"
	"errors"
	"fmt"
	"time"

	"github.com/rs/zerolog"
	"go.uber.org/atomic"
	"golang.org/x/sync/semaphore"

	"github.com/onflow/flow-go/ledger"
	"github.com/onflow/flow-go/ledger/complete/mtrie/trie"
	realWAL "github.com/onflow/flow-go/ledger/complete/wal"
	"github.com/onflow/flow-go/module/lifecycle"
	"github.com/onflow/flow-go/module/observable"
)

// WALTrieUpdate is a message communicated through channel between Ledger and Compactor.
type WALTrieUpdate struct {
	Update   *ledger.TrieUpdate // Update data needs to be encoded and saved in WAL.
	ResultCh chan<- error       // ResultCh channel is used to send WAL update result from Compactor to Ledger.
	TrieCh   <-chan *trie.MTrie // TrieCh channel is used to send new trie from Ledger to Compactor.
}

// checkpointResult is a message to communicate checkpointing number and error if any.
type checkpointResult struct {
	num int
	err error
}

// Compactor is a long-running goroutine responsible for:
// - writing WAL record from trie update,
// - starting checkpointing async when enough segments are finalized.
//
// Compactor communicates with Ledger through channels
// to ensure that by the end of any trie update processing,
// update is written to WAL and new trie is pushed to trie queue.
//
// Compactor stores pointers to tries in ledger state in a fix-sized
// checkpointing queue (FIFO).  Checkpointing queue is decoupled from
// main ledger state to allow separate optimization and looser coupling, etc.
// CAUTION: If the forest LRU Cache is used for main state,
// then ledger state and checkpointing queue may contain different tries.
// This will be resolved automaticaly after the forest LRU Cache
// (code outside checkpointing) is replaced by something like a FIFO queue.
type Compactor struct {
	checkpointer                         *realWAL.Checkpointer
	wal                                  realWAL.LedgerWAL
	trieQueue                            *realWAL.TrieQueue
	logger                               zerolog.Logger
	lm                                   *lifecycle.LifecycleManager
	observers                            map[observable.Observer]struct{}
	checkpointDistance                   uint
	checkpointsToKeep                    uint
	stopCh                               chan chan struct{}
	trieUpdateCh                         <-chan *WALTrieUpdate
	triggerCheckpointOnNextSegmentFinish *atomic.Bool // to trigger checkpoint manually
}

// NewCompactor creates new Compactor which writes WAL record and triggers
// checkpointing asynchronously when enough segments are finalized.
// The checkpointDistance is a flag that specifies how many segments need to
// be finalized to trigger checkpointing.  However, if a prior checkpointing
// is already running and not finished, then more segments than specified
// could be accumulated for the new checkpointing (to reduce memory).
// All returned errors indicate that Compactor can't be created.
// Since failure to create Compactor will end up blocking ledger updates,
// the caller should handle all returned errors as unrecoverable.
func NewCompactor(
	l *Ledger,
	w realWAL.LedgerWAL,
	logger zerolog.Logger,
	checkpointCapacity uint,
	checkpointDistance uint,
	checkpointsToKeep uint,
	triggerCheckpointOnNextSegmentFinish *atomic.Bool,
) (*Compactor, error) {
	if checkpointDistance < 1 {
		checkpointDistance = 1
	}

	checkpointer, err := w.NewCheckpointer()
	if err != nil {
		return nil, err
	}

	// Get trieUpdateCh channel to communicate trieUpdate, WAL result, and new trie
	// created from the update.
	trieUpdateCh := l.TrieUpdateChan()
	if trieUpdateCh == nil {
		return nil, errors.New("failed to get valid trie update channel from ledger")
	}

	// Get all tries from ledger state.
	tries, err := l.Tries()
	if err != nil {
		return nil, err
	}

	// Create trieQueue with initial values from ledger state.
	trieQueue := realWAL.NewTrieQueueWithValues(checkpointCapacity, tries)

	return &Compactor{
		checkpointer:                         checkpointer,
		wal:                                  w,
		trieQueue:                            trieQueue,
		logger:                               logger,
		stopCh:                               make(chan chan struct{}),
		trieUpdateCh:                         trieUpdateCh,
		observers:                            make(map[observable.Observer]struct{}),
		lm:                                   lifecycle.NewLifecycleManager(),
		checkpointDistance:                   checkpointDistance,
		checkpointsToKeep:                    checkpointsToKeep,
		triggerCheckpointOnNextSegmentFinish: triggerCheckpointOnNextSegmentFinish,
	}, nil
}

// Subscribe subscribes observer to Compactor.
func (c *Compactor) Subscribe(observer observable.Observer) {
	var void struct{}
	c.observers[observer] = void
}

// Unsubscribe unsubscribes observer to Compactor.
func (c *Compactor) Unsubscribe(observer observable.Observer) {
	delete(c.observers, observer)
}

// Ready returns channel which would be closed when Compactor goroutine starts.
func (c *Compactor) Ready() <-chan struct{} {
	c.lm.OnStart(func() {
		go c.run()
	})
	return c.lm.Started()
}

// Done returns channel which would be closed when Compactor goroutine exits.
func (c *Compactor) Done() <-chan struct{} {
	c.lm.OnStop(func() {
		// Signal Compactor goroutine to stop
		doneCh := make(chan struct{})
		c.stopCh <- doneCh

		// Wait for Compactor goroutine to stop
		<-doneCh

		// Shut down WAL component.
		// only shut down wal after compactor has been shut down, in case there
		// is still writing to WAL files.
		<-c.wal.Done()

		// Notify observers
		for observer := range c.observers {
			observer.OnComplete()
		}
	})
	return c.lm.Stopped()
}

// run writes WAL records from trie updates and starts checkpointing
// asynchronously when enough segments are finalized.
func (c *Compactor) run() {

	// checkpointSem is used to limit checkpointing to one.
	// If previous checkpointing isn't finished when enough segments
	// are finalized for next checkpointing, retry checkpointing
	// again when next segment is finalized.
	// This avoids having more tries in memory than needed.
	checkpointSem := semaphore.NewWeighted(1)

	checkpointResultCh := make(chan checkpointResult, 1)

	// Get active segment number (opened segment that new records write to).
	// activeSegmentNum is updated when record is written to a new segment.
	_, activeSegmentNum, err := c.wal.Segments()
	if err != nil {
		c.logger.Error().Err(err).Msg("compactor failed to get active segment number")
		activeSegmentNum = -1
	}

	lastCheckpointNum, err := c.checkpointer.LatestCheckpoint()
	if err != nil {
		c.logger.Error().Err(err).Msg("compactor failed to get last checkpoint number")
		lastCheckpointNum = -1
	}

	// Compute next checkpoint number.
	// nextCheckpointNum is updated when checkpointing starts, fails to start, or fails.
	// NOTE: next checkpoint number must >= active segment num.
	nextCheckpointNum := lastCheckpointNum + int(c.checkpointDistance)
	if activeSegmentNum > nextCheckpointNum {
		nextCheckpointNum = activeSegmentNum
	}

	ctx, cancel := context.WithCancel(context.Background())

Loop:
	for {
		select {

		case doneCh := <-c.stopCh:
			defer close(doneCh)
			cancel()
			break Loop

		case checkpointResult := <-checkpointResultCh:
			if checkpointResult.err != nil {
				c.logger.Error().Err(checkpointResult.err).Msg(
					"compactor failed to create or remove checkpoint",
				)
				var createError *createCheckpointError
				if errors.As(checkpointResult.err, &createError) {
					// Retry checkpointing when active segment is finalized.
					nextCheckpointNum = activeSegmentNum
				}
			}

		case update, ok := <-c.trieUpdateCh:
			if !ok {
				// trieUpdateCh channel is closed.
				// Wait for stop signal from c.stopCh
				continue
			}

			// listen to signals from admin tool in order to trigger a checkpoint when the current segment file is finished
			if c.triggerCheckpointOnNextSegmentFinish.CompareAndSwap(true, false) {
				// sanity checking, usually the nextCheckpointNum is a segment number in the future that when the activeSegmentNum
				// finishes and reaches the nextCheckpointNum, then checkpoint will be triggered.
				if nextCheckpointNum >= activeSegmentNum {
					originalNextCheckpointNum := nextCheckpointNum
					nextCheckpointNum = activeSegmentNum
					c.logger.Info().Msgf("compactor will trigger once finish writing segment %v, originalNextCheckpointNum: %v", nextCheckpointNum, originalNextCheckpointNum)
				} else {
					c.logger.Warn().Msgf("could not force triggering checkpoint, nextCheckpointNum %v is smaller than activeSegmentNum %v", nextCheckpointNum, activeSegmentNum)
				}
			}

			var checkpointNum int
			var checkpointTries []*trie.MTrie
			activeSegmentNum, checkpointNum, checkpointTries =
				c.processTrieUpdate(update, c.trieQueue, activeSegmentNum, nextCheckpointNum)

			if checkpointTries == nil {
				// Not enough segments for checkpointing (nextCheckpointNum >= activeSegmentNum)
				continue
			}

			// Try to checkpoint
			if checkpointSem.TryAcquire(1) {

				// Compute next checkpoint number
				nextCheckpointNum = checkpointNum + int(c.checkpointDistance)

				go func() {
					defer checkpointSem.Release(1)
					err := c.checkpoint(ctx, checkpointTries, checkpointNum)
					checkpointResultCh <- checkpointResult{checkpointNum, err}
				}()
			} else {
				// Failed to get semaphore because checkpointing is running.
				// Try again when active segment is finalized.
				c.logger.Info().Msgf("compactor delayed checkpoint %d because prior checkpointing is ongoing", nextCheckpointNum)
				nextCheckpointNum = activeSegmentNum
			}
		}
	}

	// Drain and process remaining trie updates in channel.
	c.logger.Info().Msg("Starting draining trie update channel in compactor on shutdown")
	for update := range c.trieUpdateCh {
		_, _, err := c.wal.RecordUpdate(update.Update)
		select {
		case update.ResultCh <- err:
		default:
		}
	}
	c.logger.Info().Msg("Finished draining trie update channel in compactor on shutdown")

	// Don't wait for checkpointing to finish because it might take too long.
}

// checkpoint creates checkpoint of tries snapshot,
// deletes prior checkpoint files (if needed), and notifies observers.
// Errors indicate that checkpoint file can't be created or prior checkpoints can't be removed.
// Caller should handle returned errors by retrying checkpointing when appropriate.
// Since this function is only for checkpointing, Compactor isn't affected by returned error.
func (c *Compactor) checkpoint(ctx context.Context, tries []*trie.MTrie, checkpointNum int) error {

	err := createCheckpoint(c.checkpointer, c.logger, tries, checkpointNum)
	if err != nil {
		return &createCheckpointError{num: checkpointNum, err: err}
	}

	// Return if context is canceled.
	select {
	case <-ctx.Done():
		return nil
	default:
	}

	err = cleanupCheckpoints(c.checkpointer, int(c.checkpointsToKeep))
	if err != nil {
		return &removeCheckpointError{err: err}
	}

	if checkpointNum > 0 {
		for observer := range c.observers {
			// Don't notify observer if context is canceled.
			// observer.OnComplete() is called when Compactor starts shutting down,
			// which may close channel that observer.OnNext() uses to send data.
			select {
			case <-ctx.Done():
				return nil
			default:
				observer.OnNext(checkpointNum)
			}
		}
	}

	return nil
}

// createCheckpoint creates checkpoint with given checkpointNum and tries.
// Errors indicate that checkpoint file can't be created.
// Caller should handle returned errors by retrying checkpointing when appropriate.
func createCheckpoint(checkpointer *realWAL.Checkpointer, logger zerolog.Logger, tries []*trie.MTrie, checkpointNum int) error {

	logger.Info().Msgf("serializing checkpoint %d with %v tries", checkpointNum, len(tries))

	startTime := time.Now()

<<<<<<< HEAD
	writer, err := checkpointer.CheckpointWriter(checkpointNum)
	if err != nil {
		return fmt.Errorf("cannot generate checkpoint writer: %w", err)
	}
	defer func() {
		closeErr := writer.Close()
		// Return close error if there isn't any prior error to return.
		if err == nil {
			err = closeErr
		}
	}()

	err = realWAL.StoreCheckpointV5(writer, tries...)
=======
	fileName := realWAL.NumberToFilename(checkpointNum)
	err := realWAL.StoreCheckpoint(checkpointer.Dir(), fileName, &logger, tries...)
>>>>>>> 4b04eb88
	if err != nil {
		return fmt.Errorf("error serializing checkpoint (%d): %w", checkpointNum, err)
	}

	duration := time.Since(startTime)
	logger.Info().Float64("total_time_s", duration.Seconds()).Msgf("created checkpoint %d", checkpointNum)

	return nil
}

// cleanupCheckpoints deletes prior checkpoint files if needed.
// Since the function is side-effect free, all failures are simply a no-op.
func cleanupCheckpoints(checkpointer *realWAL.Checkpointer, checkpointsToKeep int) error {
	// Don't list checkpoints if we keep them all
	if checkpointsToKeep == 0 {
		return nil
	}
	checkpoints, err := checkpointer.Checkpoints()
	if err != nil {
		return fmt.Errorf("cannot list checkpoints: %w", err)
	}
	if len(checkpoints) > int(checkpointsToKeep) {
		// if condition guarantees this never fails
		checkpointsToRemove := checkpoints[:len(checkpoints)-int(checkpointsToKeep)]

		for _, checkpoint := range checkpointsToRemove {
			err := checkpointer.RemoveCheckpoint(checkpoint)
			if err != nil {
				return fmt.Errorf("cannot remove checkpoint %d: %w", checkpoint, err)
			}
		}
	}
	return nil
}

// processTrieUpdate writes trie update to WAL, updates activeSegmentNum,
// and returns tries for checkpointing if needed.
// It sends WAL update result, receives updated trie, and pushes updated trie to trieQueue.
// When this function returns, WAL update is in sync with trieQueue update.
func (c *Compactor) processTrieUpdate(
	update *WALTrieUpdate,
	trieQueue *realWAL.TrieQueue,
	activeSegmentNum int,
	nextCheckpointNum int,
) (
	_activeSegmentNum int,
	checkpointNum int,
	checkpointTries []*trie.MTrie,
) {

	// RecordUpdate returns the segment number the record was written to.
	// Returned segment number (>= 0) can be
	// - the same as previous segment number (same segment), or
	// - incremented by 1 from previous segment number (new segment)
	segmentNum, skipped, updateErr := c.wal.RecordUpdate(update.Update)

	// Send result of WAL update
	update.ResultCh <- updateErr

	// This ensures that updated trie matches WAL update.
	defer func() {
		// Wait for updated trie
		trie := <-update.TrieCh
		if trie == nil {
			c.logger.Error().Msg("compactor failed to get updated trie")
			return
		}

		trieQueue.Push(trie)
	}()

	if activeSegmentNum == -1 {
		// Recover from failure to get active segment number at initialization.
		return segmentNum, -1, nil
	}

	if updateErr != nil || skipped || segmentNum == activeSegmentNum {
		return activeSegmentNum, -1, nil
	}

	// In the remaining code: segmentNum > activeSegmentNum

	// active segment is finalized.

	// Check new segment number is incremented by 1
	if segmentNum != activeSegmentNum+1 {
		c.logger.Error().Msg(fmt.Sprintf("compactor got unexpected new segment numer %d, want %d", segmentNum, activeSegmentNum+1))
	}

	// Update activeSegmentNum
	prevSegmentNum := activeSegmentNum
	activeSegmentNum = segmentNum

	c.logger.Info().Msgf("finish writing segment file %v, trie update is writing to segment file %v, checkpoint will trigger when segment %v is finished",
		prevSegmentNum, activeSegmentNum, nextCheckpointNum)

	if nextCheckpointNum > prevSegmentNum {
		// Not enough segments for checkpointing
		return activeSegmentNum, -1, nil
	}

	// In the remaining code: nextCheckpointNum == prevSegmentNum

	// Enough segments are created for checkpointing

	// Get tries from checkpoint queue.
	// At this point, checkpoint queue contains tries up to
	// last update (last record in finalized segment)
	// It doesn't include trie for this update
	// until updated trie is received and added to trieQueue.
	tries := trieQueue.Tries()

	checkpointNum = nextCheckpointNum

	return activeSegmentNum, checkpointNum, tries
}

// createCheckpointError creates a checkpoint creation error.
type createCheckpointError struct {
	num int
	err error
}

func (e *createCheckpointError) Error() string {
	return fmt.Sprintf("cannot create checkpoint %d: %s", e.num, e.err)
}

func (e *createCheckpointError) Unwrap() error { return e.err }

// removeCheckpointError creates a checkpoint removal error.
type removeCheckpointError struct {
	err error
}

func (e *removeCheckpointError) Error() string {
	return fmt.Sprintf("cannot cleanup checkpoints: %s", e.err)
}

func (e *removeCheckpointError) Unwrap() error { return e.err }<|MERGE_RESOLUTION|>--- conflicted
+++ resolved
@@ -331,24 +331,8 @@
 
 	startTime := time.Now()
 
-<<<<<<< HEAD
-	writer, err := checkpointer.CheckpointWriter(checkpointNum)
-	if err != nil {
-		return fmt.Errorf("cannot generate checkpoint writer: %w", err)
-	}
-	defer func() {
-		closeErr := writer.Close()
-		// Return close error if there isn't any prior error to return.
-		if err == nil {
-			err = closeErr
-		}
-	}()
-
-	err = realWAL.StoreCheckpointV5(writer, tries...)
-=======
 	fileName := realWAL.NumberToFilename(checkpointNum)
-	err := realWAL.StoreCheckpoint(checkpointer.Dir(), fileName, &logger, tries...)
->>>>>>> 4b04eb88
+	err := realWAL.StoreCheckpointV6Concurrent(tries, checkpointer.Dir(), fileName, &logger)
 	if err != nil {
 		return fmt.Errorf("error serializing checkpoint (%d): %w", checkpointNum, err)
 	}
