package testnet

import (
	"context"
	"fmt"
	"io/ioutil"
	"os"
	"path/filepath"
	"sort"
	"strconv"
	"strings"
	"testing"

	"github.com/docker/docker/api/types/container"
	dockerclient "github.com/docker/docker/client"
	"github.com/hashicorp/go-multierror"
	"github.com/stretchr/testify/require"
	"gotest.tools/assert"

	"github.com/dapperlabs/testingdock"

	bootstrapcmd "github.com/dapperlabs/flow-go/cmd/bootstrap/cmd"
	bootstraprun "github.com/dapperlabs/flow-go/cmd/bootstrap/run"
	"github.com/dapperlabs/flow-go/model/bootstrap"
	"github.com/dapperlabs/flow-go/model/flow"
	"github.com/dapperlabs/flow-go/utils/unittest"
)

const (
	// TmpRoot is the default root directory to create temporary data
	// directories for containers. We use /tmp because $TMPDIR is not exposed
	// to docker by default on macOS
	TmpRoot = "/tmp"

	// DefaultBootstrapDir is the default directory for bootstrap files
	DefaultBootstrapDir = "/bootstrap"

	// DefaultFlowDBDir is the default directory for the node database.
	DefaultFlowDBDir = "/flowdb"
	// DefaultExecutionRootDir is the default directory for the execution node
	// state database.
	DefaultExecutionRootDir = "/exedb"

	// ColNodeAPIPort is the name used for the collection node API port.
	ColNodeAPIPort = "col-ingress-port"
	// ExeNodeAPIPort is the name used for the execution node API port.
	ExeNodeAPIPort = "exe-api-port"
	// AccessNodeAPIPort is the name used for the access node API port.
	AccessNodeAPIPort = "access-api-port"
	// GhostNodeAPIPort is the name used for the access node API port.
	GhostNodeAPIPort = "ghost-api-port"
)

func init() {
	testingdock.Verbose = true
}

// FlowNetwork represents a test network of Flow nodes running in Docker containers.
type FlowNetwork struct {
	suite       *testingdock.Suite
	Network     *testingdock.Network
	Containers  []*Container
	AccessPorts map[string]string
}

// Identities returns a list of identities, one for each node in the network.
func (n *FlowNetwork) Identities() flow.IdentityList {
	il := make(flow.IdentityList, 0, len(n.Containers))
	for _, c := range n.Containers {
		il = append(il, c.Config.Identity())
	}
	return il
}

// Start starts the network.
func (n *FlowNetwork) Start(ctx context.Context) {
	n.suite.Start(ctx)
}

// Stop stops the network and cleans up all resources. If you need to inspect
// state, first stop the containers, then check state, then clean up resources.
func (n *FlowNetwork) Stop() error {

	err := n.StopContainers()
	if err != nil {
		return fmt.Errorf("could not stop network: %w", err)
	}

	err = n.Cleanup()
	if err != nil {
		return fmt.Errorf("could not clean up network resources: %w", err)
	}

	return nil
}

// StopContainers spins down the network.
func (n *FlowNetwork) StopContainers() error {

	// stop the containers
	err := n.suite.Close()
	if err != nil {
		return fmt.Errorf("could not stop containers: %w", err)
	}

	return nil
}

// Cleanup cleans up all temporary files used by the network.
func (n *FlowNetwork) Cleanup() error {

	// remove data directories
	var merr *multierror.Error
	for _, c := range n.Containers {
		err := os.RemoveAll(c.DataDir)
		if err != nil {
			merr = multierror.Append(merr, err)
		}
	}

	return merr.ErrorOrNil()
}

// ContainerByID returns the container with the given node ID. If such a
// container exists, returns true. Otherwise returns false.
func (n *FlowNetwork) ContainerByID(id flow.Identifier) (*Container, bool) {
	for _, c := range n.Containers {
		if c.Config.NodeID == id {
			return c, true
		}
	}
	return nil, false
}

// NetworkConfig is the config for the network.
// TODO add nclusters, etc. here
type NetworkConfig struct {
	Nodes []NodeConfig
}

func (n *NetworkConfig) Len() int {
	return len(n.Nodes)
}

func (n *NetworkConfig) Less(i, j int) bool {
	return n.Nodes[i].Role < n.Nodes[j].Role
}

func (n *NetworkConfig) Swap(i, j int) {
	n.Nodes[i], n.Nodes[j] = n.Nodes[j], n.Nodes[i]
}

// NodeConfig defines the input config for a particular node, specified prior
// to network creation.
type NodeConfig struct {
	Role       flow.Role
	Stake      uint64
	Identifier flow.Identifier
	LogLevel   string
	Ghost      bool
}

func NewNodeConfig(role flow.Role, opts ...func(*NodeConfig)) NodeConfig {
	c := NodeConfig{
		Role:       role,
		Stake:      1000,                         // default stake
		Identifier: unittest.IdentifierFixture(), // default random ID
		LogLevel:   "debug",                      // log at debug by default
	}

	for _, apply := range opts {
		apply(&c)
	}

	return c
}

func WithID(id flow.Identifier) func(config *NodeConfig) {
	return func(config *NodeConfig) {
		config.Identifier = id
	}
}

// WithIDInt sets the node ID so the hex representation matches the input.
// Useful for having consistent and easily readable IDs in test logs.
func WithIDInt(id uint) func(config *NodeConfig) {

	idStr := strconv.Itoa(int(id))
	// left pad ID with zeros
	pad := strings.Repeat("0", 64-len(idStr))
	hex := pad + idStr

	// convert hex to ID
	flowID, err := flow.HexStringToIdentifier(hex)
	if err != nil {
		panic(err)
	}

	return WithID(flowID)
}

func WithLogLevel(level string) func(config *NodeConfig) {
	return func(config *NodeConfig) {
		config.LogLevel = level
	}
}

func AsGhost(ghost bool) func(config *NodeConfig) {
	return func(config *NodeConfig) {
		config.Ghost = ghost
	}
}

func PrepareFlowNetwork(t *testing.T, name string, networkConf NetworkConfig) (*FlowNetwork, error) {

	// number of nodes
	nNodes := len(networkConf.Nodes)

	if nNodes == 0 {
		return nil, fmt.Errorf("must specify at least one node")
	}

	// Sort so that access nodes start up last
	sort.Sort(&networkConf)

	// set up docker client
	dockerClient, err := dockerclient.NewClientWithOpts(
		dockerclient.FromEnv,
		dockerclient.WithAPIVersionNegotiation(),
	)
	require.Nil(t, err)

	suite, _ := testingdock.GetOrCreateSuite(t, name, testingdock.SuiteOpts{
		Client: dockerClient,
	})
	network := suite.Network(testingdock.NetworkOpts{
		Name: name,
	})

	// generate staking and networking keys for each configured node
	confs := setupKeys(t, networkConf)

	// run DKG for all consensus nodes
	dkg := runDKG(t, confs)

	// generate genesis block
	seal := bootstraprun.GenerateRootSeal(flow.GenesisStateCommitment)
	genesis := bootstraprun.GenerateRootBlock(toIdentityList(confs), seal)

	// generate QC
	nodeInfos := bootstrap.FilterByRole(toNodeInfoList(confs), flow.RoleConsensus)
	signerData := bootstrapcmd.GenerateQCParticipantData(nodeInfos, nodeInfos, dkg)
	qc, err := bootstraprun.GenerateGenesisQC(signerData, &genesis)
	require.Nil(t, err)

	// create a temporary directory to store all bootstrapping files, these
	// will be shared between all nodes
	bootstrapDir, err := ioutil.TempDir(TmpRoot, "flow-integration-bootstrap")
	require.Nil(t, err)

	// write common genesis bootstrap files
	err = writeJSON(filepath.Join(bootstrapDir, bootstrap.FilenameGenesisBlock), genesis)
	require.Nil(t, err)
	err = writeJSON(filepath.Join(bootstrapDir, bootstrap.FilenameGenesisQC), qc)
	require.Nil(t, err)
	err = writeJSON(filepath.Join(bootstrapDir, bootstrap.FilenameDKGDataPub), dkg.Public())
	require.Nil(t, err)

	// write private key files for each DKG participant
	for _, part := range dkg.Participants {
		filename := fmt.Sprintf(bootstrap.FilenameRandomBeaconPriv, part.NodeID)
		err = writeJSON(filepath.Join(bootstrapDir, filename), part.Private())
		require.Nil(t, err)
	}

	// write private key files for each node
	for _, nodeConfig := range confs {
		path := filepath.Join(bootstrapDir, fmt.Sprintf(bootstrap.FilenameNodeInfoPriv, nodeConfig.NodeID))

		// retrieve private representation of the node
		private, err := nodeConfig.NodeInfo.Private()
		require.Nil(t, err)

		err = writeJSON(path, private)
		require.Nil(t, err)
	}

	flowNetwork := &FlowNetwork{
		suite:       suite,
		Network:     network,
		Containers:  make([]*Container, 0, nNodes),
		AccessPorts: make(map[string]string),
	}
	// create container for each node
	for _, nodeConf := range confs {
		err := flowNetwork.createContainer(t, suite, bootstrapDir, nodeConf)
		require.Nil(t, err)
	}

	return flowNetwork, nil
}

// createContainer ...
func (f *FlowNetwork) createContainer(t *testing.T, suite *testingdock.Suite, bootstrapDir string, conf ContainerConfig) error {
	opts := &testingdock.ContainerOpts{
		ForcePull: false,
		Name:      conf.ContainerName,
		Config: &container.Config{
			Image: conf.ImageName(),
			User:  currentUser(),
			Cmd: []string{
				fmt.Sprintf("--nodeid=%s", conf.NodeID.String()),
				fmt.Sprintf("--bootstrapdir=%s", DefaultBootstrapDir),
				fmt.Sprintf("--datadir=%s", DefaultFlowDBDir),
				fmt.Sprintf("--loglevel=%s", conf.LogLevel),
				"--nclusters=1",
			},
		},
		HostConfig: &container.HostConfig{},
	}

	// get a temporary directory in the host. On macOS the default tmp
	// directory is NOT accessible to Docker by default, so we use /tmp
	// instead.
	tmpdir, err := ioutil.TempDir(TmpRoot, "flow-integration-node")
	if err != nil {
		return fmt.Errorf("could not get tmp dir: %w", err)
	}

	nodeContainer := &Container{
		Config:  conf,
		Ports:   make(map[string]string),
		DataDir: tmpdir,
		Opts:    opts,
	}

	// create a directory for the node database
	flowDBDir := filepath.Join(tmpdir, DefaultFlowDBDir)
	err = os.Mkdir(flowDBDir, 0700)
	require.Nil(t, err)

	// Bind the host directory to the container's database directory
	// Bind the common bootstrap directory to the container
	// NOTE: I did this using the approach from:
	// https://github.com/fsouza/go-dockerclient/issues/132#issuecomment-50694902
	opts.HostConfig.Binds = append(
		opts.HostConfig.Binds,
		fmt.Sprintf("%s:%s:rw", flowDBDir, DefaultFlowDBDir),
		fmt.Sprintf("%s:%s:ro", bootstrapDir, DefaultBootstrapDir),
	)

	if !conf.Ghost {
		switch conf.Role {
		case flow.RoleCollection:

			hostPort := testingdock.RandomPort(t)
			containerPort := "9000/tcp"

			nodeContainer.bindPort(hostPort, containerPort)

			nodeContainer.addFlag("ingress-addr", fmt.Sprintf("%s:9000", nodeContainer.Name()))
			if !nodeContainer.Config.Ghost {
				nodeContainer.Opts.HealthCheck = testingdock.HealthCheckCustom(healthcheckAccessGRPC(hostPort))
			}
			nodeContainer.Ports[ColNodeAPIPort] = hostPort
			f.AccessPorts[ColNodeAPIPort] = hostPort
		case flow.RoleExecution:

			hostPort := testingdock.RandomPort(t)
			containerPort := "9000/tcp"

			nodeContainer.bindPort(hostPort, containerPort)

<<<<<<< HEAD
		nodeContainer.addFlag("ingress-addr", fmt.Sprintf("%s:9000", nodeContainer.Name()))
		nodeContainer.Opts.HealthCheck = testingdock.HealthCheckCustom(healthcheckAccessGRPC(hostPort))
		nodeContainer.Ports[ColNodeAPIPort] = hostPort
		f.AccessPorts[ColNodeAPIPort] = hostPort

	case flow.RoleExecution:
=======
			nodeContainer.addFlag("rpc-addr", fmt.Sprintf("%s:9000", nodeContainer.Name()))
			if !nodeContainer.Config.Ghost {
				nodeContainer.Opts.HealthCheck = testingdock.HealthCheckCustom(healthcheckExecutionGRPC(hostPort))
			}
			nodeContainer.Ports[ExeNodeAPIPort] = hostPort
			f.AccessPorts[ExeNodeAPIPort] = hostPort
>>>>>>> ff74314c

			// create directories for execution state trie and values in the tmp
			// host directory.
			tmpLedgerDir, err := ioutil.TempDir(tmpdir, "flow-integration-trie")
			require.Nil(t, err)

			opts.HostConfig.Binds = append(
				opts.HostConfig.Binds,
				fmt.Sprintf("%s:%s:rw", tmpLedgerDir, DefaultExecutionRootDir),
			)

			nodeContainer.addFlag("triedir", DefaultExecutionRootDir)
		}
	} else {
		hostPort := testingdock.RandomPort(t)
		containerPort := "9000/tcp"

		nodeContainer.bindPort(hostPort, containerPort)

		nodeContainer.addFlag("rpc-addr", fmt.Sprintf("%s:9000", nodeContainer.Name()))
<<<<<<< HEAD
		nodeContainer.Opts.HealthCheck = testingdock.HealthCheckCustom(healthcheckExecutionGRPC(hostPort))
		nodeContainer.Ports[ExeNodeAPIPort] = hostPort
		f.AccessPorts[ExeNodeAPIPort] = hostPort

		// create directories for execution state trie and values in the tmp
		// host directory.
		tmpLedgerDir, err := ioutil.TempDir(tmpdir, "flow-integration-trie")
		require.Nil(t, err)

		opts.HostConfig.Binds = append(
			opts.HostConfig.Binds,
			fmt.Sprintf("%s:%s:rw", tmpLedgerDir, DefaultExecutionRootDir),
		)

		nodeContainer.addFlag("triedir", DefaultExecutionRootDir)

	case flow.RoleAccess:
		hostPort := testingdock.RandomPort(t)
		containerPort := "9000/tcp"

		nodeContainer.bindPort(hostPort, containerPort)

		nodeContainer.addFlag("rpc-addr", fmt.Sprintf("%s:9000", nodeContainer.Name()))
		// Should always have at least 1 collection and execution node
		nodeContainer.addFlag("ingress-addr", "collection_1:9000")
		nodeContainer.addFlag("script-addr", "execution_1:9000")
		nodeContainer.Opts.HealthCheck = testingdock.HealthCheckCustom(healthcheckAccessGRPC(hostPort))
		nodeContainer.Ports[AccessNodeAPIPort] = hostPort
		f.AccessPorts[AccessNodeAPIPort] = hostPort

	case flow.RoleVerification:
		nodeContainer.addFlag("alpha", "1")
=======
		if !nodeContainer.Config.Ghost {
			nodeContainer.Opts.HealthCheck = testingdock.HealthCheckCustom(healthcheckAccessGRPC(hostPort))
		}
		nodeContainer.Ports[GhostNodeAPIPort] = hostPort
>>>>>>> ff74314c
	}

	suiteContainer := suite.Container(*opts)
	nodeContainer.Container = suiteContainer
	f.Containers = append(f.Containers, nodeContainer)
	f.Network.After(nodeContainer.Container)
	return nil
}

// setupKeys generates private staking and networking keys for each configured
// node. It also assigns each node a unique container name and network address.
func setupKeys(t *testing.T, networkConf NetworkConfig) []ContainerConfig {

	nNodes := len(networkConf.Nodes)

	// keep track of how many roles we have assigned so we can number containers
	// correctly (consensus_1, consensus_2, etc.)
	roleCounter := make(map[flow.Role]int)

	// get networking keys for all nodes
	networkKeys, err := unittest.NetworkingKeys(nNodes)
	require.Nil(t, err)

	// get staking keys for all nodes
	stakingKeys, err := unittest.StakingKeys(nNodes)
	require.Nil(t, err)

	// create node container configs and corresponding public identities
	confs := make([]ContainerConfig, 0, nNodes)
	for i, conf := range networkConf.Nodes {

		// define the node's name <role>_<n> and address <name>:<port>
		name := fmt.Sprintf("%s_%d", conf.Role.String(), roleCounter[conf.Role]+1)

		addr := fmt.Sprintf("%s:%d", name, 2137)
		roleCounter[conf.Role]++

		info := bootstrap.NewPrivateNodeInfo(
			conf.Identifier,
			conf.Role,
			addr,
			conf.Stake,
			networkKeys[i],
			stakingKeys[i],
		)

		containerConf := ContainerConfig{
			NodeInfo:      info,
			ContainerName: name,
			LogLevel:      conf.LogLevel,
			Ghost:         conf.Ghost,
		}

		confs = append(confs, containerConf)
	}

	return confs
}

func runDKG(t *testing.T, confs []ContainerConfig) bootstrap.DKGData {

	// filter by consensus nodes
	consensusNodes := bootstrap.FilterByRole(toNodeInfoList(confs), flow.RoleConsensus)
	nConsensusNodes := len(consensusNodes)

	// run the core dkg algorithm
	dkgSeeds, err := getSeeds(nConsensusNodes)
	require.Nil(t, err)
	dkg, err := bootstraprun.RunDKG(nConsensusNodes, dkgSeeds)
	require.Nil(t, err)

	// sanity check
	assert.Equal(t, nConsensusNodes, len(dkg.Participants))

	// set the node IDs in the dkg data
	for i := range dkg.Participants {
		nodeID := consensusNodes[i].NodeID
		dkg.Participants[i].NodeID = nodeID
	}

	return dkg
}<|MERGE_RESOLUTION|>--- conflicted
+++ resolved
@@ -371,21 +371,12 @@
 
 			nodeContainer.bindPort(hostPort, containerPort)
 
-<<<<<<< HEAD
-		nodeContainer.addFlag("ingress-addr", fmt.Sprintf("%s:9000", nodeContainer.Name()))
-		nodeContainer.Opts.HealthCheck = testingdock.HealthCheckCustom(healthcheckAccessGRPC(hostPort))
-		nodeContainer.Ports[ColNodeAPIPort] = hostPort
-		f.AccessPorts[ColNodeAPIPort] = hostPort
-
-	case flow.RoleExecution:
-=======
 			nodeContainer.addFlag("rpc-addr", fmt.Sprintf("%s:9000", nodeContainer.Name()))
 			if !nodeContainer.Config.Ghost {
 				nodeContainer.Opts.HealthCheck = testingdock.HealthCheckCustom(healthcheckExecutionGRPC(hostPort))
 			}
 			nodeContainer.Ports[ExeNodeAPIPort] = hostPort
 			f.AccessPorts[ExeNodeAPIPort] = hostPort
->>>>>>> ff74314c
 
 			// create directories for execution state trie and values in the tmp
 			// host directory.
@@ -398,6 +389,23 @@
 			)
 
 			nodeContainer.addFlag("triedir", DefaultExecutionRootDir)
+
+		case flow.RoleAccess:
+			hostPort := testingdock.RandomPort(t)
+			containerPort := "9000/tcp"
+
+			nodeContainer.bindPort(hostPort, containerPort)
+
+			nodeContainer.addFlag("rpc-addr", fmt.Sprintf("%s:9000", nodeContainer.Name()))
+			// Should always have at least 1 collection and execution node
+			nodeContainer.addFlag("ingress-addr", "collection_1:9000")
+			nodeContainer.addFlag("script-addr", "execution_1:9000")
+			nodeContainer.Opts.HealthCheck = testingdock.HealthCheckCustom(healthcheckAccessGRPC(hostPort))
+			nodeContainer.Ports[AccessNodeAPIPort] = hostPort
+			f.AccessPorts[AccessNodeAPIPort] = hostPort
+
+		case flow.RoleVerification:
+			nodeContainer.addFlag("alpha", "1")
 		}
 	} else {
 		hostPort := testingdock.RandomPort(t)
@@ -406,45 +414,10 @@
 		nodeContainer.bindPort(hostPort, containerPort)
 
 		nodeContainer.addFlag("rpc-addr", fmt.Sprintf("%s:9000", nodeContainer.Name()))
-<<<<<<< HEAD
-		nodeContainer.Opts.HealthCheck = testingdock.HealthCheckCustom(healthcheckExecutionGRPC(hostPort))
-		nodeContainer.Ports[ExeNodeAPIPort] = hostPort
-		f.AccessPorts[ExeNodeAPIPort] = hostPort
-
-		// create directories for execution state trie and values in the tmp
-		// host directory.
-		tmpLedgerDir, err := ioutil.TempDir(tmpdir, "flow-integration-trie")
-		require.Nil(t, err)
-
-		opts.HostConfig.Binds = append(
-			opts.HostConfig.Binds,
-			fmt.Sprintf("%s:%s:rw", tmpLedgerDir, DefaultExecutionRootDir),
-		)
-
-		nodeContainer.addFlag("triedir", DefaultExecutionRootDir)
-
-	case flow.RoleAccess:
-		hostPort := testingdock.RandomPort(t)
-		containerPort := "9000/tcp"
-
-		nodeContainer.bindPort(hostPort, containerPort)
-
-		nodeContainer.addFlag("rpc-addr", fmt.Sprintf("%s:9000", nodeContainer.Name()))
-		// Should always have at least 1 collection and execution node
-		nodeContainer.addFlag("ingress-addr", "collection_1:9000")
-		nodeContainer.addFlag("script-addr", "execution_1:9000")
-		nodeContainer.Opts.HealthCheck = testingdock.HealthCheckCustom(healthcheckAccessGRPC(hostPort))
-		nodeContainer.Ports[AccessNodeAPIPort] = hostPort
-		f.AccessPorts[AccessNodeAPIPort] = hostPort
-
-	case flow.RoleVerification:
-		nodeContainer.addFlag("alpha", "1")
-=======
 		if !nodeContainer.Config.Ghost {
 			nodeContainer.Opts.HealthCheck = testingdock.HealthCheckCustom(healthcheckAccessGRPC(hostPort))
 		}
 		nodeContainer.Ports[GhostNodeAPIPort] = hostPort
->>>>>>> ff74314c
 	}
 
 	suiteContainer := suite.Container(*opts)
