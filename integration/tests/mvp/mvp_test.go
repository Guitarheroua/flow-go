--- conflicted
+++ resolved
@@ -129,160 +129,4 @@
 	}
 
 	return testnet.NewNetworkConfig("mvp", net)
-<<<<<<< HEAD
-}
-
-func runMVPTest(t *testing.T, ctx context.Context, net *testnet.FlowNetwork) {
-
-	chain := net.Root().Header.ChainID.Chain()
-
-	serviceAccountClient, err := net.ContainerByName(testnet.PrimaryAN).TestnetClient()
-	require.NoError(t, err)
-
-	latestBlockID, err := serviceAccountClient.GetLatestBlockID(ctx)
-	require.NoError(t, err)
-
-	// create new account to deploy Counter to
-	accountPrivateKey := lib.RandomPrivateKey()
-
-	accountKey := sdk.NewAccountKey().
-		FromPrivateKey(accountPrivateKey).
-		SetHashAlgo(sdkcrypto.SHA3_256).
-		SetWeight(sdk.AccountKeyWeightThreshold)
-
-	serviceAddress := sdk.Address(serviceAccountClient.Chain.ServiceAddress())
-
-	// Generate the account creation transaction
-	createAccountTx, err := templates.CreateAccount(
-		[]*sdk.AccountKey{accountKey},
-		[]templates.Contract{
-			{
-				Name:   lib.CounterContract.Name,
-				Source: lib.CounterContract.ToCadence(),
-			},
-		}, serviceAddress)
-	require.NoError(t, err)
-	createAccountTx.
-		SetReferenceBlockID(sdk.Identifier(latestBlockID)).
-		SetProposalKey(serviceAddress, 0, serviceAccountClient.GetSeqNumber()).
-		SetPayer(serviceAddress).
-		SetGasLimit(9999)
-
-	childCtx, cancel := context.WithTimeout(ctx, defaultTimeout)
-	err = serviceAccountClient.SignAndSendTransaction(childCtx, createAccountTx)
-	require.NoError(t, err)
-
-	cancel()
-
-	// wait for account to be created
-	accountCreationTxRes, err := serviceAccountClient.WaitForSealed(context.Background(), createAccountTx.ID())
-	require.NoError(t, err)
-	t.Log(accountCreationTxRes)
-
-	var newAccountAddress sdk.Address
-	for _, event := range accountCreationTxRes.Events {
-		if event.Type == sdk.EventAccountCreated {
-			accountCreatedEvent := sdk.AccountCreatedEvent(event)
-			newAccountAddress = accountCreatedEvent.Address()
-		}
-	}
-	require.NotEqual(t, sdk.EmptyAddress, newAccountAddress)
-
-	t.Log(">> new account address: ", newAccountAddress)
-
-	// Generate the fund account transaction (so account can be used as a payer)
-	fundAccountTx := sdk.NewTransaction().
-		SetScript([]byte(fmt.Sprintf(`
-			import FungibleToken from 0x%s
-			import FlowToken from 0x%s
-
-			transaction(amount: UFix64, recipient: Address) {
-			  let sentVault: @{FungibleToken.Vault}
-			  prepare(signer: auth(BorrowValue) &Account) {
-				let vaultRef = signer.storage.borrow<auth(FungibleToken.Withdrawable) &FlowToken.Vault>(from: /storage/flowTokenVault)
-				  ?? panic("failed to borrow reference to sender vault")
-				self.sentVault <- vaultRef.withdraw(amount: amount)
-			  }
-			  execute {
-				let receiverRef =  getAccount(recipient)
-				  .capabilities.borrow<&{FungibleToken.Receiver}>(/public/flowTokenReceiver)
-					?? panic("failed to borrow reference to recipient vault")
-				receiverRef.deposit(from: <-self.sentVault)
-			  }
-			}`,
-			fvm.FungibleTokenAddress(chain).Hex(),
-			fvm.FlowTokenAddress(chain).Hex()))).
-		AddAuthorizer(serviceAddress).
-		SetReferenceBlockID(sdk.Identifier(latestBlockID)).
-		SetProposalKey(serviceAddress, 0, serviceAccountClient.GetSeqNumber()).
-		SetPayer(serviceAddress).
-		SetGasLimit(9999)
-
-	err = fundAccountTx.AddArgument(cadence.UFix64(1_0000_0000))
-	require.NoError(t, err)
-	err = fundAccountTx.AddArgument(cadence.NewAddress(newAccountAddress))
-	require.NoError(t, err)
-
-	t.Log(">> funding new account...")
-
-	childCtx, cancel = context.WithTimeout(ctx, defaultTimeout)
-	err = serviceAccountClient.SignAndSendTransaction(childCtx, fundAccountTx)
-	require.NoError(t, err)
-
-	cancel()
-
-	fundCreationTxRes, err := serviceAccountClient.WaitForSealed(context.Background(), fundAccountTx.ID())
-	require.NoError(t, err)
-	t.Log(fundCreationTxRes)
-
-	accountClient, err := testnet.NewClientWithKey(
-		net.ContainerByName(testnet.PrimaryAN).Addr(testnet.GRPCPort),
-		newAccountAddress,
-		accountPrivateKey,
-		chain,
-	)
-	require.NoError(t, err)
-
-	// contract is deployed, but no instance is created yet
-	childCtx, cancel = context.WithTimeout(ctx, defaultTimeout)
-	counter, err := lib.ReadCounter(childCtx, accountClient, newAccountAddress)
-	cancel()
-	require.NoError(t, err)
-	require.Equal(t, -3, counter)
-
-	// create counter instance
-	createCounterTx := sdk.NewTransaction().
-		SetScript([]byte(lib.CreateCounterTx(newAccountAddress).ToCadence())).
-		SetReferenceBlockID(sdk.Identifier(latestBlockID)).
-		SetProposalKey(newAccountAddress, 0, 0).
-		SetPayer(newAccountAddress).
-		AddAuthorizer(newAccountAddress).
-		SetGasLimit(9999)
-
-	t.Log(">> creating counter...")
-
-	childCtx, cancel = context.WithTimeout(ctx, defaultTimeout)
-	err = accountClient.SignAndSendTransaction(ctx, createCounterTx)
-	cancel()
-
-	require.NoError(t, err)
-
-	resp, err := accountClient.WaitForSealed(context.Background(), createCounterTx.ID())
-	require.NoError(t, err)
-
-	require.NoError(t, resp.Error)
-	t.Log(resp)
-
-	t.Log(">> awaiting counter incrementing...")
-
-	// counter is created and incremented eventually
-	require.Eventually(t, func() bool {
-		childCtx, cancel = context.WithTimeout(ctx, defaultTimeout)
-		counter, err = lib.ReadCounter(ctx, serviceAccountClient, newAccountAddress)
-		cancel()
-
-		return err == nil && counter == 2
-	}, 30*time.Second, time.Second)
-=======
->>>>>>> ba534d91
 }