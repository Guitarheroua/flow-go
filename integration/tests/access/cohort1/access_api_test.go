--- conflicted
+++ resolved
@@ -2,10 +2,7 @@
 
 import (
 	"context"
-<<<<<<< HEAD
-=======
 	"fmt"
->>>>>>> 84a39b0c
 	"io"
 	"testing"
 	"time"
@@ -272,11 +269,7 @@
 	s.Require().NoError(err)
 	tx.SetComputeLimit(1000).
 		SetReferenceBlockID(sdk.HexToID(latestBlockID.String())).
-<<<<<<< HEAD
 		SetProposalKey(payer, 0, serviceClient.GetAndIncrementSeqNumber()).
-=======
-		SetProposalKey(payer, 0, serviceClient.GetSeqNumber()).
->>>>>>> 84a39b0c
 		SetPayer(payer)
 
 	tx, err = serviceClient.SignTransaction(tx)
@@ -319,21 +312,13 @@
 
 	// Send and subscribe to the transaction status using the access API
 	subClient, err := accessClient.SendAndSubscribeTransactionStatuses(s.ctx, &accessproto.SendAndSubscribeTransactionStatusesRequest{
-<<<<<<< HEAD
-		Transaction: transactionMsg,
-=======
 		Transaction:          transactionMsg,
 		EventEncodingVersion: entities.EventEncodingVersion_CCF_V0,
->>>>>>> 84a39b0c
 	})
 	s.Require().NoError(err)
 
 	expectedCounter := uint64(0)
-<<<<<<< HEAD
-	var finalTxStatus entities.TransactionStatus
-=======
 	lastReportedTxStatus := entities.TransactionStatus_UNKNOWN
->>>>>>> 84a39b0c
 	var txID sdk.Identifier
 
 	for {
@@ -347,19 +332,6 @@
 		}
 
 		if txID == sdk.EmptyID {
-<<<<<<< HEAD
-			txID = sdk.Identifier(resp.GetId())
-		}
-
-		s.Assert().Equal(expectedCounter, resp.GetMessageIndex())
-		s.Assert().Equal(txID, sdk.Identifier(resp.GetId()))
-
-		expectedCounter++
-		finalTxStatus = resp.Status
-	}
-
-	s.Assert().Equal(entities.TransactionStatus_SEALED, finalTxStatus)
-=======
 			txID = sdk.Identifier(resp.TransactionResults.TransactionId)
 		}
 
@@ -400,7 +372,6 @@
 	result, err = s.an2Client.ExecuteScriptAtBlockHeight(s.ctx, targetHeight, []byte(script), nil)
 	s.Require().NoError(err)
 	s.Require().Equal("Updated Contract", result.ToGoValue().(string))
->>>>>>> 84a39b0c
 }
 
 func (s *AccessAPISuite) testGetAccount(client *client.Client) {
