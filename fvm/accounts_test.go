--- conflicted
+++ resolved
@@ -1264,11 +1264,7 @@
 	// this behavior needs to addressed on Cadence side
 	t.Run("Get balance returns 0 for accounts that don't exist",
 		newVMTest().withContextOptions(
-<<<<<<< HEAD
-			fvm.WithTransactionProcessors(fvm.NewTransactionInvoker(zerolog.Nop())),
-=======
 			fvm.WithTransactionProcessors(fvm.NewTransactionInvoker()),
->>>>>>> 138e1c32
 			fvm.WithCadenceLogging(true),
 		).
 			run(func(t *testing.T, vm *fvm.VirtualMachine, chain flow.Chain, ctx fvm.Context, view state.View, programs *programs.Programs) {
@@ -1292,11 +1288,7 @@
 
 	t.Run("Get balance fails if view returns an error",
 		newVMTest().withContextOptions(
-<<<<<<< HEAD
-			fvm.WithTransactionProcessors(fvm.NewTransactionInvoker(zerolog.Nop())),
-=======
 			fvm.WithTransactionProcessors(fvm.NewTransactionInvoker()),
->>>>>>> 138e1c32
 			fvm.WithCadenceLogging(true),
 		).
 			run(func(t *testing.T, vm *fvm.VirtualMachine, chain flow.Chain, ctx fvm.Context, _ state.View, programs *programs.Programs) {
@@ -1310,14 +1302,10 @@
 				`, address)))
 
 				view := delta.NewView(func(owner, key string) (flow.RegisterValue, error) {
-<<<<<<< HEAD
-					return nil, fmt.Errorf("error getting register %s, %s", flow.BytesToAddress([]byte(owner)).Hex(), key)
-=======
 					if key == state.KeyAccountStatus {
 						return nil, fmt.Errorf("error getting register %s, %s", flow.BytesToAddress([]byte(owner)).Hex(), key)
 					}
 					return nil, nil
->>>>>>> 138e1c32
 				})
 
 				err := vm.Run(ctx, script, view, programs)
@@ -1357,21 +1345,13 @@
 
 				assert.NoError(t, err)
 				assert.NoError(t, script.Err)
-<<<<<<< HEAD
-				assert.Equal(t, cadence.UFix64(9999_2710), script.Value)
-=======
 				assert.Equal(t, cadence.UFix64(9999_3120), script.Value)
->>>>>>> 138e1c32
 			}),
 	)
 
 	t.Run("Get available balance fails for accounts that don't exist",
 		newVMTest().withContextOptions(
-<<<<<<< HEAD
-			fvm.WithTransactionProcessors(fvm.NewTransactionInvoker(zerolog.Nop())),
-=======
 			fvm.WithTransactionProcessors(fvm.NewTransactionInvoker()),
->>>>>>> 138e1c32
 			fvm.WithCadenceLogging(true),
 			fvm.WithAccountStorageLimit(false),
 		).withBootstrapProcedureOptions(
@@ -1439,11 +1419,7 @@
 func TestGetStorageCapacity(t *testing.T) {
 	t.Run("Get storage capacity",
 		newVMTest().withContextOptions(
-<<<<<<< HEAD
-			fvm.WithTransactionProcessors(fvm.NewTransactionInvoker(zerolog.Nop())),
-=======
 			fvm.WithTransactionProcessors(fvm.NewTransactionInvoker()),
->>>>>>> 138e1c32
 			fvm.WithCadenceLogging(true),
 			fvm.WithAccountStorageLimit(false),
 		).withBootstrapProcedureOptions(
@@ -1459,11 +1435,7 @@
 					AddArgument(jsoncdc.MustEncode(cadence.Address(account))).
 					AddAuthorizer(chain.ServiceAddress())
 
-<<<<<<< HEAD
-				tx := fvm.Transaction(txBody, 0)
-=======
 				tx := fvm.Transaction(txBody, programs.NextTxIndexForTestingOnly())
->>>>>>> 138e1c32
 
 				err := vm.Run(ctx, tx, view, programs)
 				require.NoError(t, err)
@@ -1485,11 +1457,7 @@
 	)
 	t.Run("Get storage capacity returns 0 for accounts that don't exist",
 		newVMTest().withContextOptions(
-<<<<<<< HEAD
-			fvm.WithTransactionProcessors(fvm.NewTransactionInvoker(zerolog.Nop())),
-=======
 			fvm.WithTransactionProcessors(fvm.NewTransactionInvoker()),
->>>>>>> 138e1c32
 			fvm.WithCadenceLogging(true),
 			fvm.WithAccountStorageLimit(false),
 		).withBootstrapProcedureOptions(
@@ -1517,11 +1485,7 @@
 	)
 	t.Run("Get storage capacity fails if view returns an error",
 		newVMTest().withContextOptions(
-<<<<<<< HEAD
-			fvm.WithTransactionProcessors(fvm.NewTransactionInvoker(zerolog.Nop())),
-=======
 			fvm.WithTransactionProcessors(fvm.NewTransactionInvoker()),
->>>>>>> 138e1c32
 			fvm.WithCadenceLogging(true),
 			fvm.WithAccountStorageLimit(false),
 		).withBootstrapProcedureOptions(
@@ -1529,11 +1493,7 @@
 			fvm.WithAccountCreationFee(100_000),
 			fvm.WithMinimumStorageReservation(100_000),
 		).
-<<<<<<< HEAD
-			run(func(t *testing.T, vm *fvm.VirtualMachine, chain flow.Chain, ctx fvm.Context, _ state.View, programs *programs.Programs) {
-=======
-			run(func(t *testing.T, vm *fvm.VirtualMachine, chain flow.Chain, ctx fvm.Context, view state.View, programs *programs.Programs) {
->>>>>>> 138e1c32
+			run(func(t *testing.T, vm *fvm.VirtualMachine, chain flow.Chain, ctx fvm.Context, view state.View, programs *programs.Programs) {
 				address := chain.ServiceAddress()
 
 				script := fvm.Script([]byte(fmt.Sprintf(`
@@ -1543,13 +1503,6 @@
 					}
 				`, address)))
 
-<<<<<<< HEAD
-				view := delta.NewView(func(owner, key string) (flow.RegisterValue, error) {
-					return nil, fmt.Errorf("error getting register %s, %s", flow.BytesToAddress([]byte(owner)).Hex(), key)
-				})
-
-				err := vm.Run(ctx, script, view, programs)
-=======
 				newview := delta.NewView(func(owner, key string) (flow.RegisterValue, error) {
 					if key == state.KeyAccountStatus {
 						return nil, fmt.Errorf("error getting register %s, %s", flow.BytesToAddress([]byte(owner)).Hex(), key)
@@ -1558,7 +1511,6 @@
 				})
 
 				err := vm.Run(ctx, script, newview, programs)
->>>>>>> 138e1c32
 				require.ErrorContains(t, err, fmt.Sprintf("error getting register %s, %s", address.Hex(), state.KeyAccountStatus))
 			}),
 	)
