--- conflicted
+++ resolved
@@ -1565,11 +1565,7 @@
 				_, output, err = vm.Run(ctx, script, snapshotTree)
 				assert.NoError(t, err)
 				assert.NoError(t, output.Err)
-<<<<<<< HEAD
-				assert.Equal(t, cadence.UFix64(99_990_950), output.Value)
-=======
-				assert.Equal(t, cadence.UFix64(99_989_630), output.Value)
->>>>>>> f9bd3bf8
+				assert.Equal(t, cadence.UFix64(99_990_990), output.Value)
 			}),
 	)
 
