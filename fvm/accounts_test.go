package fvm_test

import (
	"fmt"
	"strconv"
	"testing"

	"github.com/onflow/cadence"
	jsoncdc "github.com/onflow/cadence/encoding/json"
	"github.com/onflow/cadence/runtime/format"
	"github.com/rs/zerolog"
	"github.com/stretchr/testify/assert"
	"github.com/stretchr/testify/require"

	"github.com/onflow/flow-go/engine/execution/testutil"
	"github.com/onflow/flow-go/fvm"
	"github.com/onflow/flow-go/fvm/programs"
	"github.com/onflow/flow-go/fvm/state"
	"github.com/onflow/flow-go/model/flow"
	"github.com/onflow/flow-go/utils/unittest"
)

func createAccount(t *testing.T, vm *fvm.VirtualMachine, chain flow.Chain, ctx fvm.Context, view state.View, programs *programs.Programs) flow.Address {
	ctx = fvm.NewContextFromParent(
		ctx,
		fvm.WithTransactionProcessors(fvm.NewTransactionInvoker(zerolog.Nop())),
	)

	txBody := flow.NewTransactionBody().
		SetScript([]byte(createAccountTransaction)).
		AddAuthorizer(chain.ServiceAddress())

	tx := fvm.Transaction(txBody, 0)

	err := vm.Run(ctx, tx, view, programs)
	require.NoError(t, err)
	require.NoError(t, tx.Err)

	accountCreatedEvents := filterAccountCreatedEvents(tx.Events)

	require.Len(t, accountCreatedEvents, 1)

	data, err := jsoncdc.Decode(nil, accountCreatedEvents[0].Payload)
	require.NoError(t, err)
	address := flow.Address(data.(cadence.Event).Fields[0].(cadence.Address))

	return address
}

type accountKeyAPIVersion string

const (
	accountKeyAPIVersionV1 accountKeyAPIVersion = "V1"
	accountKeyAPIVersionV2 accountKeyAPIVersion = "V2"
)

func addAccountKey(
	t *testing.T,
	vm *fvm.VirtualMachine,
	ctx fvm.Context,
	view state.View,
	programs *programs.Programs,
	address flow.Address,
	apiVersion accountKeyAPIVersion,
) flow.AccountPublicKey {

	privateKey, err := unittest.AccountKeyDefaultFixture()
	require.NoError(t, err)

	publicKeyA, cadencePublicKey := newAccountKey(t, privateKey, apiVersion)

	var addAccountKeyTx accountKeyAPIVersion
	if apiVersion == accountKeyAPIVersionV1 {
		addAccountKeyTx = addAccountKeyTransaction
	} else {
		addAccountKeyTx = addAccountKeyTransactionV2
	}

	txBody := flow.NewTransactionBody().
		SetScript([]byte(addAccountKeyTx)).
		AddArgument(cadencePublicKey).
		AddAuthorizer(address)

	tx := fvm.Transaction(txBody, 0)

	err = vm.Run(ctx, tx, view, programs)
	require.NoError(t, err)
	require.NoError(t, tx.Err)

	return publicKeyA
}

func addAccountCreator(
	t *testing.T,
	vm *fvm.VirtualMachine,
	chain flow.Chain,
	ctx fvm.Context,
	view state.View,
	programs *programs.Programs,
	account flow.Address,
) {
	script := []byte(
		fmt.Sprintf(addAccountCreatorTransactionTemplate,
			chain.ServiceAddress().String(),
			account.String(),
		),
	)

	txBody := flow.NewTransactionBody().
		SetScript(script).
		AddAuthorizer(chain.ServiceAddress())

	tx := fvm.Transaction(txBody, 0)

	err := vm.Run(ctx, tx, view, programs)
	require.NoError(t, err)
	require.NoError(t, tx.Err)
}

func removeAccountCreator(
	t *testing.T,
	vm *fvm.VirtualMachine,
	chain flow.Chain,
	ctx fvm.Context,
	view state.View,
	programs *programs.Programs,
	account flow.Address,
) {
	script := []byte(
		fmt.Sprintf(
			removeAccountCreatorTransactionTemplate,
			chain.ServiceAddress(),
			account.String(),
		),
	)

	txBody := flow.NewTransactionBody().
		SetScript(script).
		AddAuthorizer(chain.ServiceAddress())

	tx := fvm.Transaction(txBody, 0)

	err := vm.Run(ctx, tx, view, programs)
	require.NoError(t, err)
	require.NoError(t, tx.Err)
}

const createAccountTransaction = `
transaction {
  prepare(signer: AuthAccount) {
    let account = AuthAccount(payer: signer)
  }
}
`

const createMultipleAccountsTransaction = `
transaction {
  prepare(signer: AuthAccount) {
    let accountA = AuthAccount(payer: signer)
    let accountB = AuthAccount(payer: signer)
    let accountC = AuthAccount(payer: signer)
  }
}
`

const addAccountKeyTransaction = `
transaction(key: [UInt8]) {
  prepare(signer: AuthAccount) {
    signer.addPublicKey(key)
  }
}
`
const addAccountKeyTransactionV2 = `
transaction(key: [UInt8]) {
  prepare(signer: AuthAccount) {
    let publicKey = PublicKey(
	  publicKey: key,
	  signatureAlgorithm: SignatureAlgorithm.ECDSA_P256
	)
    signer.keys.add(
      publicKey: publicKey,
      hashAlgorithm: HashAlgorithm.SHA3_256,
      weight: 1000.0
    )
  }
}
`

const addMultipleAccountKeysTransaction = `
transaction(key1: [UInt8], key2: [UInt8]) {
  prepare(signer: AuthAccount) {
    signer.addPublicKey(key1)
    signer.addPublicKey(key2)
  }
}
`

const addMultipleAccountKeysTransactionV2 = `
transaction(key1: [UInt8], key2: [UInt8]) {
  prepare(signer: AuthAccount) {
    for key in [key1, key2] {
      let publicKey = PublicKey(
	    publicKey: key,
	    signatureAlgorithm: SignatureAlgorithm.ECDSA_P256
	  )
      signer.keys.add(
        publicKey: publicKey,
        hashAlgorithm: HashAlgorithm.SHA3_256,
        weight: 1000.0
      )
    }
  }
}
`

const removeAccountKeyTransaction = `
transaction(key: Int) {
  prepare(signer: AuthAccount) {
    signer.removePublicKey(key)
  }
}
`

const revokeAccountKeyTransaction = `
transaction(keyIndex: Int) {
  prepare(signer: AuthAccount) {
    signer.keys.revoke(keyIndex: keyIndex)
  }
}
`

const removeMultipleAccountKeysTransaction = `
transaction(key1: Int, key2: Int) {
  prepare(signer: AuthAccount) {
    signer.removePublicKey(key1)
    signer.removePublicKey(key2)
  }
}
`

const revokeMultipleAccountKeysTransaction = `
transaction(keyIndex1: Int, keyIndex2: Int) {
  prepare(signer: AuthAccount) {
    for keyIndex in [keyIndex1, keyIndex2] {
      signer.keys.revoke(keyIndex: keyIndex)
    }
  }
}
`

const removeAccountCreatorTransactionTemplate = `
import FlowServiceAccount from 0x%s
transaction {
	let serviceAccountAdmin: &FlowServiceAccount.Administrator
	prepare(signer: AuthAccount) {
		// Borrow reference to FlowServiceAccount Administrator resource.
		//
		self.serviceAccountAdmin = signer.borrow<&FlowServiceAccount.Administrator>(from: /storage/flowServiceAdmin)
			?? panic("Unable to borrow reference to administrator resource")
	}
	execute {
		// Remove account from account creator whitelist.
		//
		// Will emit AccountCreatorRemoved(accountCreator: accountCreator).
		//
		self.serviceAccountAdmin.removeAccountCreator(0x%s)
	}
}
`

const addAccountCreatorTransactionTemplate = `
import FlowServiceAccount from 0x%s
transaction {
	let serviceAccountAdmin: &FlowServiceAccount.Administrator
	prepare(signer: AuthAccount) {
		// Borrow reference to FlowServiceAccount Administrator resource.
		//
		self.serviceAccountAdmin = signer.borrow<&FlowServiceAccount.Administrator>(from: /storage/flowServiceAdmin)
			?? panic("Unable to borrow reference to administrator resource")
	}
	execute {
		// Add account to account creator whitelist.
		//
		// Will emit AccountCreatorAdded(accountCreator: accountCreator).
		//
		self.serviceAccountAdmin.addAccountCreator(0x%s)
	}
}
`

const getAccountKeyTransaction = `
transaction(keyIndex: Int) {
  prepare(signer: AuthAccount) {
    var key :AccountKey? = signer.keys.get(keyIndex: keyIndex)
    log(key)
  }
}
`

const getMultipleAccountKeysTransaction = `
transaction(keyIndex1: Int, keyIndex2: Int) {
  prepare(signer: AuthAccount) {
    for keyIndex in [keyIndex1, keyIndex2] {
      var key :AccountKey? = signer.keys.get(keyIndex: keyIndex)
      log(key)
    }
  }
}
`

func newAccountKey(
	tb testing.TB,
	privateKey *flow.AccountPrivateKey,
	apiVersion accountKeyAPIVersion,
) (
	publicKey flow.AccountPublicKey,
	encodedCadencePublicKey []byte,
) {
	publicKey = privateKey.PublicKey(fvm.AccountKeyWeightThreshold)

	var publicKeyBytes []byte
	if apiVersion == accountKeyAPIVersionV1 {
		var err error
		publicKeyBytes, err = flow.EncodeRuntimeAccountPublicKey(publicKey)
		require.NoError(tb, err)
	} else {
		publicKeyBytes = publicKey.PublicKey.Encode()
	}

	cadencePublicKey := testutil.BytesToCadenceArray(publicKeyBytes)
	encodedCadencePublicKey, err := jsoncdc.Encode(cadencePublicKey)
	require.NoError(tb, err)

	return publicKey, encodedCadencePublicKey
}

func TestCreateAccount(t *testing.T) {

	options := []fvm.Option{
		fvm.WithTransactionProcessors(fvm.NewTransactionInvoker(zerolog.Nop())),
	}

	t.Run("Single account",
		newVMTest().withContextOptions(options...).
			run(func(t *testing.T, vm *fvm.VirtualMachine, chain flow.Chain, ctx fvm.Context, view state.View, programs *programs.Programs) {
				payer := createAccount(t, vm, chain, ctx, view, programs)

				txBody := flow.NewTransactionBody().
					SetScript([]byte(createAccountTransaction)).
					AddAuthorizer(payer)

				tx := fvm.Transaction(txBody, 0)

				err := vm.Run(ctx, tx, view, programs)
				require.NoError(t, err)

				assert.NoError(t, tx.Err)

				accountCreatedEvents := filterAccountCreatedEvents(tx.Events)
				require.Len(t, accountCreatedEvents, 1)

				data, err := jsoncdc.Decode(nil, accountCreatedEvents[0].Payload)
				require.NoError(t, err)
				address := flow.Address(data.(cadence.Event).Fields[0].(cadence.Address))

				account, err := vm.GetAccount(ctx, address, view, programs)
				require.NoError(t, err)
				require.NotNil(t, account)
			}),
	)

	t.Run("Multiple accounts",
		newVMTest().withContextOptions(options...).
			run(func(t *testing.T, vm *fvm.VirtualMachine, chain flow.Chain, ctx fvm.Context, view state.View, programs *programs.Programs) {
				const count = 3

				payer := createAccount(t, vm, chain, ctx, view, programs)

				txBody := flow.NewTransactionBody().
					SetScript([]byte(createMultipleAccountsTransaction)).
					AddAuthorizer(payer)

				tx := fvm.Transaction(txBody, 0)

				err := vm.Run(ctx, tx, view, programs)
				require.NoError(t, err)

				assert.NoError(t, tx.Err)

				accountCreatedEventCount := 0
				for i := 0; i < len(tx.Events); i++ {
					if tx.Events[i].Type != flow.EventAccountCreated {
						continue
					}
					accountCreatedEventCount += 1

					data, err := jsoncdc.Decode(nil, tx.Events[i].Payload)
					require.NoError(t, err)
					address := flow.Address(data.(cadence.Event).Fields[0].(cadence.Address))

					account, err := vm.GetAccount(ctx, address, view, programs)
					require.NoError(t, err)
					require.NotNil(t, account)
				}
				require.Equal(t, count, accountCreatedEventCount)
			}),
	)
}

func TestCreateAccount_WithRestrictedAccountCreation(t *testing.T) {

	options := []fvm.Option{
		fvm.WithTransactionProcessors(fvm.NewTransactionInvoker(zerolog.Nop())),
	}

	t.Run("Unauthorized account payer",
		newVMTest().
			withContextOptions(options...).
			withBootstrapProcedureOptions(fvm.WithRestrictedAccountCreationEnabled(true)).
			run(func(t *testing.T, vm *fvm.VirtualMachine, chain flow.Chain, ctx fvm.Context, view state.View, programs *programs.Programs) {
				payer := createAccount(t, vm, chain, ctx, view, programs)

				txBody := flow.NewTransactionBody().
					SetScript([]byte(createAccountTransaction)).
					AddAuthorizer(payer)

				tx := fvm.Transaction(txBody, 0)

				err := vm.Run(ctx, tx, view, programs)
				require.NoError(t, err)

				assert.Error(t, tx.Err)
			}),
	)

	t.Run("Authorized account payer",
		newVMTest().withContextOptions(options...).
			withBootstrapProcedureOptions(fvm.WithRestrictedAccountCreationEnabled(true)).
			run(func(t *testing.T, vm *fvm.VirtualMachine, chain flow.Chain, ctx fvm.Context, view state.View, programs *programs.Programs) {
				txBody := flow.NewTransactionBody().
					SetScript([]byte(createAccountTransaction)).
					AddAuthorizer(chain.ServiceAddress())

				tx := fvm.Transaction(txBody, 0)

				err := vm.Run(ctx, tx, view, programs)
				require.NoError(t, err)

				assert.NoError(t, tx.Err)
			}),
	)

	t.Run("Account payer added to allowlist",
		newVMTest().withContextOptions(options...).
			withBootstrapProcedureOptions(fvm.WithRestrictedAccountCreationEnabled(true)).
			run(func(t *testing.T, vm *fvm.VirtualMachine, chain flow.Chain, ctx fvm.Context, view state.View, programs *programs.Programs) {
				payer := createAccount(t, vm, chain, ctx, view, programs)
				addAccountCreator(t, vm, chain, ctx, view, programs, payer)

				txBody := flow.NewTransactionBody().
					SetScript([]byte(createAccountTransaction)).
					SetPayer(payer).
					AddAuthorizer(payer)

				tx := fvm.Transaction(txBody, 0)

				err := vm.Run(ctx, tx, view, programs)
				require.NoError(t, err)

				assert.NoError(t, tx.Err)
			}),
	)

	t.Run("Account payer removed from allowlist",
		newVMTest().withContextOptions(options...).
			withBootstrapProcedureOptions(fvm.WithRestrictedAccountCreationEnabled(true)).
			run(func(t *testing.T, vm *fvm.VirtualMachine, chain flow.Chain, ctx fvm.Context, view state.View, programs *programs.Programs) {
				payer := createAccount(t, vm, chain, ctx, view, programs)
				addAccountCreator(t, vm, chain, ctx, view, programs, payer)

				txBody := flow.NewTransactionBody().
					SetScript([]byte(createAccountTransaction)).
					AddAuthorizer(payer)

				validTx := fvm.Transaction(txBody, 0)

				err := vm.Run(ctx, validTx, view, programs)
				require.NoError(t, err)

				assert.NoError(t, validTx.Err)

				removeAccountCreator(t, vm, chain, ctx, view, programs, payer)

				invalidTx := fvm.Transaction(txBody, 0)

				err = vm.Run(ctx, invalidTx, view, programs)
				require.NoError(t, err)

				assert.Error(t, invalidTx.Err)
			}),
	)
}

func TestCreateAccount_WithFees(t *testing.T) {
	// TODO: add test cases for account fees
	// - Create account with sufficient balance
	// - Create account with insufficient balance
}

func TestUpdateAccountCode(t *testing.T) {
	// TODO: add test cases for updating account code
	// - empty code
	// - invalid Cadence code
	// - set new
	// - update existing
	// - remove existing
}

func TestAddAccountKey(t *testing.T) {

	options := []fvm.Option{
		fvm.WithTransactionProcessors(fvm.NewTransactionInvoker(zerolog.Nop())),
	}

	type addKeyTest struct {
		source     string
		apiVersion accountKeyAPIVersion
	}

	// Add a single key

	singleKeyTests := []addKeyTest{
		{
			source:     addAccountKeyTransaction,
			apiVersion: accountKeyAPIVersionV1,
		},
		{
			source:     addAccountKeyTransactionV2,
			apiVersion: accountKeyAPIVersionV2,
		},
	}

	for _, test := range singleKeyTests {

		t.Run(fmt.Sprintf("Add to empty key list %s", test.apiVersion),
			newVMTest().withContextOptions(options...).
				run(func(t *testing.T, vm *fvm.VirtualMachine, chain flow.Chain, ctx fvm.Context, view state.View, programs *programs.Programs) {
					address := createAccount(t, vm, chain, ctx, view, programs)

					before, err := vm.GetAccount(ctx, address, view, programs)
					require.NoError(t, err)
					assert.Empty(t, before.Keys)

					privateKey, err := unittest.AccountKeyDefaultFixture()
					require.NoError(t, err)

					publicKeyA, cadencePublicKey := newAccountKey(t, privateKey, test.apiVersion)

					txBody := flow.NewTransactionBody().
						SetScript([]byte(test.source)).
						AddArgument(cadencePublicKey).
						AddAuthorizer(address)

					tx := fvm.Transaction(txBody, 0)

					err = vm.Run(ctx, tx, view, programs)
					require.NoError(t, err)

					assert.NoError(t, tx.Err)

					after, err := vm.GetAccount(ctx, address, view, programs)
					require.NoError(t, err)

					require.Len(t, after.Keys, 1)

					publicKeyB := after.Keys[0]

					assert.Equal(t, publicKeyA.PublicKey, publicKeyB.PublicKey)
					assert.Equal(t, publicKeyA.SignAlgo, publicKeyB.SignAlgo)
					assert.Equal(t, publicKeyA.HashAlgo, publicKeyB.HashAlgo)
					assert.Equal(t, publicKeyA.Weight, publicKeyB.Weight)
				}),
		)

		t.Run(fmt.Sprintf("Add to non-empty key list %s", test.apiVersion),
			newVMTest().withContextOptions(options...).
				run(func(t *testing.T, vm *fvm.VirtualMachine, chain flow.Chain, ctx fvm.Context, view state.View, programs *programs.Programs) {
					address := createAccount(t, vm, chain, ctx, view, programs)

					publicKey1 := addAccountKey(t, vm, ctx, view, programs, address, test.apiVersion)

					before, err := vm.GetAccount(ctx, address, view, programs)
					require.NoError(t, err)
					assert.Len(t, before.Keys, 1)

					privateKey, err := unittest.AccountKeyDefaultFixture()
					require.NoError(t, err)

					publicKey2, publicKey2Arg := newAccountKey(t, privateKey, test.apiVersion)

					txBody := flow.NewTransactionBody().
						SetScript([]byte(test.source)).
						AddArgument(publicKey2Arg).
						AddAuthorizer(address)

					tx := fvm.Transaction(txBody, 0)

					err = vm.Run(ctx, tx, view, programs)
					require.NoError(t, err)

					assert.NoError(t, tx.Err)

					after, err := vm.GetAccount(ctx, address, view, programs)
					require.NoError(t, err)

					expectedKeys := []flow.AccountPublicKey{
						publicKey1,
						publicKey2,
					}

					require.Len(t, after.Keys, len(expectedKeys))

					for i, expectedKey := range expectedKeys {
						actualKey := after.Keys[i]
						assert.Equal(t, i, actualKey.Index)
						assert.Equal(t, expectedKey.PublicKey, actualKey.PublicKey)
						assert.Equal(t, expectedKey.SignAlgo, actualKey.SignAlgo)
						assert.Equal(t, expectedKey.HashAlgo, actualKey.HashAlgo)
						assert.Equal(t, expectedKey.Weight, actualKey.Weight)
					}
				}),
		)

		t.Run(fmt.Sprintf("Invalid key %s", test.apiVersion),
			newVMTest().withContextOptions(options...).
				run(func(t *testing.T, vm *fvm.VirtualMachine, chain flow.Chain, ctx fvm.Context, view state.View, programs *programs.Programs) {
					address := createAccount(t, vm, chain, ctx, view, programs)

					invalidPublicKey := testutil.BytesToCadenceArray([]byte{1, 2, 3})
					invalidPublicKeyArg, err := jsoncdc.Encode(invalidPublicKey)
					require.NoError(t, err)

					txBody := flow.NewTransactionBody().
						SetScript([]byte(test.source)).
						AddArgument(invalidPublicKeyArg).
						AddAuthorizer(address)

					tx := fvm.Transaction(txBody, 0)

					err = vm.Run(ctx, tx, view, programs)
					require.NoError(t, err)

					assert.Error(t, tx.Err)

					after, err := vm.GetAccount(ctx, address, view, programs)
					require.NoError(t, err)

					assert.Empty(t, after.Keys)
				}),
		)
	}

	// Add multiple keys

	multipleKeysTests := []addKeyTest{
		{
			source:     addMultipleAccountKeysTransaction,
			apiVersion: accountKeyAPIVersionV1,
		},
		{
			source:     addMultipleAccountKeysTransactionV2,
			apiVersion: accountKeyAPIVersionV2,
		},
	}

	for _, test := range multipleKeysTests {
		t.Run(fmt.Sprintf("Multiple keys %s", test.apiVersion),
			newVMTest().withContextOptions(options...).
				run(func(t *testing.T, vm *fvm.VirtualMachine, chain flow.Chain, ctx fvm.Context, view state.View, programs *programs.Programs) {
					address := createAccount(t, vm, chain, ctx, view, programs)

					before, err := vm.GetAccount(ctx, address, view, programs)
					require.NoError(t, err)
					assert.Empty(t, before.Keys)

					privateKey1, err := unittest.AccountKeyDefaultFixture()
					require.NoError(t, err)

					privateKey2, err := unittest.AccountKeyDefaultFixture()
					require.NoError(t, err)

					publicKey1, publicKey1Arg := newAccountKey(t, privateKey1, test.apiVersion)
					publicKey2, publicKey2Arg := newAccountKey(t, privateKey2, test.apiVersion)

					txBody := flow.NewTransactionBody().
						SetScript([]byte(test.source)).
						AddArgument(publicKey1Arg).
						AddArgument(publicKey2Arg).
						AddAuthorizer(address)

					tx := fvm.Transaction(txBody, 0)

					err = vm.Run(ctx, tx, view, programs)
					require.NoError(t, err)

					assert.NoError(t, tx.Err)

					after, err := vm.GetAccount(ctx, address, view, programs)
					require.NoError(t, err)

					expectedKeys := []flow.AccountPublicKey{
						publicKey1,
						publicKey2,
					}

					require.Len(t, after.Keys, len(expectedKeys))

					for i, expectedKey := range expectedKeys {
						actualKey := after.Keys[i]
						assert.Equal(t, expectedKey.PublicKey, actualKey.PublicKey)
						assert.Equal(t, expectedKey.SignAlgo, actualKey.SignAlgo)
						assert.Equal(t, expectedKey.HashAlgo, actualKey.HashAlgo)
						assert.Equal(t, expectedKey.Weight, actualKey.Weight)
					}
				}),
		)
	}

	t.Run("Invalid hash algorithms", func(t *testing.T) {

		for _, hashAlgo := range []string{"SHA2_384", "SHA3_384"} {

			t.Run(hashAlgo,
				newVMTest().withContextOptions(options...).
					run(func(t *testing.T, vm *fvm.VirtualMachine, chain flow.Chain, ctx fvm.Context, view state.View, programs *programs.Programs) {
						address := createAccount(t, vm, chain, ctx, view, programs)

						privateKey, err := unittest.AccountKeyDefaultFixture()
						require.NoError(t, err)

						_, publicKeyArg := newAccountKey(t, privateKey, accountKeyAPIVersionV2)

						txBody := flow.NewTransactionBody().
							SetScript([]byte(fmt.Sprintf(
								`
								transaction(key: [UInt8]) {
								  prepare(signer: AuthAccount) {
								    let publicKey = PublicKey(
									  publicKey: key,
									  signatureAlgorithm: SignatureAlgorithm.ECDSA_P256
									)
								    signer.keys.add(
								      publicKey: publicKey,
								      hashAlgorithm: HashAlgorithm.%s,
								      weight: 1000.0
								    )
								  }
								}
								`,
								hashAlgo,
							))).
							AddArgument(publicKeyArg).
							AddAuthorizer(address)

						tx := fvm.Transaction(txBody, 0)

						err = vm.Run(ctx, tx, view, programs)
						require.NoError(t, err)

						require.Error(t, tx.Err)
						assert.Contains(t, tx.Err.Error(), "hashing algorithm type not supported")

						after, err := vm.GetAccount(ctx, address, view, programs)
						require.NoError(t, err)

						assert.Empty(t, after.Keys)
					}),
			)
		}
	})
}

func TestRemoveAccountKey(t *testing.T) {

	options := []fvm.Option{
		fvm.WithTransactionProcessors(fvm.NewTransactionInvoker(zerolog.Nop())),
	}

	type removeKeyTest struct {
		source      string
		apiVersion  accountKeyAPIVersion
		expectError bool
	}

	// Remove a single key

	singleKeyTests := []removeKeyTest{
		{
			source:      removeAccountKeyTransaction,
			apiVersion:  accountKeyAPIVersionV1,
			expectError: true,
		},
		{
			source:      revokeAccountKeyTransaction,
			apiVersion:  accountKeyAPIVersionV2,
			expectError: false,
		},
	}

	for _, test := range singleKeyTests {

		t.Run(fmt.Sprintf("Non-existent key %s", test.apiVersion),
			newVMTest().withContextOptions(options...).
				run(func(t *testing.T, vm *fvm.VirtualMachine, chain flow.Chain, ctx fvm.Context, view state.View, programs *programs.Programs) {
					address := createAccount(t, vm, chain, ctx, view, programs)

					const keyCount = 2

					for i := 0; i < keyCount; i++ {
						_ = addAccountKey(t, vm, ctx, view, programs, address, test.apiVersion)
					}

					before, err := vm.GetAccount(ctx, address, view, programs)
					require.NoError(t, err)
					assert.Len(t, before.Keys, keyCount)

					for i, keyIndex := range []int{-1, keyCount, keyCount + 1} {
						keyIndexArg, err := jsoncdc.Encode(cadence.NewInt(keyIndex))
						require.NoError(t, err)

						txBody := flow.NewTransactionBody().
							SetScript([]byte(test.source)).
							AddArgument(keyIndexArg).
							AddAuthorizer(address)

						tx := fvm.Transaction(txBody, uint32(i))

						err = vm.Run(ctx, tx, view, programs)
						require.NoError(t, err)

						if test.expectError {
							assert.Error(t, tx.Err)
						} else {
							assert.NoError(t, tx.Err)
						}
					}

					after, err := vm.GetAccount(ctx, address, view, programs)
					require.NoError(t, err)
					assert.Len(t, after.Keys, keyCount)

					for _, publicKey := range after.Keys {
						assert.False(t, publicKey.Revoked)
					}
				}),
		)

		t.Run(fmt.Sprintf("Existing key %s", test.apiVersion),
			newVMTest().withContextOptions(options...).
				run(func(t *testing.T, vm *fvm.VirtualMachine, chain flow.Chain, ctx fvm.Context, view state.View, programs *programs.Programs) {
					address := createAccount(t, vm, chain, ctx, view, programs)

					const keyCount = 2
					const keyIndex = keyCount - 1

					for i := 0; i < keyCount; i++ {
						_ = addAccountKey(t, vm, ctx, view, programs, address, test.apiVersion)
					}

					before, err := vm.GetAccount(ctx, address, view, programs)
					require.NoError(t, err)
					assert.Len(t, before.Keys, keyCount)

					keyIndexArg, err := jsoncdc.Encode(cadence.NewInt(keyIndex))
					require.NoError(t, err)

					txBody := flow.NewTransactionBody().
						SetScript([]byte(test.source)).
						AddArgument(keyIndexArg).
						AddAuthorizer(address)

					tx := fvm.Transaction(txBody, 0)

					err = vm.Run(ctx, tx, view, programs)
					require.NoError(t, err)

					assert.NoError(t, tx.Err)

					after, err := vm.GetAccount(ctx, address, view, programs)
					require.NoError(t, err)
					assert.Len(t, after.Keys, keyCount)

					for _, publicKey := range after.Keys[:len(after.Keys)-1] {
						assert.False(t, publicKey.Revoked)
					}

					assert.True(t, after.Keys[keyIndex].Revoked)
				}),
		)

		t.Run(fmt.Sprintf("Key added by a different api version %s", test.apiVersion),
			newVMTest().withContextOptions(options...).
				run(func(t *testing.T, vm *fvm.VirtualMachine, chain flow.Chain, ctx fvm.Context, view state.View, programs *programs.Programs) {
					address := createAccount(t, vm, chain, ctx, view, programs)

					const keyCount = 2
					const keyIndex = keyCount - 1

					// Use one version of API to add the keys, and a different version of the API to revoke the keys.
					var apiVersionForAdding accountKeyAPIVersion
					if test.apiVersion == accountKeyAPIVersionV1 {
						apiVersionForAdding = accountKeyAPIVersionV2
					} else {
						apiVersionForAdding = accountKeyAPIVersionV1
					}

					for i := 0; i < keyCount; i++ {
						_ = addAccountKey(t, vm, ctx, view, programs, address, apiVersionForAdding)
					}

					before, err := vm.GetAccount(ctx, address, view, programs)
					require.NoError(t, err)
					assert.Len(t, before.Keys, keyCount)

					keyIndexArg, err := jsoncdc.Encode(cadence.NewInt(keyIndex))
					require.NoError(t, err)

					txBody := flow.NewTransactionBody().
						SetScript([]byte(test.source)).
						AddArgument(keyIndexArg).
						AddAuthorizer(address)

					tx := fvm.Transaction(txBody, 0)

					err = vm.Run(ctx, tx, view, programs)
					require.NoError(t, err)

					assert.NoError(t, tx.Err)

					after, err := vm.GetAccount(ctx, address, view, programs)
					require.NoError(t, err)
					assert.Len(t, after.Keys, keyCount)

					for _, publicKey := range after.Keys[:len(after.Keys)-1] {
						assert.False(t, publicKey.Revoked)
					}

					assert.True(t, after.Keys[keyIndex].Revoked)
				}),
		)
	}

	// Remove multiple keys

	multipleKeysTests := []removeKeyTest{
		{
			source:     removeMultipleAccountKeysTransaction,
			apiVersion: accountKeyAPIVersionV1,
		},
		{
			source:     revokeMultipleAccountKeysTransaction,
			apiVersion: accountKeyAPIVersionV2,
		},
	}

	for _, test := range multipleKeysTests {
		t.Run(fmt.Sprintf("Multiple keys %s", test.apiVersion),
			newVMTest().withContextOptions(options...).
				run(func(t *testing.T, vm *fvm.VirtualMachine, chain flow.Chain, ctx fvm.Context, view state.View, programs *programs.Programs) {
					address := createAccount(t, vm, chain, ctx, view, programs)

					const keyCount = 2

					for i := 0; i < keyCount; i++ {
						_ = addAccountKey(t, vm, ctx, view, programs, address, test.apiVersion)
					}

					before, err := vm.GetAccount(ctx, address, view, programs)
					require.NoError(t, err)
					assert.Len(t, before.Keys, keyCount)

					txBody := flow.NewTransactionBody().
						SetScript([]byte(test.source)).
						AddAuthorizer(address)

					for i := 0; i < keyCount; i++ {
						keyIndexArg, err := jsoncdc.Encode(cadence.NewInt(i))
						require.NoError(t, err)

						txBody.AddArgument(keyIndexArg)
					}

					tx := fvm.Transaction(txBody, 0)

					err = vm.Run(ctx, tx, view, programs)
					require.NoError(t, err)

					assert.NoError(t, tx.Err)

					after, err := vm.GetAccount(ctx, address, view, programs)
					require.NoError(t, err)
					assert.Len(t, after.Keys, keyCount)

					for _, publicKey := range after.Keys {
						assert.True(t, publicKey.Revoked)
					}
				}),
		)
	}
}

func TestGetAccountKey(t *testing.T) {

	options := []fvm.Option{
		fvm.WithTransactionProcessors(fvm.NewTransactionInvoker(zerolog.Nop())),
		fvm.WithCadenceLogging(true),
	}

	t.Run("Non-existent key",
		newVMTest().withContextOptions(options...).
			run(func(t *testing.T, vm *fvm.VirtualMachine, chain flow.Chain, ctx fvm.Context, view state.View, programs *programs.Programs) {
				address := createAccount(t, vm, chain, ctx, view, programs)

				const keyCount = 2

				for i := 0; i < keyCount; i++ {
					_ = addAccountKey(t, vm, ctx, view, programs, address, accountKeyAPIVersionV2)
				}

				before, err := vm.GetAccount(ctx, address, view, programs)
				require.NoError(t, err)
				assert.Len(t, before.Keys, keyCount)

				for i, keyIndex := range []int{-1, keyCount, keyCount + 1} {
					keyIndexArg, err := jsoncdc.Encode(cadence.NewInt(keyIndex))
					require.NoError(t, err)

					txBody := flow.NewTransactionBody().
						SetScript([]byte(getAccountKeyTransaction)).
						AddArgument(keyIndexArg).
						AddAuthorizer(address)

					tx := fvm.Transaction(txBody, uint32(i))

					err = vm.Run(ctx, tx, view, programs)
					require.NoError(t, err)
					require.NoError(t, tx.Err)

					require.Len(t, tx.Logs, 1)
					assert.Equal(t, "nil", tx.Logs[0])
				}
			}),
	)

	t.Run("Existing key",
		newVMTest().withContextOptions(options...).
			run(func(t *testing.T, vm *fvm.VirtualMachine, chain flow.Chain, ctx fvm.Context, view state.View, programs *programs.Programs) {
				address := createAccount(t, vm, chain, ctx, view, programs)

				const keyCount = 2
				const keyIndex = keyCount - 1

				keys := make([]flow.AccountPublicKey, keyCount)
				for i := 0; i < keyCount; i++ {
					keys[i] = addAccountKey(t, vm, ctx, view, programs, address, accountKeyAPIVersionV2)
				}

				before, err := vm.GetAccount(ctx, address, view, programs)
				require.NoError(t, err)
				assert.Len(t, before.Keys, keyCount)

				keyIndexArg, err := jsoncdc.Encode(cadence.NewInt(keyIndex))
				require.NoError(t, err)

				txBody := flow.NewTransactionBody().
					SetScript([]byte(getAccountKeyTransaction)).
					AddArgument(keyIndexArg).
					AddAuthorizer(address)

				tx := fvm.Transaction(txBody, 0)

				err = vm.Run(ctx, tx, view, programs)
				require.NoError(t, err)
				require.NoError(t, tx.Err)

				require.Len(t, tx.Logs, 1)

				key := keys[keyIndex]

				expected := fmt.Sprintf(
					"AccountKey("+
						"keyIndex: %d, "+
						"publicKey: PublicKey(publicKey: %s, signatureAlgorithm: SignatureAlgorithm(rawValue: 1)), "+
						"hashAlgorithm: HashAlgorithm(rawValue: 3), "+
						"weight: 1000.00000000, "+
						"isRevoked: false)",
					keyIndex,
					byteSliceToCadenceArrayLiteral(key.PublicKey.Encode()),
				)

				assert.Equal(t, expected, tx.Logs[0])
			}),
	)

	t.Run("Key added by a different api version",
		newVMTest().withContextOptions(options...).
			run(func(t *testing.T, vm *fvm.VirtualMachine, chain flow.Chain, ctx fvm.Context, view state.View, programs *programs.Programs) {
				address := createAccount(t, vm, chain, ctx, view, programs)

				const keyCount = 2
				const keyIndex = keyCount - 1

				keys := make([]flow.AccountPublicKey, keyCount)
				for i := 0; i < keyCount; i++ {

					// Use the old version of API to add the key
					keys[i] = addAccountKey(t, vm, ctx, view, programs, address, accountKeyAPIVersionV1)
				}

				before, err := vm.GetAccount(ctx, address, view, programs)
				require.NoError(t, err)
				assert.Len(t, before.Keys, keyCount)

				keyIndexArg, err := jsoncdc.Encode(cadence.NewInt(keyIndex))
				require.NoError(t, err)

				txBody := flow.NewTransactionBody().
					SetScript([]byte(getAccountKeyTransaction)).
					AddArgument(keyIndexArg).
					AddAuthorizer(address)

				tx := fvm.Transaction(txBody, 0)

				err = vm.Run(ctx, tx, view, programs)
				require.NoError(t, err)
				require.NoError(t, tx.Err)

				require.Len(t, tx.Logs, 1)

				key := keys[keyIndex]

				expected := fmt.Sprintf(
					"AccountKey("+
						"keyIndex: %d, "+
						"publicKey: PublicKey(publicKey: %s, signatureAlgorithm: SignatureAlgorithm(rawValue: 1)), "+
						"hashAlgorithm: HashAlgorithm(rawValue: 3), "+
						"weight: 1000.00000000, "+
						"isRevoked: false)",
					keyIndex,
					byteSliceToCadenceArrayLiteral(key.PublicKey.Encode()),
				)

				assert.Equal(t, expected, tx.Logs[0])
			}),
	)

	t.Run("Multiple keys",
		newVMTest().withContextOptions(options...).
			run(func(t *testing.T, vm *fvm.VirtualMachine, chain flow.Chain, ctx fvm.Context, view state.View, programs *programs.Programs) {
				address := createAccount(t, vm, chain, ctx, view, programs)

				const keyCount = 2

				keys := make([]flow.AccountPublicKey, keyCount)
				for i := 0; i < keyCount; i++ {

					keys[i] = addAccountKey(t, vm, ctx, view, programs, address, accountKeyAPIVersionV2)
				}

				before, err := vm.GetAccount(ctx, address, view, programs)
				require.NoError(t, err)
				assert.Len(t, before.Keys, keyCount)

				txBody := flow.NewTransactionBody().
					SetScript([]byte(getMultipleAccountKeysTransaction)).
					AddAuthorizer(address)

				for i := 0; i < keyCount; i++ {
					keyIndexArg, err := jsoncdc.Encode(cadence.NewInt(i))
					require.NoError(t, err)

					txBody.AddArgument(keyIndexArg)
				}

				tx := fvm.Transaction(txBody, 0)

				err = vm.Run(ctx, tx, view, programs)
				require.NoError(t, err)
				require.NoError(t, tx.Err)

				assert.Len(t, tx.Logs, 2)

				for i := 0; i < keyCount; i++ {
					expected := fmt.Sprintf(
						"AccountKey("+
							"keyIndex: %d, "+
							"publicKey: PublicKey(publicKey: %s, signatureAlgorithm: SignatureAlgorithm(rawValue: 1)), "+
							"hashAlgorithm: HashAlgorithm(rawValue: 3), "+
							"weight: 1000.00000000, "+
							"isRevoked: false)",
						i,
						byteSliceToCadenceArrayLiteral(keys[i].PublicKey.Encode()),
					)

					assert.Equal(t, expected, tx.Logs[i])
				}
			}),
	)
}

func byteSliceToCadenceArrayLiteral(bytes []byte) string {
	elements := make([]string, 0, len(bytes))

	for _, b := range bytes {
		elements = append(elements, strconv.Itoa(int(b)))
	}

	return format.Array(elements)
}

func TestAccountBalanceFields(t *testing.T) {
	t.Run("Get balance works",
		newVMTest().withContextOptions(
			fvm.WithTransactionProcessors(fvm.NewTransactionInvoker(zerolog.Nop())),
			fvm.WithCadenceLogging(true),
		).
			run(func(t *testing.T, vm *fvm.VirtualMachine, chain flow.Chain, ctx fvm.Context, view state.View, programs *programs.Programs) {
				account := createAccount(t, vm, chain, ctx, view, programs)

				txBody := transferTokensTx(chain).
					AddArgument(jsoncdc.MustEncode(cadence.UFix64(100_000_000))).
					AddArgument(jsoncdc.MustEncode(cadence.Address(account))).
					AddAuthorizer(chain.ServiceAddress())

				tx := fvm.Transaction(txBody, 0)

				err := vm.Run(ctx, tx, view, programs)
				require.NoError(t, err)

				script := fvm.Script([]byte(fmt.Sprintf(`
					pub fun main(): UFix64 {
						let acc = getAccount(0x%s)
						return acc.balance
					}
				`, account.Hex())))

				err = vm.Run(ctx, script, view, programs)

				assert.NoError(t, err)

				assert.Equal(t, cadence.UFix64(100_000_000), script.Value)
			}),
	)

	t.Run("Get balance fails for accounts that dont exist",
		newVMTest().withContextOptions(
			fvm.WithTransactionProcessors(fvm.NewTransactionInvoker(zerolog.Nop())),
			fvm.WithCadenceLogging(true),
		).
			run(func(t *testing.T, vm *fvm.VirtualMachine, chain flow.Chain, ctx fvm.Context, view state.View, programs *programs.Programs) {
				nonExistentAddress, err := chain.AddressAtIndex(100)
				require.NoError(t, err)

				script := fvm.Script([]byte(fmt.Sprintf(`
					pub fun main(): UFix64 {
						let acc = getAccount(0x%s)
						return acc.balance
					}
				`, nonExistentAddress)))

				err = vm.Run(ctx, script, view, programs)

				require.NoError(t, err)
				require.Error(t, script.Err)
			}),
	)

	t.Run("Get available balance works",
		newVMTest().withContextOptions(
			fvm.WithTransactionProcessors(fvm.NewTransactionInvoker(zerolog.Nop())),
			fvm.WithCadenceLogging(true),
			fvm.WithAccountStorageLimit(false),
		).withBootstrapProcedureOptions(
			fvm.WithStorageMBPerFLOW(1000_000_000),
		).
			run(func(t *testing.T, vm *fvm.VirtualMachine, chain flow.Chain, ctx fvm.Context, view state.View, programs *programs.Programs) {
				account := createAccount(t, vm, chain, ctx, view, programs)

				txBody := transferTokensTx(chain).
					AddArgument(jsoncdc.MustEncode(cadence.UFix64(100_000_000))).
					AddArgument(jsoncdc.MustEncode(cadence.Address(account))).
					AddAuthorizer(chain.ServiceAddress())

				tx := fvm.Transaction(txBody, 0)

				err := vm.Run(ctx, tx, view, programs)
				require.NoError(t, err)

				script := fvm.Script([]byte(fmt.Sprintf(`
					pub fun main(): UFix64 {
						let acc = getAccount(0x%s)
						return acc.availableBalance
					}
				`, account.Hex())))

				err = vm.Run(ctx, script, view, programs)

				assert.NoError(t, err)
				assert.NoError(t, script.Err)
<<<<<<< HEAD
				assert.Equal(t, cadence.UFix64(99_992_520), script.Value)
			}),
	)

	t.Run("Get available balance fails for accounts that don't exist",
		newVMTest().withContextOptions(
			fvm.WithTransactionProcessors(fvm.NewTransactionInvoker(zerolog.Nop())),
			fvm.WithCadenceLogging(true),
			fvm.WithAccountStorageLimit(false),
		).withBootstrapProcedureOptions(
			fvm.WithStorageMBPerFLOW(1_000_000_000),
		).
			run(func(t *testing.T, vm *fvm.VirtualMachine, chain flow.Chain, ctx fvm.Context, view state.View, programs *programs.Programs) {
				nonExistentAddress, err := chain.AddressAtIndex(100)
				require.NoError(t, err)

				script := fvm.Script([]byte(fmt.Sprintf(`
					pub fun main(): UFix64 {
						let acc = getAccount(0x%s)
						return acc.availableBalance
					}
				`, nonExistentAddress)))

				err = vm.Run(ctx, script, view, programs)

				require.NoError(t, err)
				require.Error(t, script.Err)
=======
				assert.Equal(t, cadence.UFix64(9999_2550), script.Value)
>>>>>>> cece63cf
			}),
	)

	t.Run("Get available balance works with minimum balance",
		newVMTest().withContextOptions(
			fvm.WithTransactionProcessors(fvm.NewTransactionInvoker(zerolog.Nop())),
			fvm.WithCadenceLogging(true),
			fvm.WithAccountStorageLimit(false),
		).withBootstrapProcedureOptions(
			fvm.WithStorageMBPerFLOW(1000_000_000),
			fvm.WithAccountCreationFee(100_000),
			fvm.WithMinimumStorageReservation(100_000),
		).
			run(func(t *testing.T, vm *fvm.VirtualMachine, chain flow.Chain, ctx fvm.Context, view state.View, programs *programs.Programs) {
				account := createAccount(t, vm, chain, ctx, view, programs)

				txBody := transferTokensTx(chain).
					AddArgument(jsoncdc.MustEncode(cadence.UFix64(100_000_000))).
					AddArgument(jsoncdc.MustEncode(cadence.Address(account))).
					AddAuthorizer(chain.ServiceAddress())

				tx := fvm.Transaction(txBody, 0)

				err := vm.Run(ctx, tx, view, programs)
				require.NoError(t, err)

				script := fvm.Script([]byte(fmt.Sprintf(`
					pub fun main(): UFix64 {
						let acc = getAccount(0x%s)
						return acc.availableBalance
					}
				`, account.Hex())))

				err = vm.Run(ctx, script, view, programs)

				assert.NoError(t, err)
				assert.NoError(t, script.Err)

				// Should be 100_000_000 because 100_000 was given to it during account creation and is now locked up
				assert.Equal(t, cadence.UFix64(100_000_000), script.Value)
			}),
	)
}

func TestGetStorageCapacity(t *testing.T) {
	t.Run("Get storage capacity",
		newVMTest().withContextOptions(
			fvm.WithTransactionProcessors(fvm.NewTransactionInvoker(zerolog.Nop())),
			fvm.WithCadenceLogging(true),
			fvm.WithAccountStorageLimit(false),
		).withBootstrapProcedureOptions(
			fvm.WithStorageMBPerFLOW(1_000_000_000),
			fvm.WithAccountCreationFee(100_000),
			fvm.WithMinimumStorageReservation(100_000),
		).
			run(func(t *testing.T, vm *fvm.VirtualMachine, chain flow.Chain, ctx fvm.Context, view state.View, programs *programs.Programs) {
				account := createAccount(t, vm, chain, ctx, view, programs)

				txBody := transferTokensTx(chain).
					AddArgument(jsoncdc.MustEncode(cadence.UFix64(100_000_000))).
					AddArgument(jsoncdc.MustEncode(cadence.Address(account))).
					AddAuthorizer(chain.ServiceAddress())

				tx := fvm.Transaction(txBody, 0)

				err := vm.Run(ctx, tx, view, programs)
				require.NoError(t, err)

				script := fvm.Script([]byte(fmt.Sprintf(`
					pub fun main(): UInt64 {
						let acc = getAccount(0x%s)
						return acc.storageCapacity
					}
				`, account)))

				err = vm.Run(ctx, script, view, programs)

				require.NoError(t, err)
				require.NoError(t, script.Err)

				require.Equal(t, cadence.UInt64(10_010_000), script.Value)
			}),
	)
	t.Run("Get storage capacity fails for accounts that don't exist",
		newVMTest().withContextOptions(
			fvm.WithTransactionProcessors(fvm.NewTransactionInvoker(zerolog.Nop())),
			fvm.WithCadenceLogging(true),
			fvm.WithAccountStorageLimit(false),
		).withBootstrapProcedureOptions(
			fvm.WithStorageMBPerFLOW(1_000_000_000),
			fvm.WithAccountCreationFee(100_000),
			fvm.WithMinimumStorageReservation(100_000),
		).
			run(func(t *testing.T, vm *fvm.VirtualMachine, chain flow.Chain, ctx fvm.Context, view state.View, programs *programs.Programs) {
				nonExistentAddress, err := chain.AddressAtIndex(100)
				require.NoError(t, err)

				script := fvm.Script([]byte(fmt.Sprintf(`
					pub fun main(): UInt64 {
						let acc = getAccount(0x%s)
						return acc.storageCapacity
					}
				`, nonExistentAddress)))

				err = vm.Run(ctx, script, view, programs)

				require.NoError(t, err)
				require.Error(t, script.Err)
			}),
	)
}<|MERGE_RESOLUTION|>--- conflicted
+++ resolved
@@ -1307,8 +1307,7 @@
 
 				assert.NoError(t, err)
 				assert.NoError(t, script.Err)
-<<<<<<< HEAD
-				assert.Equal(t, cadence.UFix64(99_992_520), script.Value)
+				assert.Equal(t, cadence.UFix64(9999_2550), script.Value)
 			}),
 	)
 
@@ -1335,9 +1334,6 @@
 
 				require.NoError(t, err)
 				require.Error(t, script.Err)
-=======
-				assert.Equal(t, cadence.UFix64(9999_2550), script.Value)
->>>>>>> cece63cf
 			}),
 	)
 
