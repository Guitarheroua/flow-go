--- conflicted
+++ resolved
@@ -118,35 +118,6 @@
 	return ErrCodeFrozenAccountError
 }
 
-<<<<<<< HEAD
-// StorageNotInitialized captures a fatal error when trying to update storage used on a non-initialized account
-type StorageNotInitialized struct {
-	Address string
-}
-
-// NewStorageNotInitialized formats and returns a new StorageNotInitialized
-func NewStorageNotInitialized(address string) *StorageNotInitialized {
-	return &StorageNotInitialized{
-		Address: address,
-	}
-}
-
-func (e *StorageNotInitialized) Error() string {
-	return fmt.Sprintf("%s account %s storage used is not initialized or not initialized correctly",
-		e.Code().String(),
-		e.Address)
-}
-
-// Code returns the failure code
-func (e *StorageNotInitialized) Code() ErrorCode {
-	return ErrCodeAccountStorageNotInitializedError
-}
-
-// IsStorageNotInitializedFailure  checks if the error is a StorageNotInitializedFailure
-func IsStorageNotInitializedFailure(err error) bool {
-	var t *StorageNotInitialized
-	return errors.As(err, &t)
-=======
 // AccountPublicKeyLimitError is returned when an account tries to add public keys over the limit
 type AccountPublicKeyLimitError struct {
 	address flow.Address
@@ -179,5 +150,4 @@
 // Code returns the error code for this error type
 func (e AccountPublicKeyLimitError) Code() ErrorCode {
 	return ErrCodeAccountPublicKeyLimitError
->>>>>>> 138e1c32
 }