package fvm_test

import (
	"crypto/rand"
	"encoding/hex"
	"fmt"
	"math"
	"strings"
	"testing"

	"github.com/onflow/cadence"
	"github.com/onflow/cadence/encoding/ccf"
	jsoncdc "github.com/onflow/cadence/encoding/json"
	"github.com/onflow/cadence/runtime"
	"github.com/onflow/cadence/runtime/common"
	cadenceErrors "github.com/onflow/cadence/runtime/errors"
	"github.com/onflow/cadence/runtime/tests/utils"
	"github.com/onflow/crypto"
	"github.com/stretchr/testify/assert"
	mockery "github.com/stretchr/testify/mock"
	"github.com/stretchr/testify/require"

	"github.com/onflow/flow-go/engine/execution/testutil"
	exeUtils "github.com/onflow/flow-go/engine/execution/utils"
	"github.com/onflow/flow-go/fvm"
	fvmCrypto "github.com/onflow/flow-go/fvm/crypto"
	"github.com/onflow/flow-go/fvm/environment"
	"github.com/onflow/flow-go/fvm/errors"
	"github.com/onflow/flow-go/fvm/evm/stdlib"
	"github.com/onflow/flow-go/fvm/evm/types"
	"github.com/onflow/flow-go/fvm/meter"
	reusableRuntime "github.com/onflow/flow-go/fvm/runtime"
	"github.com/onflow/flow-go/fvm/storage/snapshot"
	"github.com/onflow/flow-go/fvm/storage/snapshot/mock"
	"github.com/onflow/flow-go/fvm/storage/testutils"
	"github.com/onflow/flow-go/fvm/systemcontracts"
	"github.com/onflow/flow-go/model/flow"
	"github.com/onflow/flow-go/utils/unittest"
)

// from 18.8.2022
var mainnetExecutionEffortWeights = meter.ExecutionEffortWeights{
	common.ComputationKindStatement:          1569,
	common.ComputationKindLoop:               1569,
	common.ComputationKindFunctionInvocation: 1569,
	environment.ComputationKindGetValue:      808,
	environment.ComputationKindCreateAccount: 2837670,
	environment.ComputationKindSetValue:      765,
}

type vmTest struct {
	bootstrapOptions []fvm.BootstrapProcedureOption
	contextOptions   []fvm.Option
}

func newVMTest() vmTest {
	return vmTest{}
}

func (vmt vmTest) withBootstrapProcedureOptions(opts ...fvm.BootstrapProcedureOption) vmTest {
	vmt.bootstrapOptions = append(vmt.bootstrapOptions, opts...)
	return vmt
}

func (vmt vmTest) withContextOptions(opts ...fvm.Option) vmTest {
	vmt.contextOptions = append(vmt.contextOptions, opts...)
	return vmt
}

func createChainAndVm(chainID flow.ChainID) (flow.Chain, fvm.VM) {
	return chainID.Chain(), fvm.NewVirtualMachine()
}

func (vmt vmTest) run(
	f func(t *testing.T, vm fvm.VM, chain flow.Chain, ctx fvm.Context, snapshotTree snapshot.SnapshotTree),
) func(t *testing.T) {
	return func(t *testing.T) {
		baseOpts := []fvm.Option{
			// default chain is Testnet
			fvm.WithChain(flow.Testnet.Chain()),
			fvm.WithEntropyProvider(testutil.EntropyProviderFixture(nil)),
		}

		opts := append(baseOpts, vmt.contextOptions...)
		ctx := fvm.NewContext(opts...)

		chain := ctx.Chain
		vm := fvm.NewVirtualMachine()

		snapshotTree := snapshot.NewSnapshotTree(nil)

		baseBootstrapOpts := []fvm.BootstrapProcedureOption{
			fvm.WithInitialTokenSupply(unittest.GenesisTokenSupply),
		}

		bootstrapOpts := append(baseBootstrapOpts, vmt.bootstrapOptions...)

		executionSnapshot, _, err := vm.Run(
			ctx,
			fvm.Bootstrap(unittest.ServiceAccountPublicKey, bootstrapOpts...),
			snapshotTree)
		require.NoError(t, err)

		snapshotTree = snapshotTree.Append(executionSnapshot)

		f(t, vm, chain, ctx, snapshotTree)
	}
}

// bootstrapWith executes the bootstrap procedure and the custom bootstrap function
// and returns a prepared bootstrappedVmTest with all the state needed
func (vmt vmTest) bootstrapWith(
	bootstrap func(vm fvm.VM, chain flow.Chain, ctx fvm.Context, snapshotTree snapshot.SnapshotTree) (snapshot.SnapshotTree, error),
) (bootstrappedVmTest, error) {

	baseOpts := []fvm.Option{
		// default chain is Testnet
		fvm.WithChain(flow.Testnet.Chain()),
	}

	opts := append(baseOpts, vmt.contextOptions...)
	ctx := fvm.NewContext(opts...)

	chain := ctx.Chain
	vm := fvm.NewVirtualMachine()

	snapshotTree := snapshot.NewSnapshotTree(nil)

	baseBootstrapOpts := []fvm.BootstrapProcedureOption{
		fvm.WithInitialTokenSupply(unittest.GenesisTokenSupply),
	}

	bootstrapOpts := append(baseBootstrapOpts, vmt.bootstrapOptions...)

	executionSnapshot, _, err := vm.Run(
		ctx,
		fvm.Bootstrap(unittest.ServiceAccountPublicKey, bootstrapOpts...),
		snapshotTree)
	if err != nil {
		return bootstrappedVmTest{}, err
	}

	snapshotTree = snapshotTree.Append(executionSnapshot)

	snapshotTree, err = bootstrap(vm, chain, ctx, snapshotTree)
	if err != nil {
		return bootstrappedVmTest{}, err
	}

	return bootstrappedVmTest{chain, ctx, snapshotTree}, nil
}

type bootstrappedVmTest struct {
	chain        flow.Chain
	ctx          fvm.Context
	snapshotTree snapshot.SnapshotTree
}

// run Runs a test from the bootstrapped state, without changing the bootstrapped state
func (vmt bootstrappedVmTest) run(
	f func(t *testing.T, vm fvm.VM, chain flow.Chain, ctx fvm.Context, snapshotTree snapshot.SnapshotTree),
) func(t *testing.T) {
	return func(t *testing.T) {
		f(t, fvm.NewVirtualMachine(), vmt.chain, vmt.ctx, vmt.snapshotTree)
	}
}

func TestHashing(t *testing.T) {

	t.Parallel()

	chain, vm := createChainAndVm(flow.Mainnet)

	ctx := fvm.NewContext(
		fvm.WithChain(chain),
		fvm.WithCadenceLogging(true),
	)

	snapshotTree := testutil.RootBootstrappedLedger(vm, ctx)

	hashScript := func(hashName string) []byte {
		return []byte(fmt.Sprintf(
			`
				import Crypto

				access(all)
				fun main(data: [UInt8]): [UInt8] {
					return Crypto.hash(data, algorithm: HashAlgorithm.%s)
				}
			`, hashName))
	}
	hashWithTagScript := func(hashName string) []byte {
		return []byte(fmt.Sprintf(
			`
				import Crypto

				access(all) fun main(data: [UInt8], tag: String): [UInt8] {
					return Crypto.hashWithTag(data, tag: tag, algorithm: HashAlgorithm.%s)
				}
			`, hashName))
	}

	data := []byte("some random message")
	encodedBytes := make([]cadence.Value, len(data))
	for i := range encodedBytes {
		encodedBytes[i] = cadence.NewUInt8(data[i])
	}
	cadenceData := jsoncdc.MustEncode(cadence.NewArray(encodedBytes))

	// ===== Test Cases =====
	cases := []struct {
		Algo    runtime.HashAlgorithm
		WithTag bool
		Tag     string
		Check   func(t *testing.T, result string, scriptErr errors.CodedError, executionErr error)
	}{
		{
			Algo:    runtime.HashAlgorithmSHA2_256,
			WithTag: false,
			Check: func(t *testing.T, result string, scriptErr errors.CodedError, executionErr error) {
				require.NoError(t, scriptErr)
				require.NoError(t, executionErr)
				require.Equal(t, "68fb87dfba69b956f4ba98b748a75a604f99b38a4f2740290037957f7e830da8", result)
			},
		},
		{
			Algo:    runtime.HashAlgorithmSHA2_384,
			WithTag: false,
			Check: func(t *testing.T, result string, scriptErr errors.CodedError, executionErr error) {
				require.NoError(t, scriptErr)
				require.NoError(t, executionErr)
				require.Equal(t, "a9b3e62ab9b2a33020e015f245b82e063afd1398211326408bc8fc31c2c15859594b0aee263fbb02f6d8b5065ad49df2", result)
			},
		},
		{
			Algo:    runtime.HashAlgorithmSHA3_256,
			WithTag: false,
			Check: func(t *testing.T, result string, scriptErr errors.CodedError, executionErr error) {
				require.NoError(t, scriptErr)
				require.NoError(t, executionErr)
				require.Equal(t, "38effea5ab9082a2cb0dc9adfafaf88523e8f3ce74bfbeac85ffc719cc2c4677", result)
			},
		},
		{
			Algo:    runtime.HashAlgorithmSHA3_384,
			WithTag: false,
			Check: func(t *testing.T, result string, scriptErr errors.CodedError, executionErr error) {
				require.NoError(t, scriptErr)
				require.NoError(t, executionErr)
				require.Equal(t, "f41e8de9af0c1f46fc56d5a776f1bd500530879a85f3b904821810295927e13a54f3e936dddb84669021052eb12966c3", result)
			},
		},
		{
			Algo:    runtime.HashAlgorithmKECCAK_256,
			WithTag: false,
			Check: func(t *testing.T, result string, scriptErr errors.CodedError, executionErr error) {
				require.NoError(t, scriptErr)
				require.NoError(t, executionErr)
				require.Equal(t, "1d5ced4738dd4e0bb4628dad7a7b59b8e339a75ece97a4ad004773a49ed7b5bc", result)
			},
		},
		{
			Algo:    runtime.HashAlgorithmKECCAK_256,
			WithTag: true,
			Tag:     "some_tag",
			Check: func(t *testing.T, result string, scriptErr errors.CodedError, executionErr error) {
				require.NoError(t, scriptErr)
				require.NoError(t, executionErr)
				require.Equal(t, "8454ec77f76b229a473770c91e3ea6e7e852416d747805215d15d53bdc56ce5f", result)
			},
		},
		{
			Algo:    runtime.HashAlgorithmSHA2_256,
			WithTag: true,
			Tag:     "some_tag",
			Check: func(t *testing.T, result string, scriptErr errors.CodedError, executionErr error) {
				require.NoError(t, scriptErr)
				require.NoError(t, executionErr)
				require.Equal(t, "4e07609b9a856a5e10703d1dba73be34d9ca0f4e780859d66983f41d746ec8b2", result)
			},
		},
		{
			Algo:    runtime.HashAlgorithmSHA2_384,
			WithTag: true,
			Tag:     "some_tag",
			Check: func(t *testing.T, result string, scriptErr errors.CodedError, executionErr error) {
				require.NoError(t, scriptErr)
				require.NoError(t, executionErr)
				require.Equal(t, "f9bd89e15f341a225656944dc8b3c405e66a0f97838ad44c9803164c911e677aea7ad4e24486fba3f803d83ed1ccfce5", result)
			},
		},
		{
			Algo:    runtime.HashAlgorithmSHA3_256,
			WithTag: true,
			Tag:     "some_tag",
			Check: func(t *testing.T, result string, scriptErr errors.CodedError, executionErr error) {
				require.NoError(t, scriptErr)
				require.NoError(t, executionErr)
				require.Equal(t, "f59e2ccc9d7f008a96948a31573670d9976a4a161601ab1cd1d2da019779a0f6", result)
			},
		},
		{
			Algo:    runtime.HashAlgorithmSHA3_384,
			WithTag: true,
			Tag:     "some_tag",
			Check: func(t *testing.T, result string, scriptErr errors.CodedError, executionErr error) {
				require.NoError(t, scriptErr)
				require.NoError(t, executionErr)
				require.Equal(t, "e7875eafdb53327faeace8478d1650c6547d04fb4fb42f34509ad64bde0267bea7e1b3af8fda3ef9d9c9327dd4e97a96", result)
			},
		},
		{
			Algo:    runtime.HashAlgorithmKMAC128_BLS_BLS12_381,
			WithTag: false,
			Check: func(t *testing.T, result string, scriptErr errors.CodedError, executionErr error) {
				require.NoError(t, scriptErr)
				require.NoError(t, executionErr)
				require.Equal(t, "44dc46111abacfe2bb4a04cea4805aad03f84e4849f138cc3ed431478472b185548628e96d0c963b21ebaf17132d73fc13031eb82d5f4cbe3b6047ff54d20e8d663904373d73348b97ce18305ebc56114cb7e7394e486684007f78aa59abc5d0a8f6bae6bd186db32528af80857cd12112ce6960be29c96074df9c4aaed5b0e6", result)
			},
		},
		{
			Algo:    runtime.HashAlgorithmKMAC128_BLS_BLS12_381,
			WithTag: true,
			Tag:     "some_tag",
			Check: func(t *testing.T, result string, scriptErr errors.CodedError, executionErr error) {
				require.NoError(t, scriptErr)
				require.NoError(t, executionErr)
				require.Equal(t, "de7d9aa24274fa12c98cce5c09eea0634108ead2e91828b9a9a450e878088393e3e63eb4b19834f579ce215b00a9915919b67a71dab1112560319e6e1e5e9ad0fb670e8a09d586508c84547cee7ddbe8c9362c996846154865eb271bdc4523dbcdbdae5a77391fb54374f37534c8bb2281589cb2e3d62742596cdad7e4f9f35c", result)
			},
		},
	}
	// ======================

	for i, c := range cases {
		t.Run(fmt.Sprintf("case %d: %s with tag: %v", i, c.Algo, c.WithTag), func(t *testing.T) {
			code := hashScript(c.Algo.Name())
			if c.WithTag {
				code = hashWithTagScript(c.Algo.Name())
			}

			script := fvm.Script(code)

			if c.WithTag {
				script = script.WithArguments(
					cadenceData,
					jsoncdc.MustEncode(cadence.String(c.Tag)),
				)
			} else {
				script = script.WithArguments(
					cadenceData,
				)
			}

			_, output, err := vm.Run(ctx, script, snapshotTree)
			require.NoError(t, err)

			byteResult := make([]byte, 0)
			if err == nil && output.Err == nil {
				cadenceArray := output.Value.(cadence.Array)
				for _, value := range cadenceArray.Values {
					byteResult = append(byteResult, value.(cadence.UInt8).ToGoValue().(uint8))
				}
			}

			c.Check(t, hex.EncodeToString(byteResult), output.Err, err)
		})
	}

	hashAlgos := []runtime.HashAlgorithm{
		runtime.HashAlgorithmSHA2_256,
		runtime.HashAlgorithmSHA3_256,
		runtime.HashAlgorithmSHA2_384,
		runtime.HashAlgorithmSHA3_384,
		runtime.HashAlgorithmKMAC128_BLS_BLS12_381,
		runtime.HashAlgorithmKECCAK_256,
	}

	for i, algo := range hashAlgos {
		t.Run(fmt.Sprintf("compare hash results without tag %v: %v", i, algo), func(t *testing.T) {
			code := hashWithTagScript(algo.Name())
			script := fvm.Script(code)
			script = script.WithArguments(
				cadenceData,
				jsoncdc.MustEncode(cadence.String("")),
			)
			_, output, err := vm.Run(ctx, script, snapshotTree)
			require.NoError(t, err)
			require.NoError(t, output.Err)

			result1 := make([]byte, 0)
			cadenceArray := output.Value.(cadence.Array)
			for _, value := range cadenceArray.Values {
				result1 = append(result1, value.(cadence.UInt8).ToGoValue().(uint8))
			}

			code = hashScript(algo.Name())
			script = fvm.Script(code)
			script = script.WithArguments(
				cadenceData,
			)
			_, output, err = vm.Run(ctx, script, snapshotTree)
			require.NoError(t, err)
			require.NoError(t, output.Err)

			result2 := make([]byte, 0)
			cadenceArray = output.Value.(cadence.Array)
			for _, value := range cadenceArray.Values {
				result2 = append(result2, value.(cadence.UInt8).ToGoValue().(uint8))
			}

			result3, err := fvmCrypto.HashWithTag(fvmCrypto.RuntimeToCryptoHashingAlgorithm(algo), "", data)
			require.NoError(t, err)

			require.Equal(t, result1, result2)
			require.Equal(t, result1, result3)
		})
	}
}

func TestWithServiceAccount(t *testing.T) {

	t.Parallel()

	chain, vm := createChainAndVm(flow.Mainnet)

	ctxA := fvm.NewContext(
		fvm.WithChain(chain),
		fvm.WithAuthorizationChecksEnabled(false),
		fvm.WithSequenceNumberCheckAndIncrementEnabled(false),
	)

	snapshotTree := snapshot.NewSnapshotTree(nil)

	txBody := flow.NewTransactionBody().
		SetScript([]byte(`transaction { prepare(signer: auth(BorrowValue) &Account) { Account(payer: signer) } }`)).
		AddAuthorizer(chain.ServiceAddress())

	t.Run("With service account enabled", func(t *testing.T) {
		executionSnapshot, output, err := vm.Run(
			ctxA,
			fvm.Transaction(txBody, 0),
			snapshotTree)
		require.NoError(t, err)

		// transaction should fail on non-bootstrapped ledger
		require.Error(t, output.Err)

		snapshotTree = snapshotTree.Append(executionSnapshot)
	})

	t.Run("With service account disabled", func(t *testing.T) {
		ctxB := fvm.NewContextFromParent(
			ctxA,
			fvm.WithServiceAccount(false))

		_, output, err := vm.Run(
			ctxB,
			fvm.Transaction(txBody, 0),
			snapshotTree)
		require.NoError(t, err)

		// transaction should succeed on non-bootstrapped ledger
		require.NoError(t, output.Err)
	})
}

func TestEventLimits(t *testing.T) {
	chain, vm := createChainAndVm(flow.Mainnet)

	ctx := fvm.NewContext(
		fvm.WithChain(chain),
		fvm.WithAuthorizationChecksEnabled(false),
		fvm.WithSequenceNumberCheckAndIncrementEnabled(false),
	)

	snapshotTree := testutil.RootBootstrappedLedger(vm, ctx)

	testContract := `
	access(all) contract TestContract {
		access(all) event LargeEvent(value: Int256, str: String, list: [UInt256], dic: {String: String})
		access(all) fun EmitEvent() {
			var s: Int256 = 1024102410241024
			var i = 0

			while i < 20 {
				emit LargeEvent(value: s, str: s.toString(), list:[], dic:{s.toString():s.toString()})
				i = i + 1
			}
		}
	}
	`

	deployingContractScriptTemplate := `
		transaction {
			prepare(signer: auth(AddContract) &Account) {
				let code = "%s".decodeHex()
				signer.contracts.add(
					name: "TestContract",
					code: code
				)
		}
	}
	`

	ctx = fvm.NewContextFromParent(
		ctx,
		fvm.WithEventCollectionSizeLimit(2))

	txBody := flow.NewTransactionBody().
		SetScript([]byte(fmt.Sprintf(deployingContractScriptTemplate, hex.EncodeToString([]byte(testContract))))).
		SetPayer(chain.ServiceAddress()).
		AddAuthorizer(chain.ServiceAddress())

	executionSnapshot, output, err := vm.Run(
		ctx,
		fvm.Transaction(txBody, 0),
		snapshotTree)
	require.NoError(t, err)
	require.NoError(t, output.Err)

	snapshotTree = snapshotTree.Append(executionSnapshot)

	txBody = flow.NewTransactionBody().
		SetScript([]byte(fmt.Sprintf(`
		import TestContract from 0x%s
			transaction {
			prepare(acct: &Account) {}
			execute {
				TestContract.EmitEvent()
			}
		}`, chain.ServiceAddress()))).
		AddAuthorizer(chain.ServiceAddress())

	t.Run("With limits", func(t *testing.T) {
		txBody.Payer = unittest.RandomAddressFixture()

		executionSnapshot, output, err := vm.Run(
			ctx,
			fvm.Transaction(txBody, 0),
			snapshotTree)
		require.NoError(t, err)

		// transaction should fail due to event size limit
		require.Error(t, output.Err)

		snapshotTree = snapshotTree.Append(executionSnapshot)
	})

	t.Run("With service account as payer", func(t *testing.T) {
		txBody.Payer = chain.ServiceAddress()

		_, output, err := vm.Run(
			ctx,
			fvm.Transaction(txBody, 0),
			snapshotTree)
		require.NoError(t, err)

		unittest.EnsureEventsIndexSeq(t, output.Events, chain.ChainID())

		// transaction should not fail due to event size limit
		require.NoError(t, output.Err)
	})
}

// TestHappyPathSigning checks that a signing a transaction with `Sign` doesn't produce an error.
// Transaction verification tests are in `TestVerifySignatureFromTransaction`.
func TestHappyPathTransactionSigning(t *testing.T) {

	newVMTest().run(
		func(t *testing.T, vm fvm.VM, chain flow.Chain, ctx fvm.Context, snapshotTree snapshot.SnapshotTree) {
			// Create an account private key.
			privateKey, err := testutil.GenerateAccountPrivateKey()
			require.NoError(t, err)

			// Bootstrap a ledger, creating accounts with the provided private
			// keys and the root account.
			snapshotTree, accounts, err := testutil.CreateAccounts(
				vm,
				snapshotTree,
				[]flow.AccountPrivateKey{privateKey},
				chain)
			require.NoError(t, err)

			txBody := flow.NewTransactionBody().
				SetScript([]byte(`transaction(){}`))

			txBody.SetProposalKey(accounts[0], 0, 0)
			txBody.SetPayer(accounts[0])

			hasher, err := exeUtils.NewHasher(privateKey.HashAlgo)
			require.NoError(t, err)

			sig, err := txBody.Sign(txBody.EnvelopeMessage(), privateKey.PrivateKey, hasher)
			require.NoError(t, err)
			txBody.AddEnvelopeSignature(accounts[0], 0, sig)

			_, output, err := vm.Run(
				ctx,
				fvm.Transaction(txBody, 0),
				snapshotTree)
			require.NoError(t, err)
			require.NoError(t, output.Err)
		},
	)
}

func TestTransactionFeeDeduction(t *testing.T) {
	getBalance := func(vm fvm.VM, chain flow.Chain, ctx fvm.Context, snapshotTree snapshot.SnapshotTree, address flow.Address) uint64 {
		sc := systemcontracts.SystemContractsForChain(chain.ChainID())
		code := []byte(fmt.Sprintf(
			`
					import FungibleToken from 0x%s
					import FlowToken from 0x%s

					access(all) fun main(account: Address): UFix64 {
						let acct = getAccount(account)
						let vaultRef = acct.capabilities.borrow<&FlowToken.Vault>(/public/flowTokenBalance)
							?? panic("Could not borrow Balance reference to the Vault")

						return vaultRef.balance
					}
				`,
			sc.FungibleToken.Address.Hex(),
			sc.FlowToken.Address.Hex(),
		))
		script := fvm.Script(code).WithArguments(
			jsoncdc.MustEncode(cadence.NewAddress(address)),
		)

		_, output, err := vm.Run(ctx, script, snapshotTree)
		require.NoError(t, err)
		require.NoError(t, output.Err)
		return output.Value.ToGoValue().(uint64)
	}

	type testCase struct {
		name          string
		fundWith      uint64
		tryToTransfer uint64
		gasLimit      uint64
		checkResult   func(t *testing.T, balanceBefore uint64, balanceAfter uint64, output fvm.ProcedureOutput)
	}

	txFees := uint64(1_000)              // 0.00001
	fundingAmount := uint64(100_000_000) // 1.0
	transferAmount := uint64(123_456)
	minimumStorageReservation := fvm.DefaultMinimumStorageReservation.ToGoValue().(uint64)

	chain := flow.Testnet.Chain()
	sc := systemcontracts.SystemContractsForChain(chain.ChainID())
	depositedEvent := fmt.Sprintf("A.%s.FlowToken.TokensDeposited", sc.FlowToken.Address)
	withdrawnEvent := fmt.Sprintf("A.%s.FlowToken.TokensWithdrawn", sc.FlowToken.Address)
	feesDeductedEvent := fmt.Sprintf("A.%s.FlowFees.FeesDeducted", sc.FlowFees.Address)

	testCases := []testCase{
		{
			name:          "Transaction fees are deducted",
			fundWith:      fundingAmount,
			tryToTransfer: 0,
			checkResult: func(t *testing.T, balanceBefore uint64, balanceAfter uint64, output fvm.ProcedureOutput) {
				require.NoError(t, output.Err)
				require.Equal(t, txFees, balanceBefore-balanceAfter)
			},
		},
		{
			name:          "Transaction fee deduction emits events",
			fundWith:      fundingAmount,
			tryToTransfer: 0,
			checkResult: func(t *testing.T, balanceBefore uint64, balanceAfter uint64, output fvm.ProcedureOutput) {
				require.NoError(t, output.Err)

				var deposits []flow.Event
				var withdraws []flow.Event

				chain := flow.Testnet.Chain()
				for _, e := range output.Events {
					if string(e.Type) == depositedEvent {
						deposits = append(deposits, e)
					}
					if string(e.Type) == withdrawnEvent {
						withdraws = append(withdraws, e)
					}
				}

				unittest.EnsureEventsIndexSeq(t, output.Events, chain.ChainID())
				require.Len(t, deposits, 2)
				require.Len(t, withdraws, 2)
			},
		},
		{
			name:          "Transaction fees are deducted and tx is applied",
			fundWith:      fundingAmount,
			tryToTransfer: transferAmount,
			checkResult: func(t *testing.T, balanceBefore uint64, balanceAfter uint64, output fvm.ProcedureOutput) {
				require.NoError(t, output.Err)
				require.Equal(t, txFees+transferAmount, balanceBefore-balanceAfter)
			},
		},
		{
			name:          "Transaction fees are deducted and fee deduction is emitted",
			fundWith:      fundingAmount,
			tryToTransfer: transferAmount,
			checkResult: func(t *testing.T, balanceBefore uint64, balanceAfter uint64, output fvm.ProcedureOutput) {
				require.NoError(t, output.Err)
				chain := flow.Testnet.Chain()

				var feeDeduction flow.Event // fee deduction event
				for _, e := range output.Events {
					if string(e.Type) == feesDeductedEvent {
						feeDeduction = e
						break
					}
				}
				unittest.EnsureEventsIndexSeq(t, output.Events, chain.ChainID())
				require.NotEmpty(t, feeDeduction.Payload)

				payload, err := ccf.Decode(nil, feeDeduction.Payload)
				require.NoError(t, err)

				event := payload.(cadence.Event)

				var actualTXFees any
				var actualInclusionEffort any
				var actualExecutionEffort any
				for i, f := range event.EventType.Fields {
					switch f.Identifier {
					case "amount":
						actualTXFees = event.Fields[i].ToGoValue()
					case "executionEffort":
						actualExecutionEffort = event.Fields[i].ToGoValue()
					case "inclusionEffort":
						actualInclusionEffort = event.Fields[i].ToGoValue()
					}
				}

				require.Equal(t, txFees, actualTXFees)
				// Inclusion effort should be equivalent to 1.0 UFix64
				require.Equal(t, uint64(100_000_000), actualInclusionEffort)
				// Execution effort should be non-0
				require.Greater(t, actualExecutionEffort, uint64(0))

			},
		},
		{
			name:          "If just enough balance, fees are deducted",
			fundWith:      txFees + transferAmount,
			tryToTransfer: transferAmount,
			checkResult: func(t *testing.T, balanceBefore uint64, balanceAfter uint64, output fvm.ProcedureOutput) {
				require.NoError(t, output.Err)
				require.Equal(t, uint64(0), balanceAfter)
			},
		},
		{
			// this is an edge case that is not applicable to any network.
			// If storage limits were on this would fail due to storage limits
			name:          "If not enough balance, transaction succeeds and fees are deducted to 0",
			fundWith:      txFees,
			tryToTransfer: 1,
			checkResult: func(t *testing.T, balanceBefore uint64, balanceAfter uint64, output fvm.ProcedureOutput) {
				require.NoError(t, output.Err)
				require.Equal(t, uint64(0), balanceAfter)
			},
		},
		{
			name:          "If tx fails, fees are deducted",
			fundWith:      fundingAmount,
			tryToTransfer: 2 * fundingAmount,
			checkResult: func(t *testing.T, balanceBefore uint64, balanceAfter uint64, output fvm.ProcedureOutput) {
				require.Error(t, output.Err)
				require.Equal(t, fundingAmount-txFees, balanceAfter)
			},
		},
		{
			name:          "If tx fails, fee deduction events are emitted",
			fundWith:      fundingAmount,
			tryToTransfer: 2 * fundingAmount,
			checkResult: func(t *testing.T, balanceBefore uint64, balanceAfter uint64, output fvm.ProcedureOutput) {
				require.Error(t, output.Err)

				var deposits []flow.Event
				var withdraws []flow.Event

				chain := flow.Testnet.Chain()

				for _, e := range output.Events {
					if string(e.Type) == depositedEvent {
						deposits = append(deposits, e)
					}
					if string(e.Type) == withdrawnEvent {
						withdraws = append(withdraws, e)
					}
				}

				unittest.EnsureEventsIndexSeq(t, output.Events, chain.ChainID())
				require.Len(t, deposits, 1)
				require.Len(t, withdraws, 1)
			},
		},
		{
			name:          "If tx fails because of gas limit reached, fee deduction events are emitted",
			fundWith:      txFees + transferAmount,
			tryToTransfer: transferAmount,
			gasLimit:      uint64(2),
			checkResult: func(t *testing.T, balanceBefore uint64, balanceAfter uint64, output fvm.ProcedureOutput) {
				require.ErrorContains(t, output.Err, "computation exceeds limit (2)")

				var deposits []flow.Event
				var withdraws []flow.Event

				chain := flow.Testnet.Chain()

				for _, e := range output.Events {
					if string(e.Type) == depositedEvent {
						deposits = append(deposits, e)
					}
					if string(e.Type) == withdrawnEvent {
						withdraws = append(withdraws, e)
					}
				}

				unittest.EnsureEventsIndexSeq(t, output.Events, chain.ChainID())
				require.Len(t, deposits, 1)
				require.Len(t, withdraws, 1)
			},
		},
	}

	testCasesWithStorageEnabled := []testCase{
		{
			name:          "Transaction fees are deducted",
			fundWith:      fundingAmount,
			tryToTransfer: 0,
			checkResult: func(t *testing.T, balanceBefore uint64, balanceAfter uint64, output fvm.ProcedureOutput) {
				require.NoError(t, output.Err)
				require.Equal(t, txFees, balanceBefore-balanceAfter)
			},
		},
		{
			name:          "Transaction fee deduction emits events",
			fundWith:      fundingAmount,
			tryToTransfer: 0,
			checkResult: func(t *testing.T, balanceBefore uint64, balanceAfter uint64, output fvm.ProcedureOutput) {
				require.NoError(t, output.Err)

				var deposits []flow.Event
				var withdraws []flow.Event

				chain := flow.Testnet.Chain()

				for _, e := range output.Events {
					if string(e.Type) == depositedEvent {
						deposits = append(deposits, e)
					}
					if string(e.Type) == withdrawnEvent {
						withdraws = append(withdraws, e)
					}
				}

				unittest.EnsureEventsIndexSeq(t, output.Events, chain.ChainID())
				require.Len(t, deposits, 2)
				require.Len(t, withdraws, 2)
			},
		},
		{
			name:          "Transaction fees are deducted and tx is applied",
			fundWith:      fundingAmount,
			tryToTransfer: transferAmount,
			checkResult: func(t *testing.T, balanceBefore uint64, balanceAfter uint64, output fvm.ProcedureOutput) {
				require.NoError(t, output.Err)
				require.Equal(t, txFees+transferAmount, balanceBefore-balanceAfter)
			},
		},
		{
			name:          "If just enough balance, fees are deducted",
			fundWith:      txFees + transferAmount,
			tryToTransfer: transferAmount,
			checkResult: func(t *testing.T, balanceBefore uint64, balanceAfter uint64, output fvm.ProcedureOutput) {
				require.NoError(t, output.Err)
				require.Equal(t, minimumStorageReservation, balanceAfter)
			},
		},
		{
			name:          "If tx fails, fees are deducted",
			fundWith:      fundingAmount,
			tryToTransfer: 2 * fundingAmount,
			checkResult: func(t *testing.T, balanceBefore uint64, balanceAfter uint64, output fvm.ProcedureOutput) {
				require.Error(t, output.Err)
				require.Equal(t, fundingAmount-txFees+minimumStorageReservation, balanceAfter)
			},
		},
		{
			name:          "If tx fails, fee deduction events are emitted",
			fundWith:      fundingAmount,
			tryToTransfer: 2 * fundingAmount,
			checkResult: func(t *testing.T, balanceBefore uint64, balanceAfter uint64, output fvm.ProcedureOutput) {
				require.Error(t, output.Err)

				var deposits []flow.Event
				var withdraws []flow.Event

				chain := flow.Testnet.Chain()

				for _, e := range output.Events {
					if string(e.Type) == depositedEvent {
						deposits = append(deposits, e)
					}
					if string(e.Type) == withdrawnEvent {
						withdraws = append(withdraws, e)
					}
				}

				unittest.EnsureEventsIndexSeq(t, output.Events, chain.ChainID())
				require.Len(t, deposits, 1)
				require.Len(t, withdraws, 1)
			},
		},
		{
			name:          "If balance at minimum, transaction fails, fees are deducted and fee deduction events are emitted",
			fundWith:      0,
			tryToTransfer: 0,
			checkResult: func(t *testing.T, balanceBefore uint64, balanceAfter uint64, output fvm.ProcedureOutput) {
				require.Error(t, output.Err)
				require.Equal(t, minimumStorageReservation-txFees, balanceAfter)

				var deposits []flow.Event
				var withdraws []flow.Event

				chain := flow.Testnet.Chain()

				for _, e := range output.Events {
					if string(e.Type) == depositedEvent {
						deposits = append(deposits, e)
					}
					if string(e.Type) == withdrawnEvent {
						withdraws = append(withdraws, e)
					}
				}

				unittest.EnsureEventsIndexSeq(t, output.Events, chain.ChainID())
				require.Len(t, deposits, 1)
				require.Len(t, withdraws, 1)
			},
		},
	}

	runTx := func(tc testCase) func(t *testing.T, vm fvm.VM, chain flow.Chain, ctx fvm.Context, snapshotTree snapshot.SnapshotTree) {
		return func(t *testing.T, vm fvm.VM, chain flow.Chain, ctx fvm.Context, snapshotTree snapshot.SnapshotTree) {
			// ==== Create an account ====
			privateKey, txBody := testutil.CreateAccountCreationTransaction(t, chain)

			err := testutil.SignTransactionAsServiceAccount(txBody, 0, chain)
			require.NoError(t, err)

			executionSnapshot, output, err := vm.Run(
				ctx,
				fvm.Transaction(txBody, 0),
				snapshotTree)
			require.NoError(t, err)
			require.NoError(t, output.Err)

			snapshotTree = snapshotTree.Append(executionSnapshot)

			require.Len(t, output.Events, 16)
			unittest.EnsureEventsIndexSeq(t, output.Events, chain.ChainID())

			accountCreatedEvents := filterAccountCreatedEvents(output.Events)

			require.Len(t, accountCreatedEvents, 1)

			// read the address of the account created (e.g. "0x01" and convert it to flow.address)
			data, err := ccf.Decode(nil, accountCreatedEvents[0].Payload)
			require.NoError(t, err)
			address := flow.ConvertAddress(
				data.(cadence.Event).Fields[0].(cadence.Address))

			// ==== Transfer tokens to new account ====
			txBody = transferTokensTx(chain).
				AddAuthorizer(chain.ServiceAddress()).
				AddArgument(jsoncdc.MustEncode(cadence.UFix64(tc.fundWith))).
				AddArgument(jsoncdc.MustEncode(cadence.NewAddress(address)))

			txBody.SetProposalKey(chain.ServiceAddress(), 0, 1)
			txBody.SetPayer(chain.ServiceAddress())

			err = testutil.SignEnvelope(
				txBody,
				chain.ServiceAddress(),
				unittest.ServiceAccountPrivateKey,
			)
			require.NoError(t, err)

			executionSnapshot, output, err = vm.Run(
				ctx,
				fvm.Transaction(txBody, 0),
				snapshotTree)
			require.NoError(t, err)
			require.NoError(t, output.Err)

			snapshotTree = snapshotTree.Append(executionSnapshot)

			balanceBefore := getBalance(vm, chain, ctx, snapshotTree, address)

			// ==== Transfer tokens from new account ====

			txBody = transferTokensTx(chain).
				AddAuthorizer(address).
				AddArgument(jsoncdc.MustEncode(cadence.UFix64(tc.tryToTransfer))).
				AddArgument(jsoncdc.MustEncode(cadence.NewAddress(chain.ServiceAddress())))

			txBody.SetProposalKey(address, 0, 0)
			txBody.SetPayer(address)

			if tc.gasLimit == 0 {
				txBody.SetComputeLimit(fvm.DefaultComputationLimit)
			} else {
				txBody.SetComputeLimit(tc.gasLimit)
			}

			err = testutil.SignEnvelope(
				txBody,
				address,
				privateKey,
			)
			require.NoError(t, err)

			executionSnapshot, output, err = vm.Run(
				ctx,
				fvm.Transaction(txBody, 0),
				snapshotTree)
			require.NoError(t, err)

			snapshotTree = snapshotTree.Append(executionSnapshot)

			balanceAfter := getBalance(vm, chain, ctx, snapshotTree, address)

			tc.checkResult(
				t,
				balanceBefore,
				balanceAfter,
				output,
			)
		}
	}

	for i, tc := range testCases {
		t.Run(fmt.Sprintf("Transaction Fees %d: %s", i, tc.name), newVMTest().withBootstrapProcedureOptions(
			fvm.WithTransactionFee(fvm.DefaultTransactionFees),
			fvm.WithExecutionMemoryLimit(math.MaxUint64),
			fvm.WithExecutionEffortWeights(mainnetExecutionEffortWeights),
			fvm.WithExecutionMemoryWeights(meter.DefaultMemoryWeights),
		).withContextOptions(
			fvm.WithTransactionFeesEnabled(true),
			fvm.WithChain(chain),
		).run(
			runTx(tc)),
		)
	}

	for i, tc := range testCasesWithStorageEnabled {
		t.Run(fmt.Sprintf("Transaction Fees with storage %d: %s", i, tc.name), newVMTest().withBootstrapProcedureOptions(
			fvm.WithTransactionFee(fvm.DefaultTransactionFees),
			fvm.WithStorageMBPerFLOW(fvm.DefaultStorageMBPerFLOW),
			fvm.WithMinimumStorageReservation(fvm.DefaultMinimumStorageReservation),
			fvm.WithAccountCreationFee(fvm.DefaultAccountCreationFee),
			fvm.WithExecutionMemoryLimit(math.MaxUint64),
			fvm.WithExecutionEffortWeights(mainnetExecutionEffortWeights),
			fvm.WithExecutionMemoryWeights(meter.DefaultMemoryWeights),
		).withContextOptions(
			fvm.WithTransactionFeesEnabled(true),
			fvm.WithAccountStorageLimit(true),
			fvm.WithChain(chain),
		).run(
			runTx(tc)),
		)
	}
}

func TestSettingExecutionWeights(t *testing.T) {

	t.Run("transaction should fail with high weights", newVMTest().withBootstrapProcedureOptions(
		fvm.WithMinimumStorageReservation(fvm.DefaultMinimumStorageReservation),
		fvm.WithAccountCreationFee(fvm.DefaultAccountCreationFee),
		fvm.WithStorageMBPerFLOW(fvm.DefaultStorageMBPerFLOW),
		fvm.WithExecutionEffortWeights(
			meter.ExecutionEffortWeights{
				common.ComputationKindLoop: 100_000 << meter.MeterExecutionInternalPrecisionBytes,
			},
		),
	).run(
		func(t *testing.T, vm fvm.VM, chain flow.Chain, ctx fvm.Context, snapshotTree snapshot.SnapshotTree) {

			txBody := flow.NewTransactionBody().
				SetScript([]byte(`
				transaction {
                  prepare(signer: &Account) {
					var a = 0
					while a < 100 {
						a = a + 1
					}
                  }
                }
			`)).
				SetProposalKey(chain.ServiceAddress(), 0, 0).
				AddAuthorizer(chain.ServiceAddress()).
				SetPayer(chain.ServiceAddress())

			err := testutil.SignTransactionAsServiceAccount(txBody, 0, chain)
			require.NoError(t, err)

			_, output, err := vm.Run(
				ctx,
				fvm.Transaction(txBody, 0),
				snapshotTree)
			require.NoError(t, err)

			require.True(t, errors.IsComputationLimitExceededError(output.Err))
		},
	))

	memoryWeights := make(map[common.MemoryKind]uint64)
	for k, v := range meter.DefaultMemoryWeights {
		memoryWeights[k] = v
	}

	const highWeight = 20_000_000_000
	memoryWeights[common.MemoryKindIntegerExpression] = highWeight

	t.Run("normal transactions should fail with high memory weights", newVMTest().withBootstrapProcedureOptions(
		fvm.WithMinimumStorageReservation(fvm.DefaultMinimumStorageReservation),
		fvm.WithAccountCreationFee(fvm.DefaultAccountCreationFee),
		fvm.WithStorageMBPerFLOW(fvm.DefaultStorageMBPerFLOW),
		fvm.WithExecutionMemoryWeights(
			memoryWeights,
		),
	).withContextOptions(
		fvm.WithMemoryLimit(10_000_000_000),
	).run(
		func(t *testing.T, vm fvm.VM, chain flow.Chain, ctx fvm.Context, snapshotTree snapshot.SnapshotTree) {
			// Create an account private key.
			privateKeys, err := testutil.GenerateAccountPrivateKeys(1)
			require.NoError(t, err)

			// Bootstrap a ledger, creating accounts with the provided private
			// keys and the root account.
			snapshotTree, accounts, err := testutil.CreateAccounts(
				vm,
				snapshotTree,
				privateKeys,
				chain)
			require.NoError(t, err)

			txBody := flow.NewTransactionBody().
				SetScript([]byte(`
				transaction {
                  prepare(signer: &Account) {
					var a = 1
                  }
                }
			`)).
				SetProposalKey(accounts[0], 0, 0).
				AddAuthorizer(accounts[0]).
				SetPayer(accounts[0])

			err = testutil.SignTransaction(txBody, accounts[0], privateKeys[0], 0)
			require.NoError(t, err)

			_, output, err := vm.Run(
				ctx,
				fvm.Transaction(txBody, 0),
				snapshotTree)
			require.NoError(t, err)
			require.Greater(t, output.MemoryEstimate, uint64(highWeight))

			require.True(t, errors.IsMemoryLimitExceededError(output.Err))
		},
	))

	t.Run("service account transactions should not fail with high memory weights", newVMTest().withBootstrapProcedureOptions(
		fvm.WithMinimumStorageReservation(fvm.DefaultMinimumStorageReservation),
		fvm.WithAccountCreationFee(fvm.DefaultAccountCreationFee),
		fvm.WithStorageMBPerFLOW(fvm.DefaultStorageMBPerFLOW),
		fvm.WithExecutionMemoryWeights(
			memoryWeights,
		),
	).withContextOptions(
		fvm.WithMemoryLimit(10_000_000_000),
	).run(
		func(t *testing.T, vm fvm.VM, chain flow.Chain, ctx fvm.Context, snapshotTree snapshot.SnapshotTree) {

			txBody := flow.NewTransactionBody().
				SetScript([]byte(`
				transaction {
                  prepare(signer: &Account) {
					var a = 1
                  }
                }
			`)).
				SetProposalKey(chain.ServiceAddress(), 0, 0).
				AddAuthorizer(chain.ServiceAddress()).
				SetPayer(chain.ServiceAddress())

			err := testutil.SignTransactionAsServiceAccount(txBody, 0, chain)
			require.NoError(t, err)

			_, output, err := vm.Run(
				ctx,
				fvm.Transaction(txBody, 0),
				snapshotTree)
			require.NoError(t, err)
			require.Greater(t, output.MemoryEstimate, uint64(highWeight))

			require.NoError(t, output.Err)
		},
	))

	memoryWeights = make(map[common.MemoryKind]uint64)
	for k, v := range meter.DefaultMemoryWeights {
		memoryWeights[k] = v
	}
	memoryWeights[common.MemoryKindBreakStatement] = 1_000_000
	t.Run("transaction should fail with low memory limit (set in the state)", newVMTest().withBootstrapProcedureOptions(
		fvm.WithMinimumStorageReservation(fvm.DefaultMinimumStorageReservation),
		fvm.WithAccountCreationFee(fvm.DefaultAccountCreationFee),
		fvm.WithStorageMBPerFLOW(fvm.DefaultStorageMBPerFLOW),
		fvm.WithExecutionMemoryLimit(
			100_000_000,
		),
		fvm.WithExecutionMemoryWeights(
			memoryWeights,
		),
	).run(
		func(t *testing.T, vm fvm.VM, chain flow.Chain, ctx fvm.Context, snapshotTree snapshot.SnapshotTree) {
			privateKeys, err := testutil.GenerateAccountPrivateKeys(1)
			require.NoError(t, err)

			snapshotTree, accounts, err := testutil.CreateAccounts(
				vm,
				snapshotTree,
				privateKeys,
				chain)
			require.NoError(t, err)

			// This transaction is specially designed to use a lot of breaks
			// as the weight for breaks is much higher than usual.
			// putting a `while true {break}` in a loop does not use the same amount of memory.
			txBody := flow.NewTransactionBody().
				SetScript([]byte(`
				transaction {
					prepare(signer: &Account) {
						while true {break};while true {break};while true {break};while true {break};while true {break};
						while true {break};while true {break};while true {break};while true {break};while true {break};
						while true {break};while true {break};while true {break};while true {break};while true {break};
						while true {break};while true {break};while true {break};while true {break};while true {break};
						while true {break};while true {break};while true {break};while true {break};while true {break};
						while true {break};while true {break};while true {break};while true {break};while true {break};
						while true {break};while true {break};while true {break};while true {break};while true {break};
						while true {break};while true {break};while true {break};while true {break};while true {break};
						while true {break};while true {break};while true {break};while true {break};while true {break};
						while true {break};while true {break};while true {break};while true {break};while true {break};
						while true {break};while true {break};while true {break};while true {break};while true {break};
						while true {break};while true {break};while true {break};while true {break};while true {break};
						while true {break};while true {break};while true {break};while true {break};while true {break};
						while true {break};while true {break};while true {break};while true {break};while true {break};
						while true {break};while true {break};while true {break};while true {break};while true {break};
						while true {break};while true {break};while true {break};while true {break};while true {break};
						while true {break};while true {break};while true {break};while true {break};while true {break};
						while true {break};while true {break};while true {break};while true {break};while true {break};
						while true {break};while true {break};while true {break};while true {break};while true {break};
						while true {break};while true {break};while true {break};while true {break};while true {break};
					}
				}
			`))

			err = testutil.SignTransaction(txBody, accounts[0], privateKeys[0], 0)
			require.NoError(t, err)

			_, output, err := vm.Run(
				ctx,
				fvm.Transaction(txBody, 0),
				snapshotTree)
			require.NoError(t, err)
			// There are 100 breaks and each break uses 1_000_000 memory
			require.Greater(t, output.MemoryEstimate, uint64(100_000_000))

			require.True(t, errors.IsMemoryLimitExceededError(output.Err))
		},
	))

	t.Run("transaction should fail if create account weight is high", newVMTest().withBootstrapProcedureOptions(
		fvm.WithMinimumStorageReservation(fvm.DefaultMinimumStorageReservation),
		fvm.WithAccountCreationFee(fvm.DefaultAccountCreationFee),
		fvm.WithStorageMBPerFLOW(fvm.DefaultStorageMBPerFLOW),
		fvm.WithExecutionEffortWeights(
			meter.ExecutionEffortWeights{
				environment.ComputationKindCreateAccount: (fvm.DefaultComputationLimit + 1) << meter.MeterExecutionInternalPrecisionBytes,
			},
		),
	).run(
		func(t *testing.T, vm fvm.VM, chain flow.Chain, ctx fvm.Context, snapshotTree snapshot.SnapshotTree) {
			txBody := flow.NewTransactionBody().
				SetScript([]byte(`
				transaction {
                  prepare(signer: auth(BorrowValue) &Account) {
					Account(payer: signer)
                  }
                }
			`)).
				SetProposalKey(chain.ServiceAddress(), 0, 0).
				AddAuthorizer(chain.ServiceAddress()).
				SetPayer(chain.ServiceAddress())

			err := testutil.SignTransactionAsServiceAccount(txBody, 0, chain)
			require.NoError(t, err)

			_, output, err := vm.Run(
				ctx,
				fvm.Transaction(txBody, 0),
				snapshotTree)
			require.NoError(t, err)

			require.True(t, errors.IsComputationLimitExceededError(output.Err))
		},
	))

	t.Run("transaction should fail if create account weight is high", newVMTest().withBootstrapProcedureOptions(
		fvm.WithMinimumStorageReservation(fvm.DefaultMinimumStorageReservation),
		fvm.WithAccountCreationFee(fvm.DefaultAccountCreationFee),
		fvm.WithStorageMBPerFLOW(fvm.DefaultStorageMBPerFLOW),
		fvm.WithExecutionEffortWeights(
			meter.ExecutionEffortWeights{
				environment.ComputationKindCreateAccount: 100_000_000 << meter.MeterExecutionInternalPrecisionBytes,
			},
		),
	).run(
		func(t *testing.T, vm fvm.VM, chain flow.Chain, ctx fvm.Context, snapshotTree snapshot.SnapshotTree) {

			txBody := flow.NewTransactionBody().
				SetScript([]byte(`
				transaction {
                  prepare(signer: auth(BorrowValue) &Account) {
					Account(payer: signer)
                  }
                }
			`)).
				SetProposalKey(chain.ServiceAddress(), 0, 0).
				AddAuthorizer(chain.ServiceAddress()).
				SetPayer(chain.ServiceAddress())

			err := testutil.SignTransactionAsServiceAccount(txBody, 0, chain)
			require.NoError(t, err)

			_, output, err := vm.Run(
				ctx,
				fvm.Transaction(txBody, 0),
				snapshotTree)
			require.NoError(t, err)

			require.True(t, errors.IsComputationLimitExceededError(output.Err))
		},
	))

	t.Run("transaction should fail if create account weight is high", newVMTest().withBootstrapProcedureOptions(
		fvm.WithMinimumStorageReservation(fvm.DefaultMinimumStorageReservation),
		fvm.WithAccountCreationFee(fvm.DefaultAccountCreationFee),
		fvm.WithStorageMBPerFLOW(fvm.DefaultStorageMBPerFLOW),
		fvm.WithExecutionEffortWeights(
			meter.ExecutionEffortWeights{
				environment.ComputationKindCreateAccount: 100_000_000 << meter.MeterExecutionInternalPrecisionBytes,
			},
		),
	).run(
		func(t *testing.T, vm fvm.VM, chain flow.Chain, ctx fvm.Context, snapshotTree snapshot.SnapshotTree) {
			txBody := flow.NewTransactionBody().
				SetScript([]byte(`
				transaction {
                  prepare(signer: auth(BorrowValue) &Account) {
					Account(payer: signer)
                  }
                }
			`)).
				SetProposalKey(chain.ServiceAddress(), 0, 0).
				AddAuthorizer(chain.ServiceAddress()).
				SetPayer(chain.ServiceAddress())

			err := testutil.SignTransactionAsServiceAccount(txBody, 0, chain)
			require.NoError(t, err)

			_, output, err := vm.Run(
				ctx,
				fvm.Transaction(txBody, 0),
				snapshotTree)
			require.NoError(t, err)

			require.True(t, errors.IsComputationLimitExceededError(output.Err))
		},
	))

	t.Run("transaction should not use up more computation that the transaction body itself", newVMTest().withBootstrapProcedureOptions(
		fvm.WithMinimumStorageReservation(fvm.DefaultMinimumStorageReservation),
		fvm.WithAccountCreationFee(fvm.DefaultAccountCreationFee),
		fvm.WithStorageMBPerFLOW(fvm.DefaultStorageMBPerFLOW),
		fvm.WithTransactionFee(fvm.DefaultTransactionFees),
		fvm.WithExecutionEffortWeights(
			meter.ExecutionEffortWeights{
				common.ComputationKindStatement:          0,
				common.ComputationKindLoop:               1 << meter.MeterExecutionInternalPrecisionBytes,
				common.ComputationKindFunctionInvocation: 0,
			},
		),
	).withContextOptions(
		fvm.WithAccountStorageLimit(true),
		fvm.WithTransactionFeesEnabled(true),
		fvm.WithMemoryLimit(math.MaxUint64),
	).run(
		func(t *testing.T, vm fvm.VM, chain flow.Chain, ctx fvm.Context, snapshotTree snapshot.SnapshotTree) {
			// Use the maximum amount of computation so that the transaction still passes.
			loops := uint64(997)
			maxExecutionEffort := uint64(997)
			txBody := flow.NewTransactionBody().
				SetScript([]byte(fmt.Sprintf(`
				transaction() {prepare(signer: &Account){var i=0;  while i < %d {i = i +1 } } execute{}}
			`, loops))).
				SetProposalKey(chain.ServiceAddress(), 0, 0).
				AddAuthorizer(chain.ServiceAddress()).
				SetPayer(chain.ServiceAddress()).
				SetComputeLimit(maxExecutionEffort)

			err := testutil.SignTransactionAsServiceAccount(txBody, 0, chain)
			require.NoError(t, err)

			executionSnapshot, output, err := vm.Run(
				ctx,
				fvm.Transaction(txBody, 0),
				snapshotTree)
			require.NoError(t, err)
			require.NoError(t, output.Err)

			snapshotTree = snapshotTree.Append(executionSnapshot)

			// expected used is number of loops.
			require.Equal(t, loops, output.ComputationUsed)

			// increasing the number of loops should fail the transaction.
			loops = loops + 1
			txBody = flow.NewTransactionBody().
				SetScript([]byte(fmt.Sprintf(`
				transaction() {prepare(signer: &Account){var i=0;  while i < %d {i = i +1 } } execute{}}
			`, loops))).
				SetProposalKey(chain.ServiceAddress(), 0, 1).
				AddAuthorizer(chain.ServiceAddress()).
				SetPayer(chain.ServiceAddress()).
				SetComputeLimit(maxExecutionEffort)

			err = testutil.SignTransactionAsServiceAccount(txBody, 1, chain)
			require.NoError(t, err)

			_, output, err = vm.Run(
				ctx,
				fvm.Transaction(txBody, 0),
				snapshotTree)
			require.NoError(t, err)

			require.ErrorContains(t, output.Err, "computation exceeds limit (997)")
			// computation used should the actual computation used.
			require.Equal(t, loops, output.ComputationUsed)

			for _, event := range output.Events {
				// the fee deduction event should only contain the max gas worth of execution effort.
				if strings.Contains(string(event.Type), "FlowFees.FeesDeducted") {
					v, err := ccf.Decode(nil, event.Payload)
					require.NoError(t, err)

					ev := v.(cadence.Event)
					var actualExecutionEffort any
					for i, f := range ev.Type().(*cadence.EventType).Fields {
						if f.Identifier == "executionEffort" {
							actualExecutionEffort = ev.Fields[i].ToGoValue()
						}
					}

					require.Equal(
						t,
						maxExecutionEffort,
						actualExecutionEffort)
				}
			}
			unittest.EnsureEventsIndexSeq(t, output.Events, chain.ChainID())
		},
	))
}

func TestStorageUsed(t *testing.T) {
	t.Parallel()

	chain, vm := createChainAndVm(flow.Testnet)

	ctx := fvm.NewContext(
		fvm.WithChain(chain),
		fvm.WithCadenceLogging(true),
	)

	code := []byte(`
        access(all) fun main(): UInt64 {

            var addresses: [Address]= [
                0x2a3c4c2581cef731, 0x2a3c4c2581cef731, 0x2a3c4c2581cef731, 0x2a3c4c2581cef731, 0x2a3c4c2581cef731, 0x2a3c4c2581cef731, 0x2a3c4c2581cef731, 0x2a3c4c2581cef731, 0x2a3c4c2581cef731,
                0x2a3c4c2581cef731, 0x2a3c4c2581cef731, 0x2a3c4c2581cef731, 0x2a3c4c2581cef731, 0x2a3c4c2581cef731, 0x2a3c4c2581cef731, 0x2a3c4c2581cef731, 0x2a3c4c2581cef731, 0x2a3c4c2581cef731,
                0x2a3c4c2581cef731, 0x2a3c4c2581cef731, 0x2a3c4c2581cef731, 0x2a3c4c2581cef731, 0x2a3c4c2581cef731, 0x2a3c4c2581cef731, 0x2a3c4c2581cef731, 0x2a3c4c2581cef731, 0x2a3c4c2581cef731,
                0x2a3c4c2581cef731, 0x2a3c4c2581cef731, 0x2a3c4c2581cef731, 0x2a3c4c2581cef731, 0x2a3c4c2581cef731, 0x2a3c4c2581cef731, 0x2a3c4c2581cef731, 0x2a3c4c2581cef731, 0x2a3c4c2581cef731,
                0x2a3c4c2581cef731, 0x2a3c4c2581cef731, 0x2a3c4c2581cef731, 0x2a3c4c2581cef731, 0x2a3c4c2581cef731, 0x2a3c4c2581cef731, 0x2a3c4c2581cef731, 0x2a3c4c2581cef731, 0x2a3c4c2581cef731,
                0x2a3c4c2581cef731, 0x2a3c4c2581cef731, 0x2a3c4c2581cef731, 0x2a3c4c2581cef731, 0x2a3c4c2581cef731, 0x2a3c4c2581cef731, 0x2a3c4c2581cef731, 0x2a3c4c2581cef731, 0x2a3c4c2581cef731,
                0x2a3c4c2581cef731, 0x2a3c4c2581cef731, 0x2a3c4c2581cef731, 0x2a3c4c2581cef731, 0x2a3c4c2581cef731, 0x2a3c4c2581cef731, 0x2a3c4c2581cef731, 0x2a3c4c2581cef731, 0x2a3c4c2581cef731,
                0x2a3c4c2581cef731, 0x2a3c4c2581cef731, 0x2a3c4c2581cef731, 0x2a3c4c2581cef731, 0x2a3c4c2581cef731, 0x2a3c4c2581cef731, 0x2a3c4c2581cef731, 0x2a3c4c2581cef731, 0x2a3c4c2581cef731,
                0x2a3c4c2581cef731, 0x2a3c4c2581cef731, 0x2a3c4c2581cef731, 0x2a3c4c2581cef731, 0x2a3c4c2581cef731, 0x2a3c4c2581cef731, 0x2a3c4c2581cef731, 0x2a3c4c2581cef731, 0x2a3c4c2581cef731,
                0x2a3c4c2581cef731, 0x2a3c4c2581cef731, 0x2a3c4c2581cef731, 0x2a3c4c2581cef731, 0x2a3c4c2581cef731, 0x2a3c4c2581cef731, 0x2a3c4c2581cef731, 0x2a3c4c2581cef731, 0x2a3c4c2581cef731,
                0x2a3c4c2581cef731, 0x2a3c4c2581cef731, 0x2a3c4c2581cef731, 0x2a3c4c2581cef731, 0x2a3c4c2581cef731, 0x2a3c4c2581cef731, 0x2a3c4c2581cef731, 0x2a3c4c2581cef731, 0x2a3c4c2581cef731
            ]

            var storageUsed: UInt64 = 0
            for address in addresses {
                let account = getAccount(address)
                storageUsed = account.storage.used
            }

            return storageUsed
        }
	`)

	address, err := hex.DecodeString("2a3c4c2581cef731")
	require.NoError(t, err)

	accountStatusId := flow.AccountStatusRegisterID(
		flow.BytesToAddress(address))

	status := environment.NewAccountStatus()
	status.SetStorageUsed(5)

	_, output, err := vm.Run(
		ctx,
		fvm.Script(code),
		snapshot.MapStorageSnapshot{
			accountStatusId: status.ToBytes(),
		})
	require.NoError(t, err)

	require.Equal(t, cadence.NewUInt64(5), output.Value)
}

func TestEnforcingComputationLimit(t *testing.T) {
	t.Parallel()

	chain, vm := createChainAndVm(flow.Testnet)

	const computationLimit = 5

	type test struct {
		name           string
		code           string
		payerIsServAcc bool
		ok             bool
		expCompUsed    uint64
	}

	tests := []test{
		{
			name: "infinite while loop",
			code: `
		      while true {}
		    `,
			payerIsServAcc: false,
			ok:             false,
			expCompUsed:    computationLimit + 1,
		},
		{
			name: "limited while loop",
			code: `
              var i = 0
              while i < 5 {
                  i = i + 1
              }
            `,
			payerIsServAcc: false,
			ok:             false,
			expCompUsed:    computationLimit + 1,
		},
		{
			name: "too many for-in loop iterations",
			code: `
              for i in [1, 2, 3, 4, 5, 6, 7, 8, 9, 10] {}
            `,
			payerIsServAcc: false,
			ok:             false,
			expCompUsed:    computationLimit + 1,
		},
		{
			name: "too many for-in loop iterations",
			code: `
              for i in [1, 2, 3, 4, 5, 6, 7, 8, 9, 10] {}
            `,
			payerIsServAcc: true,
			ok:             true,
			expCompUsed:    11,
		},
		{
			name: "some for-in loop iterations",
			code: `
              for i in [1, 2, 3, 4] {}
            `,
			payerIsServAcc: false,
			ok:             true,
			expCompUsed:    5,
		},
	}

	for _, test := range tests {

		t.Run(test.name, func(t *testing.T) {
			ctx := fvm.NewContext(
				fvm.WithChain(chain),
				fvm.WithAuthorizationChecksEnabled(false),
				fvm.WithSequenceNumberCheckAndIncrementEnabled(false),
			)

			script := []byte(
				fmt.Sprintf(
					`
                      transaction {
                          prepare() {
                              %s
                          }
                      }
                    `,
					test.code,
				),
			)

			txBody := flow.NewTransactionBody().
				SetScript(script).
				SetComputeLimit(computationLimit)

			if test.payerIsServAcc {
				txBody.SetPayer(chain.ServiceAddress()).
					SetComputeLimit(0)
			}
			tx := fvm.Transaction(txBody, 0)

			_, output, err := vm.Run(ctx, tx, nil)
			require.NoError(t, err)
			require.Equal(t, test.expCompUsed, output.ComputationUsed)
			if test.ok {
				require.NoError(t, output.Err)
			} else {
				require.Error(t, output.Err)
			}

		})
	}
}

func TestStorageCapacity(t *testing.T) {
	t.Run("Storage capacity updates on FLOW transfer", newVMTest().
		withContextOptions(
			fvm.WithAuthorizationChecksEnabled(false),
			fvm.WithSequenceNumberCheckAndIncrementEnabled(false),
			fvm.WithCadenceLogging(true),
		).
		withBootstrapProcedureOptions(
			fvm.WithStorageMBPerFLOW(10_0000_0000),
			fvm.WithAccountCreationFee(fvm.DefaultAccountCreationFee),
		).
		run(func(
			t *testing.T,
			vm fvm.VM,
			chain flow.Chain,
			ctx fvm.Context,
			snapshotTree snapshot.SnapshotTree,
		) {
			service := chain.ServiceAddress()
			snapshotTree, signer := createAccount(
				t,
				vm,
				chain,
				ctx,
				snapshotTree)
			snapshotTree, target := createAccount(
				t,
				vm,
				chain,
				ctx,
				snapshotTree)

			// Transfer FLOW from service account to test accounts

			transferTxBody := transferTokensTx(chain).
				AddAuthorizer(service).
				AddArgument(jsoncdc.MustEncode(cadence.UFix64(1_000_000))).
				AddArgument(jsoncdc.MustEncode(cadence.NewAddress(signer))).
				SetProposalKey(service, 0, 0).
				SetPayer(service)

			executionSnapshot, output, err := vm.Run(
				ctx,
				fvm.Transaction(transferTxBody, 0),
				snapshotTree)
			require.NoError(t, err)
			require.NoError(t, output.Err)

			snapshotTree = snapshotTree.Append(executionSnapshot)

			transferTxBody = transferTokensTx(chain).
				AddAuthorizer(service).
				AddArgument(jsoncdc.MustEncode(cadence.UFix64(1_000_000))).
				AddArgument(jsoncdc.MustEncode(cadence.NewAddress(target))).
				SetProposalKey(service, 0, 0).
				SetPayer(service)

			executionSnapshot, output, err = vm.Run(
				ctx,
				fvm.Transaction(transferTxBody, 0),
				snapshotTree)
			require.NoError(t, err)
			require.NoError(t, output.Err)

			snapshotTree = snapshotTree.Append(executionSnapshot)

			// Perform test
			sc := systemcontracts.SystemContractsForChain(chain.ChainID())

			txBody := flow.NewTransactionBody().
				SetScript([]byte(fmt.Sprintf(
					`
					import FungibleToken from 0x%s
					import FlowToken from 0x%s

					transaction(target: Address) {
						prepare(signer: auth(BorrowValue) &Account) {
							let receiverRef = getAccount(target)
								.capabilities.borrow<&{FungibleToken.Receiver}>(/public/flowTokenReceiver)
								?? panic("Could not borrow receiver reference to the recipient''s Vault")

							let vaultRef = signer.storage
								.borrow<auth(FungibleToken.Withdraw) &FlowToken.Vault>(from: /storage/flowTokenVault)
								?? panic("Could not borrow reference to the owner''s Vault!")

							var cap0: UInt64 = signer.storage.capacity

							receiverRef.deposit(from: <- vaultRef.withdraw(amount: 0.0000001))

							var cap1: UInt64 = signer.storage.capacity

							log(cap0 - cap1)
						}
					}`,
					sc.FungibleToken.Address.Hex(),
					sc.FlowToken.Address.Hex(),
				))).
				AddArgument(jsoncdc.MustEncode(cadence.NewAddress(target))).
				AddAuthorizer(signer)

			_, output, err = vm.Run(
				ctx,
				fvm.Transaction(txBody, 0),
				snapshotTree)
			require.NoError(t, err)
			require.NoError(t, output.Err)

			require.Len(t, output.Logs, 1)
			require.Equal(t, output.Logs[0], "1")
		}),
	)
}

func TestScriptContractMutationsFailure(t *testing.T) {
	t.Parallel()

	t.Run("contract additions are not committed",
		newVMTest().run(
			func(t *testing.T, vm fvm.VM, chain flow.Chain, ctx fvm.Context, snapshotTree snapshot.SnapshotTree) {
				// Create an account private key.
				privateKeys, err := testutil.GenerateAccountPrivateKeys(1)
				require.NoError(t, err)

				// Bootstrap a ledger, creating accounts with the provided
				// private keys and the root account.
				snapshotTree, accounts, err := testutil.CreateAccounts(
					vm,
					snapshotTree,
					privateKeys,
					chain)
				require.NoError(t, err)
				account := accounts[0]
				address := cadence.NewAddress(account)

				scriptCtx := fvm.NewContextFromParent(ctx)

				contract := "access(all) contract Foo {}"

				script := fvm.Script([]byte(fmt.Sprintf(`
				access(all) fun main(account: Address) {
					let acc = getAuthAccount<auth(AddContract) &Account>(account)
					acc.contracts.add(name: "Foo", code: "%s".decodeHex())
				}`, hex.EncodeToString([]byte(contract))),
				)).WithArguments(
					jsoncdc.MustEncode(address),
				)

				_, output, err := vm.Run(scriptCtx, script, snapshotTree)
				require.NoError(t, err)
				require.Error(t, output.Err)
				require.True(t, errors.IsCadenceRuntimeError(output.Err))
				// modifications to contracts are not supported in scripts
				require.True(t, errors.IsOperationNotSupportedError(output.Err))
			},
		),
	)

	t.Run("contract removals are not committed",
		newVMTest().run(
			func(t *testing.T, vm fvm.VM, chain flow.Chain, ctx fvm.Context, snapshotTree snapshot.SnapshotTree) {
				// Create an account private key.
				privateKeys, err := testutil.GenerateAccountPrivateKeys(1)
				privateKey := privateKeys[0]
				require.NoError(t, err)

				// Bootstrap a ledger, creating accounts with the provided
				// private keys and the root account.
				snapshotTree, accounts, err := testutil.CreateAccounts(
					vm,
					snapshotTree,
					privateKeys,
					chain)
				require.NoError(t, err)
				account := accounts[0]
				address := cadence.NewAddress(account)

				subCtx := fvm.NewContextFromParent(ctx)

				contract := "access(all) contract Foo {}"

				txBody := flow.NewTransactionBody().SetScript([]byte(fmt.Sprintf(`
					transaction {
						prepare(signer: auth(AddContract) &Account, service: &Account) {
							signer.contracts.add(name: "Foo", code: "%s".decodeHex())
						}
					}
				`, hex.EncodeToString([]byte(contract))))).
					AddAuthorizer(account).
					AddAuthorizer(chain.ServiceAddress()).
					SetPayer(chain.ServiceAddress()).
					SetProposalKey(chain.ServiceAddress(), 0, 0)

				_ = testutil.SignPayload(txBody, account, privateKey)
				_ = testutil.SignEnvelope(
					txBody,
					chain.ServiceAddress(),
					unittest.ServiceAccountPrivateKey)

				executionSnapshot, output, err := vm.Run(
					subCtx,
					fvm.Transaction(txBody, 0),
					snapshotTree)
				require.NoError(t, err)
				require.NoError(t, output.Err)

				snapshotTree = snapshotTree.Append(executionSnapshot)

				script := fvm.Script([]byte(`
				access(all) fun main(account: Address) {
					let acc = getAuthAccount<auth(RemoveContract) &Account>(account)
					let n = acc.contracts.names[0]
					acc.contracts.remove(name: n)
				}`,
				)).WithArguments(
					jsoncdc.MustEncode(address),
				)

				_, output, err = vm.Run(subCtx, script, snapshotTree)
				require.NoError(t, err)
				require.Error(t, output.Err)
				require.True(t, errors.IsCadenceRuntimeError(output.Err))
				// modifications to contracts are not supported in scripts
				require.True(t, errors.IsOperationNotSupportedError(output.Err))
			},
		),
	)

	t.Run("contract updates are not committed",
		newVMTest().run(
			func(t *testing.T, vm fvm.VM, chain flow.Chain, ctx fvm.Context, snapshotTree snapshot.SnapshotTree) {
				// Create an account private key.
				privateKeys, err := testutil.GenerateAccountPrivateKeys(1)
				privateKey := privateKeys[0]
				require.NoError(t, err)

				// Bootstrap a ledger, creating accounts with the provided
				// private keys and the root account.
				snapshotTree, accounts, err := testutil.CreateAccounts(
					vm,
					snapshotTree,
					privateKeys,
					chain)
				require.NoError(t, err)
				account := accounts[0]
				address := cadence.NewAddress(account)

				subCtx := fvm.NewContextFromParent(ctx)

				contract := "access(all) contract Foo {}"

				txBody := flow.NewTransactionBody().SetScript([]byte(fmt.Sprintf(`
					transaction {
						prepare(signer: auth(AddContract) &Account, service: &Account) {
							signer.contracts.add(name: "Foo", code: "%s".decodeHex())
						}
					}
				`, hex.EncodeToString([]byte(contract))))).
					AddAuthorizer(account).
					AddAuthorizer(chain.ServiceAddress()).
					SetPayer(chain.ServiceAddress()).
					SetProposalKey(chain.ServiceAddress(), 0, 0)

				_ = testutil.SignPayload(txBody, account, privateKey)
				_ = testutil.SignEnvelope(
					txBody,
					chain.ServiceAddress(),
					unittest.ServiceAccountPrivateKey)

				executionSnapshot, output, err := vm.Run(
					subCtx,
					fvm.Transaction(txBody, 0),
					snapshotTree)
				require.NoError(t, err)
				require.NoError(t, output.Err)

				snapshotTree = snapshotTree.Append(executionSnapshot)

				script := fvm.Script([]byte(fmt.Sprintf(`
				access(all) fun main(account: Address) {
					let acc = getAuthAccount<auth(UpdateContract) &Account>(account)
					let n = acc.contracts.names[0]
					acc.contracts.update(name: n, code: "%s".decodeHex())
				}`, hex.EncodeToString([]byte(contract))))).WithArguments(
					jsoncdc.MustEncode(address),
				)

				_, output, err = vm.Run(subCtx, script, snapshotTree)
				require.NoError(t, err)
				require.Error(t, output.Err)
				require.True(t, errors.IsCadenceRuntimeError(output.Err))
				// modifications to contracts are not supported in scripts
				require.True(t, errors.IsOperationNotSupportedError(output.Err))
			},
		),
	)
}

func TestScriptAccountKeyMutationsFailure(t *testing.T) {
	t.Parallel()

	t.Run("Account key additions are not committed",
		newVMTest().run(
			func(t *testing.T, vm fvm.VM, chain flow.Chain, ctx fvm.Context, snapshotTree snapshot.SnapshotTree) {
				// Create an account private key.
				privateKeys, err := testutil.GenerateAccountPrivateKeys(1)
				require.NoError(t, err)

				// Bootstrap a ledger, creating accounts with the provided
				// private keys and the root account.
				snapshotTree, accounts, err := testutil.CreateAccounts(
					vm,
					snapshotTree,
					privateKeys,
					chain)
				require.NoError(t, err)
				account := accounts[0]
				address := cadence.NewAddress(account)

				scriptCtx := fvm.NewContextFromParent(ctx)

				seed := make([]byte, crypto.KeyGenSeedMinLen)
				_, _ = rand.Read(seed)

				privateKey, _ := crypto.GeneratePrivateKey(crypto.ECDSAP256, seed)

				script := fvm.Script([]byte(`
					access(all) fun main(account: Address, k: [UInt8]) {
						let acc = getAuthAccount<auth(AddKey) &Account>(account)
						acc.keys.add(
							publicKey: PublicKey(
                                publicKey: k,
                                signatureAlgorithm: SignatureAlgorithm.ECDSA_P256
                            ),
                            hashAlgorithm: HashAlgorithm.SHA3_256,
                            weight: 100.0
						)
					}`,
				)).WithArguments(
					jsoncdc.MustEncode(address),
					jsoncdc.MustEncode(testutil.BytesToCadenceArray(
						privateKey.PublicKey().Encode(),
					)),
				)

				_, output, err := vm.Run(scriptCtx, script, snapshotTree)
				require.NoError(t, err)
				require.Error(t, output.Err)
				require.True(t, errors.IsCadenceRuntimeError(output.Err))
				// modifications to public keys are not supported in scripts
				require.True(t, errors.IsOperationNotSupportedError(output.Err))
			},
		),
	)

	t.Run("Account key removals are not committed",
		newVMTest().run(
			func(t *testing.T, vm fvm.VM, chain flow.Chain, ctx fvm.Context, snapshotTree snapshot.SnapshotTree) {
				// Create an account private key.
				privateKeys, err := testutil.GenerateAccountPrivateKeys(1)
				require.NoError(t, err)

				// Bootstrap a ledger, creating accounts with the provided
				// private keys and the root account.
				snapshotTree, accounts, err := testutil.CreateAccounts(
					vm,
					snapshotTree,
					privateKeys,
					chain)
				require.NoError(t, err)
				account := accounts[0]
				address := cadence.NewAddress(account)

				scriptCtx := fvm.NewContextFromParent(ctx)

				script := fvm.Script([]byte(`
				access(all) fun main(account: Address) {
					let acc = getAuthAccount<auth(RevokeKey) &Account>(account)
					acc.keys.revoke(keyIndex: 0)
				}`,
				)).WithArguments(
					jsoncdc.MustEncode(address),
				)

				_, output, err := vm.Run(scriptCtx, script, snapshotTree)
				require.NoError(t, err)
				require.Error(t, output.Err)
				require.True(t, errors.IsCadenceRuntimeError(output.Err))
				// modifications to public keys are not supported in scripts
				require.True(t, errors.IsOperationNotSupportedError(output.Err))
			},
		),
	)
}

func TestScriptExecutionLimit(t *testing.T) {

	t.Parallel()

	script := fvm.Script([]byte(`
		access(all) fun main() {
			var s: Int256 = 1024102410241024
			var i: Int256 = 0
			var a: Int256 = 7
			var b: Int256 = 5
			var c: Int256 = 2

			while i < 150000 {
				s = s * a
				s = s / b
				s = s / c
				i = i + 1
			}
		}
	`))

	bootstrapProcedureOptions := []fvm.BootstrapProcedureOption{
		fvm.WithTransactionFee(fvm.DefaultTransactionFees),
		fvm.WithExecutionMemoryLimit(math.MaxUint32),
		fvm.WithExecutionEffortWeights(map[common.ComputationKind]uint64{
			common.ComputationKindStatement:          1569,
			common.ComputationKindLoop:               1569,
			common.ComputationKindFunctionInvocation: 1569,
			environment.ComputationKindGetValue:      808,
			environment.ComputationKindCreateAccount: 2837670,
			environment.ComputationKindSetValue:      765,
		}),
		fvm.WithExecutionMemoryWeights(meter.DefaultMemoryWeights),
		fvm.WithMinimumStorageReservation(fvm.DefaultMinimumStorageReservation),
		fvm.WithAccountCreationFee(fvm.DefaultAccountCreationFee),
		fvm.WithStorageMBPerFLOW(fvm.DefaultStorageMBPerFLOW),
	}

	t.Run("Exceeding computation limit",
		newVMTest().withBootstrapProcedureOptions(
			bootstrapProcedureOptions...,
		).withContextOptions(
			fvm.WithTransactionFeesEnabled(true),
			fvm.WithAccountStorageLimit(true),
			fvm.WithComputationLimit(10000),
		).run(
			func(t *testing.T, vm fvm.VM, chain flow.Chain, ctx fvm.Context, snapshotTree snapshot.SnapshotTree) {
				scriptCtx := fvm.NewContextFromParent(ctx)

				_, output, err := vm.Run(scriptCtx, script, snapshotTree)
				require.NoError(t, err)
				require.Error(t, output.Err)
				require.True(t, errors.IsComputationLimitExceededError(output.Err))
				require.ErrorContains(t, output.Err, "computation exceeds limit (10000)")
				require.GreaterOrEqual(t, output.ComputationUsed, uint64(10000))
				require.GreaterOrEqual(t, output.MemoryEstimate, uint64(548020260))
			},
		),
	)

	t.Run("Sufficient computation limit",
		newVMTest().withBootstrapProcedureOptions(
			bootstrapProcedureOptions...,
		).withContextOptions(
			fvm.WithTransactionFeesEnabled(true),
			fvm.WithAccountStorageLimit(true),
			fvm.WithComputationLimit(20000),
		).run(
			func(t *testing.T, vm fvm.VM, chain flow.Chain, ctx fvm.Context, snapshotTree snapshot.SnapshotTree) {
				scriptCtx := fvm.NewContextFromParent(ctx)

				_, output, err := vm.Run(scriptCtx, script, snapshotTree)
				require.NoError(t, err)
				require.NoError(t, output.Err)
				require.GreaterOrEqual(t, output.ComputationUsed, uint64(17955))
				require.GreaterOrEqual(t, output.MemoryEstimate, uint64(984017413))
			},
		),
	)
}

func TestInteractionLimit(t *testing.T) {
	type testCase struct {
		name             string
		interactionLimit uint64
		require          func(t *testing.T, output fvm.ProcedureOutput)
	}

	testCases := []testCase{
		{
			name:             "high limit succeeds",
			interactionLimit: math.MaxUint64,
			require: func(t *testing.T, output fvm.ProcedureOutput) {
				require.NoError(t, output.Err)
				require.Len(t, output.Events, 9)
			},
		},
		{
			name:             "default limit succeeds",
			interactionLimit: fvm.DefaultMaxInteractionSize,
			require: func(t *testing.T, output fvm.ProcedureOutput) {
				require.NoError(t, output.Err)
				require.Len(t, output.Events, 9)
				unittest.EnsureEventsIndexSeq(t, output.Events, flow.Testnet.Chain().ChainID())
			},
		},
		{
			name:             "low limit succeeds",
			interactionLimit: 170000,
			require: func(t *testing.T, output fvm.ProcedureOutput) {
				require.NoError(t, output.Err)
				require.Len(t, output.Events, 9)
				unittest.EnsureEventsIndexSeq(t, output.Events, flow.Testnet.Chain().ChainID())
			},
		},
		{
			name:             "even lower low limit fails, and has only 5 events",
			interactionLimit: 5000,
			require: func(t *testing.T, output fvm.ProcedureOutput) {
				require.Error(t, output.Err)
				require.Len(t, output.Events, 5)
				unittest.EnsureEventsIndexSeq(t, output.Events, flow.Testnet.Chain().ChainID())
			},
		},
	}

	// === setup ===
	// setup an address with some funds
	var privateKey flow.AccountPrivateKey
	var address flow.Address
	vmt, err := newVMTest().withBootstrapProcedureOptions(
		fvm.WithTransactionFee(fvm.DefaultTransactionFees),
		fvm.WithStorageMBPerFLOW(fvm.DefaultStorageMBPerFLOW),
		fvm.WithMinimumStorageReservation(fvm.DefaultMinimumStorageReservation),
		fvm.WithAccountCreationFee(fvm.DefaultAccountCreationFee),
		fvm.WithExecutionMemoryLimit(math.MaxUint64),
	).withContextOptions(
		fvm.WithTransactionFeesEnabled(true),
		fvm.WithAccountStorageLimit(true),
	).bootstrapWith(
		func(vm fvm.VM, chain flow.Chain, ctx fvm.Context, snapshotTree snapshot.SnapshotTree) (snapshot.SnapshotTree, error) {
			// ==== Create an account ====
			var txBody *flow.TransactionBody
			privateKey, txBody = testutil.CreateAccountCreationTransaction(t, chain)

			err := testutil.SignTransactionAsServiceAccount(txBody, 0, chain)
			if err != nil {
				return snapshotTree, err
			}

			executionSnapshot, output, err := vm.Run(
				ctx,
				fvm.Transaction(txBody, 0),
				snapshotTree)
			if err != nil {
				return snapshotTree, err
			}

			snapshotTree = snapshotTree.Append(executionSnapshot)

			if output.Err != nil {
				return snapshotTree, output.Err
			}

			accountCreatedEvents := filterAccountCreatedEvents(output.Events)

			// read the address of the account created (e.g. "0x01" and convert it to flow.address)
			data, err := ccf.Decode(nil, accountCreatedEvents[0].Payload)
			if err != nil {
				return snapshotTree, err
			}
			address = flow.ConvertAddress(
				data.(cadence.Event).Fields[0].(cadence.Address))

			// ==== Transfer tokens to new account ====
			txBody = transferTokensTx(chain).
				AddAuthorizer(chain.ServiceAddress()).
				AddArgument(jsoncdc.MustEncode(cadence.UFix64(1_000_000))).
				AddArgument(jsoncdc.MustEncode(cadence.NewAddress(address)))

			txBody.SetProposalKey(chain.ServiceAddress(), 0, 1)
			txBody.SetPayer(chain.ServiceAddress())

			err = testutil.SignEnvelope(
				txBody,
				chain.ServiceAddress(),
				unittest.ServiceAccountPrivateKey,
			)
			if err != nil {
				return snapshotTree, err
			}

			executionSnapshot, output, err = vm.Run(
				ctx,
				fvm.Transaction(txBody, 0),
				snapshotTree)
			if err != nil {
				return snapshotTree, err
			}

			return snapshotTree.Append(executionSnapshot), output.Err
		},
	)
	require.NoError(t, err)

	for _, tc := range testCases {
		t.Run(tc.name, vmt.run(
			func(t *testing.T, vm fvm.VM, chain flow.Chain, ctx fvm.Context, snapshotTree snapshot.SnapshotTree) {
				// ==== Transfer funds with lowe interaction limit ====
				txBody := transferTokensTx(chain).
					AddAuthorizer(address).
					AddArgument(jsoncdc.MustEncode(cadence.UFix64(1))).
					AddArgument(jsoncdc.MustEncode(cadence.NewAddress(chain.ServiceAddress())))

				txBody.SetProposalKey(address, 0, 0)
				txBody.SetPayer(address)

				hasher, err := exeUtils.NewHasher(privateKey.HashAlgo)
				require.NoError(t, err)

				sig, err := txBody.Sign(txBody.EnvelopeMessage(), privateKey.PrivateKey, hasher)
				require.NoError(t, err)
				txBody.AddEnvelopeSignature(address, 0, sig)

				// ==== IMPORTANT LINE ====
				ctx.MaxStateInteractionSize = tc.interactionLimit

				_, output, err := vm.Run(
					ctx,
					fvm.Transaction(txBody, 0),
					snapshotTree)
				require.NoError(t, err)
				tc.require(t, output)
			}),
		)
	}
}

func TestAttachments(t *testing.T) {
	test := func(t *testing.T, attachmentsEnabled bool) {
		newVMTest().
			withBootstrapProcedureOptions().
			withContextOptions(
				fvm.WithReusableCadenceRuntimePool(
					reusableRuntime.NewReusableCadenceRuntimePool(
						1,
						runtime.Config{
							AttachmentsEnabled: attachmentsEnabled,
						},
					),
				),
			).
			run(
				func(
					t *testing.T,
					vm fvm.VM,
					chain flow.Chain,
					ctx fvm.Context,
					snapshotTree snapshot.SnapshotTree,
				) {
					script := fvm.Script([]byte(`

						access(all) resource R {}

						access(all) attachment A for R {}

						access(all) fun main() {
							let r <- create R()
							r[A]
							destroy r
						}
					`))

					_, output, err := vm.Run(ctx, script, snapshotTree)
					require.NoError(t, err)

					if attachmentsEnabled {
						require.NoError(t, output.Err)
					} else {
						require.Error(t, output.Err)
						require.ErrorContains(
							t,
							output.Err,
							"attachments are not enabled")
					}
				},
			)(t)
	}

	t.Run("attachments enabled", func(t *testing.T) {
		test(t, true)
	})

	t.Run("attachments disabled", func(t *testing.T) {
		test(t, false)
	})
}

func TestCapabilityControllers(t *testing.T) {
	test := func(t *testing.T) {
		newVMTest().
			withBootstrapProcedureOptions().
			withContextOptions(
				fvm.WithReusableCadenceRuntimePool(
					reusableRuntime.NewReusableCadenceRuntimePool(
						1,
						runtime.Config{},
					),
				),
			).
			run(func(
				t *testing.T,
				vm fvm.VM,
				chain flow.Chain,
				ctx fvm.Context,
				snapshotTree snapshot.SnapshotTree,
			) {
				txBody := flow.NewTransactionBody().
					SetScript([]byte(`
						transaction {
						  prepare(signer: auth(Capabilities) &Account) {
							let cap = signer.capabilities.storage.issue<&Int>(/storage/foo)
							assert(cap.id == 6)

							let cap2 = signer.capabilities.storage.issue<&String>(/storage/bar)
							assert(cap2.id == 7)
						  }
						}
					`)).
					SetProposalKey(chain.ServiceAddress(), 0, 0).
					AddAuthorizer(chain.ServiceAddress()).
					SetPayer(chain.ServiceAddress())

				err := testutil.SignTransactionAsServiceAccount(txBody, 0, chain)
				require.NoError(t, err)

				_, output, err := vm.Run(
					ctx,
					fvm.Transaction(txBody, 0),
					snapshotTree)
				require.NoError(t, err)
				require.NoError(t, output.Err)
			},
			)(t)
	}

	test(t)

}

func TestStorageIterationWithBrokenValues(t *testing.T) {

	t.Parallel()

	newVMTest().
		withBootstrapProcedureOptions().
		withContextOptions(
			fvm.WithReusableCadenceRuntimePool(
				reusableRuntime.NewReusableCadenceRuntimePool(
					1,
					runtime.Config{},
				),
			),
			fvm.WithContractDeploymentRestricted(false),
		).
		run(
			func(
				t *testing.T,
				vm fvm.VM,
				chain flow.Chain,
				ctx fvm.Context,
				snapshotTree snapshot.SnapshotTree,
			) {
				// Create a private key
				privateKeys, err := testutil.GenerateAccountPrivateKeys(1)
				require.NoError(t, err)

				// Bootstrap a ledger, creating an account with the provided private key and the root account.
				snapshotTree, accounts, err := testutil.CreateAccounts(
					vm,
					snapshotTree,
					privateKeys,
					chain,
				)
				require.NoError(t, err)

				contractA := `
				    access(all) contract A {
						access(all) struct interface Foo{}
					}
				`

				updatedContractA := `
				    access(all) contract A {
						access(all) struct interface Foo{
							access(all) fun hello()
						}
					}
				`

				contractB := fmt.Sprintf(`
				    import A from %s

				    access(all) contract B {
						access(all) struct Bar : A.Foo {}

						access(all) struct interface Foo2{}
					}`,
					accounts[0].HexWithPrefix(),
				)

				contractC := fmt.Sprintf(`
				    import B from %s
				    import A from %s

				    access(all) contract C {
						access(all) struct Bar : A.Foo, B.Foo2 {}

						access(all) struct interface Foo3{}
					}`,
					accounts[0].HexWithPrefix(),
					accounts[0].HexWithPrefix(),
				)

				contractD := fmt.Sprintf(`
				    import C from %s
				    import B from %s
				    import A from %s

				    access(all) contract D {
						access(all) struct Bar : A.Foo, B.Foo2, C.Foo3 {}
					}`,
					accounts[0].HexWithPrefix(),
					accounts[0].HexWithPrefix(),
					accounts[0].HexWithPrefix(),
				)

				var sequenceNumber uint64 = 0

				runTransaction := func(code []byte) {
					txBody := flow.NewTransactionBody().
						SetScript(code).
						SetPayer(chain.ServiceAddress()).
						SetProposalKey(chain.ServiceAddress(), 0, sequenceNumber).
						AddAuthorizer(accounts[0])

					_ = testutil.SignPayload(txBody, accounts[0], privateKeys[0])
					_ = testutil.SignEnvelope(txBody, chain.ServiceAddress(), unittest.ServiceAccountPrivateKey)

					executionSnapshot, output, err := vm.Run(
						ctx,
						fvm.Transaction(txBody, 0),
						snapshotTree,
					)
					require.NoError(t, err)
					require.NoError(t, output.Err)

					snapshotTree = snapshotTree.Append(executionSnapshot)

					// increment sequence number
					sequenceNumber++
				}

				// Deploy `A`
				runTransaction(utils.DeploymentTransaction(
					"A",
					[]byte(contractA),
				))

				// Deploy `B`
				runTransaction(utils.DeploymentTransaction(
					"B",
					[]byte(contractB),
				))

				// Deploy `C`
				runTransaction(utils.DeploymentTransaction(
					"C",
					[]byte(contractC),
				))

				// Deploy `D`
				runTransaction(utils.DeploymentTransaction(
					"D",
					[]byte(contractD),
				))

				// Store values
				runTransaction([]byte(fmt.Sprintf(
					`
					import D from %s
					import C from %s
					import B from %s

					transaction {
						prepare(signer: auth(Capabilities, Storage) &Account) {
							signer.storage.save("Hello, World!", to: /storage/a)
							signer.storage.save(["one", "two", "three"], to: /storage/b)
							signer.storage.save(D.Bar(), to: /storage/c)
							signer.storage.save(C.Bar(), to: /storage/d)
							signer.storage.save(B.Bar(), to: /storage/e)

							let aCap = signer.capabilities.storage.issue<&String>(/storage/a)
							signer.capabilities.publish(aCap, at: /public/a)

							let bCap = signer.capabilities.storage.issue<&[String]>(/storage/b)
							signer.capabilities.publish(bCap, at: /public/b)

							let cCap = signer.capabilities.storage.issue<&D.Bar>(/storage/c)
							signer.capabilities.publish(cCap, at: /public/c)

							let dCap = signer.capabilities.storage.issue<&C.Bar>(/storage/d)
							signer.capabilities.publish(dCap, at: /public/d)

							let eCap = signer.capabilities.storage.issue<&B.Bar>(/storage/e)
							signer.capabilities.publish(eCap, at: /public/e)
						}
					}`,
					accounts[0].HexWithPrefix(),
					accounts[0].HexWithPrefix(),
					accounts[0].HexWithPrefix(),
				)))

				// Update `A`, such that `B`, `C` and `D` are now broken.
				runTransaction(utils.UpdateTransaction(
					"A",
					[]byte(updatedContractA),
				))

				// Iterate stored values
				runTransaction([]byte(
					`
					transaction {
						prepare(account: auth(Storage) &Account) {
							var total = 0
							account.storage.forEachPublic(fun (path: PublicPath, type: Type): Bool {
								if let cap = account.capabilities.get<&AnyStruct>(path) {
								    cap.borrow()
								    total = total + 1
								}
                                return true
							})
							assert(total == 2, message:"found ".concat(total.toString()))

							total = 0
							account.storage.forEachStored(fun (path: StoragePath, type: Type): Bool {
								if account.storage.check<AnyStruct>(from: path) {
								    account.storage.copy<AnyStruct>(from: path)
								    total = total + 1
								}
                                return true
							})

							assert(total == 2, message:"found ".concat(total.toString()))
						}
					}`,
				))
			},
		)(t)
}

func TestEntropyCallOnlyOkIfAllowed(t *testing.T) {
	source := testutil.EntropyProviderFixture(nil)

	test := func(t *testing.T, allowed bool) {
		newVMTest().
			withBootstrapProcedureOptions().
			withContextOptions(
				fvm.WithRandomSourceHistoryCallAllowed(allowed),
				fvm.WithEntropyProvider(source),
			).
			run(func(
				t *testing.T,
				vm fvm.VM,
				chain flow.Chain,
				ctx fvm.Context,
				snapshotTree snapshot.SnapshotTree,
			) {
				txBody := flow.NewTransactionBody().
					SetScript([]byte(`
						transaction {
						  prepare() {
							randomSourceHistory()
						  }
						}
					`)).
					SetProposalKey(chain.ServiceAddress(), 0, 0).
					SetPayer(chain.ServiceAddress())

				err := testutil.SignTransactionAsServiceAccount(txBody, 0, chain)
				require.NoError(t, err)

				_, output, err := vm.Run(
					ctx,
					fvm.Transaction(txBody, 0),
					snapshotTree)
				require.NoError(t, err)

				if allowed {
					require.NoError(t, output.Err)
				} else {
					require.Error(t, output.Err)
					require.True(t, errors.HasErrorCode(output.Err, errors.ErrCodeOperationNotSupportedError))
				}
			},
			)(t)
	}

	t.Run("enabled", func(t *testing.T) {
		test(t, true)
	})

	t.Run("disabled", func(t *testing.T) {
		test(t, false)
	})
}

func TestEntropyCallExpectsNoParameters(t *testing.T) {
	source := testutil.EntropyProviderFixture(nil)
	newVMTest().
		withBootstrapProcedureOptions().
		withContextOptions(
			fvm.WithRandomSourceHistoryCallAllowed(true),
			fvm.WithEntropyProvider(source),
		).
		run(func(
			t *testing.T,
			vm fvm.VM,
			chain flow.Chain,
			ctx fvm.Context,
			snapshotTree snapshot.SnapshotTree,
		) {
			txBody := flow.NewTransactionBody().
				SetScript([]byte(`
						transaction {
						  prepare() {
							randomSourceHistory("foo")
						  }
						}
					`)).
				SetProposalKey(chain.ServiceAddress(), 0, 0).
				SetPayer(chain.ServiceAddress())

			err := testutil.SignTransactionAsServiceAccount(txBody, 0, chain)
			require.NoError(t, err)

			_, output, err := vm.Run(
				ctx,
				fvm.Transaction(txBody, 0),
				snapshotTree)
			require.NoError(t, err)

			require.ErrorContains(t, output.Err, "too many arguments")
		},
		)(t)
}

func TestTransientNetworkCoreContractAddresses(t *testing.T) {

	// This test ensures that the transient networks have the correct core contract addresses.
	newVMTest().
		run(
			func(
				t *testing.T,
				vm fvm.VM,
				chain flow.Chain,
				ctx fvm.Context,
				snapshotTree snapshot.SnapshotTree,
			) {
				sc := systemcontracts.SystemContractsForChain(chain.ChainID())

				for _, contract := range sc.All() {
					txnState := testutils.NewSimpleTransaction(snapshotTree)
					accounts := environment.NewAccounts(txnState)

					yes, err := accounts.ContractExists(contract.Name, contract.Address)
					require.NoError(t, err)
					require.True(t, yes, "contract %s does not exist", contract.Name)
				}
			})
}

func TestEVM(t *testing.T) {
	t.Run("successful transaction", newVMTest().
		withBootstrapProcedureOptions(fvm.WithSetupEVMEnabled(true)).
		withContextOptions(
			fvm.WithEVMEnabled(true),
			fvm.WithCadenceLogging(true),
		).
		run(func(
			t *testing.T,
			vm fvm.VM,
			chain flow.Chain,
			ctx fvm.Context,
			snapshotTree snapshot.SnapshotTree,
		) {
			// generate test address
			genArr := make([]cadence.Value, 20)
			for i := range genArr {
				genArr[i] = cadence.UInt8(i)
			}
			addrBytes := cadence.NewArray(genArr).WithType(stdlib.EVMAddressBytesCadenceType)
			encodedArg, err := jsoncdc.Encode(addrBytes)
			require.NoError(t, err)

			sc := systemcontracts.SystemContractsForChain(chain.ChainID())

			txBody := flow.NewTransactionBody().
				SetScript([]byte(fmt.Sprintf(`
						import EVM from %s

						transaction(bytes: [UInt8; 20]) {
							execute {
								let addr = EVM.EVMAddress(bytes: bytes)
								log(addr)
							}
						}
					`, sc.EVMContract.Address.HexWithPrefix()))).
				SetProposalKey(chain.ServiceAddress(), 0, 0).
				SetPayer(chain.ServiceAddress()).
				AddArgument(encodedArg)

			err = testutil.SignTransactionAsServiceAccount(txBody, 0, chain)
			require.NoError(t, err)

			_, output, err := vm.Run(
				ctx,
				fvm.Transaction(txBody, 0),
				snapshotTree)

			require.NoError(t, err)
			require.NoError(t, output.Err)
			require.Len(t, output.Logs, 1)
			require.Equal(t, output.Logs[0], fmt.Sprintf(
				"A.%s.EVM.EVMAddress(bytes: %s)",
				sc.EVMContract.Address,
				addrBytes.String(),
			))
		}),
	)

	// this test makes sure that only ABI encoding/decoding functionality is
	// available through the EVM contract, when bootstraped with `WithEVMABIOnly`
	t.Run("with ABI only EVM", newVMTest().
		withBootstrapProcedureOptions(
			fvm.WithSetupEVMEnabled(true),
			fvm.WithEVMABIOnly(true),
		).
		withContextOptions(
			fvm.WithEVMEnabled(true),
		).
		run(func(
			t *testing.T,
			vm fvm.VM,
			chain flow.Chain,
			ctx fvm.Context,
			snapshotTree snapshot.SnapshotTree,
		) {
			txBody := flow.NewTransactionBody().
				SetScript([]byte(fmt.Sprintf(`
						import EVM from %s

						transaction {
							execute {
								let data = EVM.encodeABI(["John Doe", UInt64(33), false])
								log(data.length)
								assert(data.length == 160)

								let acc <- EVM.createBridgedAccount()
								destroy acc
							}
						}
					`, chain.ServiceAddress().HexWithPrefix()))).
				SetProposalKey(chain.ServiceAddress(), 0, 0).
				SetPayer(chain.ServiceAddress())

			err := testutil.SignTransactionAsServiceAccount(txBody, 0, chain)
			require.NoError(t, err)

			_, output, err := vm.Run(
				ctx,
				fvm.Transaction(txBody, 0),
				snapshotTree)

			require.NoError(t, err)
			require.Error(t, output.Err)
			assert.ErrorContains(
				t,
				output.Err,
				"value of type `EVM` has no member `createBridgedAccount`",
			)
		}),
	)

	// this test makes sure the execution error is correctly handled and returned as a correct type
	t.Run("execution reverted", newVMTest().
		withBootstrapProcedureOptions(fvm.WithSetupEVMEnabled(true)).
		withContextOptions(fvm.WithEVMEnabled(true)).
		run(func(
			t *testing.T,
			vm fvm.VM,
			chain flow.Chain,
			ctx fvm.Context,
			snapshotTree snapshot.SnapshotTree,
		) {
			sc := systemcontracts.SystemContractsForChain(chain.ChainID())
			script := fvm.Script([]byte(fmt.Sprintf(`
				import EVM from %s
				
<<<<<<< HEAD
				access(all) fun main() {
					let bal = EVM.Balance(flow: 1.0);
=======
				pub fun main() {
					let bal = EVM.Balance(attoflow: 1000000000000000000);
>>>>>>> 7d7a9ab6
					let acc <- EVM.createBridgedAccount();
					// withdraw insufficient balance
					destroy acc.withdraw(balance: bal);
					destroy acc;
				}
			`, sc.EVMContract.Address.HexWithPrefix())))

			_, output, err := vm.Run(ctx, script, snapshotTree)

			require.NoError(t, err)
			require.Error(t, output.Err)
			require.True(t, errors.IsEVMError(output.Err))

			// make sure error is not treated as internal error by Cadence
			var internal cadenceErrors.InternalError
			require.False(t, errors.As(output.Err, &internal))
		}),
	)

	// this test makes sure the EVM error is correctly returned as an error and has a correct type
	// we have implemented a snapshot wrapper to return an error from the EVM
	t.Run("internal evm error handling", newVMTest().
		withBootstrapProcedureOptions(fvm.WithSetupEVMEnabled(true)).
		withContextOptions(
			fvm.WithChain(flow.Emulator.Chain()),
			fvm.WithEVMEnabled(true),
		).
		run(func(
			t *testing.T,
			vm fvm.VM,
			chain flow.Chain,
			ctx fvm.Context,
			snapshotTree snapshot.SnapshotTree,
		) {
			sc := systemcontracts.SystemContractsForChain(chain.ChainID())

			tests := []struct {
				err        error
				errChecker func(error) bool
			}{{
				types.ErrNotImplemented,
				types.IsAFatalError,
			}, {
				types.NewStateError(fmt.Errorf("test state error")),
				types.IsAStateError,
			}}

			for _, e := range tests {
				// this mock will return an error we provide with the test once it starts to access address allocator registers
				// that is done to make sure the error is coming out of EVM execution
				errStorage := &mock.StorageSnapshot{}
				errStorage.
					On("Get", mockery.AnythingOfType("flow.RegisterID")).
					Return(func(id flow.RegisterID) (flow.RegisterValue, error) {
						if id.Key == "LatestBlock" {
							return nil, e.err
						}
						return snapshotTree.Get(id)
					})

				script := fvm.Script([]byte(fmt.Sprintf(`
					import EVM from %s
					
					access(all) fun main() {
						destroy <- EVM.createBridgedAccount();
					}
				`, sc.EVMContract.Address.HexWithPrefix())))

				_, output, err := vm.Run(ctx, script, errStorage)

				require.NoError(t, output.Err)
				require.Error(t, err)
				// make sure error it's the right type of error
				require.True(t, e.errChecker(err), "error is not of the right type")
			}
		}),
	)

	t.Run("deploy contract code", newVMTest().
		withBootstrapProcedureOptions(
			fvm.WithSetupEVMEnabled(true),
		).
		withContextOptions(
			// default is testnet, but testnet has a special EVM storage contract location
			// so we have to use emulator here so that the EVM storage contract is deployed
			// to the 5th address
			fvm.WithChain(flow.Emulator.Chain()),
		).
		run(func(
			t *testing.T,
			vm fvm.VM,
			chain flow.Chain,
			ctx fvm.Context,
			snapshotTree snapshot.SnapshotTree,
		) {
			sc := systemcontracts.SystemContractsForChain(chain.ChainID())

			txBody := flow.NewTransactionBody().
				SetScript([]byte(fmt.Sprintf(`
					import FungibleToken from %s
					import FlowToken from %s						
					import EVM from %s

					transaction() {
						prepare(acc: auth(Storage) &Account) {
							let vaultRef = acc.storage
                                .borrow<auth(FungibleToken.Withdraw) &FlowToken.Vault>(from: /storage/flowTokenVault)
							    ?? panic("Could not borrow reference to the owner's Vault!")

							let acc <- EVM.createBridgedAccount()
							let amount <- vaultRef.withdraw(amount: 0.0000001) as! @FlowToken.Vault
							acc.deposit(from: <- amount)
							destroy acc
						}
					}`,
					sc.FungibleToken.Address.HexWithPrefix(),
					sc.FlowToken.Address.HexWithPrefix(),
					sc.FlowServiceAccount.Address.HexWithPrefix(), // TODO this should be sc.EVM.Address not found there???
				))).
				SetProposalKey(chain.ServiceAddress(), 0, 0).
				AddAuthorizer(chain.ServiceAddress()).
				SetPayer(chain.ServiceAddress())

			err := testutil.SignTransactionAsServiceAccount(txBody, 0, chain)
			require.NoError(t, err)

			ctx = fvm.NewContextFromParent(ctx, fvm.WithEVMEnabled(true))
			_, output, err := vm.Run(
				ctx,
				fvm.Transaction(txBody, 0),
				snapshotTree)

			require.NoError(t, err)
			require.NoError(t, output.Err)
<<<<<<< HEAD

			evmLocation := types.EVMLocation{}

			// convert events to type ids
			eventTypeIDs := make([]common.TypeID, 0, len(output.Events))

			for _, event := range output.Events {
				eventTypeIDs = append(eventTypeIDs, common.TypeID(event.Type))
			}

			assert.ElementsMatch(
				t,
				[]common.TypeID{
					evmLocation.TypeID(nil, string(types.EventTypeTransactionExecuted)),
					evmLocation.TypeID(nil, string(types.EventTypeBlockExecuted)),
					"A.7e60df042a9c0868.FlowToken.TokensWithdrawn",
					"A.9a0766d93b6608b7.FungibleToken.Withdrawn",
				},
				eventTypeIDs,
			)
=======
			require.Len(t, output.Events, 5)

			evmLocation := types.EVMLocation{}
			txExe, blockExe := output.Events[3], output.Events[4]
			assert.Equal(t, evmLocation.TypeID(nil, string(types.EventTypeTransactionExecuted)), common.TypeID(txExe.Type))
			assert.Equal(t, evmLocation.TypeID(nil, string(types.EventTypeBlockExecuted)), common.TypeID(blockExe.Type))
>>>>>>> 7d7a9ab6
		}),
	)
}<|MERGE_RESOLUTION|>--- conflicted
+++ resolved
@@ -2860,13 +2860,8 @@
 			script := fvm.Script([]byte(fmt.Sprintf(`
 				import EVM from %s
 				
-<<<<<<< HEAD
 				access(all) fun main() {
-					let bal = EVM.Balance(flow: 1.0);
-=======
-				pub fun main() {
 					let bal = EVM.Balance(attoflow: 1000000000000000000);
->>>>>>> 7d7a9ab6
 					let acc <- EVM.createBridgedAccount();
 					// withdraw insufficient balance
 					destroy acc.withdraw(balance: bal);
@@ -3001,7 +2996,6 @@
 
 			require.NoError(t, err)
 			require.NoError(t, output.Err)
-<<<<<<< HEAD
 
 			evmLocation := types.EVMLocation{}
 
@@ -3022,14 +3016,6 @@
 				},
 				eventTypeIDs,
 			)
-=======
-			require.Len(t, output.Events, 5)
-
-			evmLocation := types.EVMLocation{}
-			txExe, blockExe := output.Events[3], output.Events[4]
-			assert.Equal(t, evmLocation.TypeID(nil, string(types.EventTypeTransactionExecuted)), common.TypeID(txExe.Type))
-			assert.Equal(t, evmLocation.TypeID(nil, string(types.EventTypeBlockExecuted)), common.TypeID(blockExe.Type))
->>>>>>> 7d7a9ab6
 		}),
 	)
 }