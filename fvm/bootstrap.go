package fvm

import (
	"fmt"
	"math"

	"github.com/onflow/cadence"
	"github.com/onflow/flow-core-contracts/lib/go/contracts"

	"github.com/onflow/flow-go/fvm/blueprints"
	"github.com/onflow/flow-go/fvm/environment"
	"github.com/onflow/flow-go/fvm/errors"
	"github.com/onflow/flow-go/fvm/evm/stdlib"
	"github.com/onflow/flow-go/fvm/meter"
	"github.com/onflow/flow-go/fvm/storage"
	"github.com/onflow/flow-go/fvm/storage/logical"
	"github.com/onflow/flow-go/model/flow"
	"github.com/onflow/flow-go/module/epochs"
)

var (
	DefaultAccountCreationFee = mustParseUFix64(
		"account creation fee",
		"0.00100000")

	DefaultMinimumStorageReservation = mustParseUFix64(
		"minimum storage reservation",
		"0.00100000")

	DefaultStorageMBPerFLOW = mustParseUFix64(
		"storage mb per flow",
		"100.00000000")

	// DefaultTransactionFees are the default transaction fee parameters if
	// transaction fees are on. Surge factor is 1.0, inclusion effort cost is
	// 0.0001 (because the static inclusion effort is 1.0) and execution effort
	// cost is 0.0 because dynamic execution fees are off. If they are off
	// (which is the default behaviour) that means the transaction fees are 0.0.
	DefaultTransactionFees = BootstrapProcedureFeeParameters{
		SurgeFactor: mustParseUFix64("fee surge factor", "1.0"),
		InclusionEffortCost: mustParseUFix64(
			"fee inclusion effort cost",
			"0.00001"),
		ExecutionEffortCost: mustParseUFix64(
			"fee execution effort cost",
			"0.0"),
	}

	// DefaultVersionFreezePeriod is the default NodeVersionBeacon freeze period -
	// the number of blocks in the future where the version changes are frozen.
	DefaultVersionFreezePeriod = cadence.UInt64(1000)
)

func mustParseUFix64(name string, valueString string) cadence.UFix64 {
	value, err := cadence.NewUFix64(valueString)
	if err != nil {
		panic(fmt.Errorf("invalid default %s: %w", name, err))
	}
	return value
}

// A BootstrapProcedure is an invokable that can be used to bootstrap the ledger state
// with the default accounts and contracts required by the Flow virtual machine.
type BootstrapProcedure struct {
	BootstrapParams
}

type BootstrapParams struct {
	rootBlock *flow.Header

	// genesis parameters
	accountKeys        BootstrapAccountKeys
	initialTokenSupply cadence.UFix64

	accountCreationFee               cadence.UFix64
	minimumStorageReservation        cadence.UFix64
	storagePerFlow                   cadence.UFix64
	restrictedAccountCreationEnabled cadence.Bool
	setupEVMEnabled                  cadence.Bool

	// versionFreezePeriod is the number of blocks in the future where the version
	// changes are frozen. The Node version beacon manages the freeze period,
	// but this is the value used when first deploying the contract, during the
	// bootstrap procedure.
	versionFreezePeriod cadence.UInt64

	// TODO: restrictedContractDeployment should be a bool after RestrictedDeploymentEnabled is removed from the context
	// restrictedContractDeployment of nil means that the contract deployment is taken from the fvm Context instead of from the state.
	// This can be used to mimic behaviour on chain before the restrictedContractDeployment is set with a service account transaction.
	restrictedContractDeployment *bool

	transactionFees        BootstrapProcedureFeeParameters
	executionEffortWeights meter.ExecutionEffortWeights
	executionMemoryWeights meter.ExecutionMemoryWeights
	// executionMemoryLimit of 0 means that it won't be set in the state. The FVM will use the default value from the context.
	executionMemoryLimit uint64

	// config values for epoch smart-contracts
	epochConfig epochs.EpochConfig

	// list of initial network participants for whom we will create/stake flow
	// accounts and retrieve epoch-related resources
	identities flow.IdentityList
}

type BootstrapAccountKeys struct {
	ServiceAccountPublicKeys       []flow.AccountPublicKey
	FungibleTokenAccountPublicKeys []flow.AccountPublicKey
	FlowTokenAccountPublicKeys     []flow.AccountPublicKey
	FlowFeesAccountPublicKeys      []flow.AccountPublicKey
	NodeAccountPublicKeys          []flow.AccountPublicKey
}

type BootstrapProcedureFeeParameters struct {
	SurgeFactor         cadence.UFix64
	InclusionEffortCost cadence.UFix64
	ExecutionEffortCost cadence.UFix64
}

type BootstrapProcedureOption func(*BootstrapProcedure) *BootstrapProcedure

func WithInitialTokenSupply(supply cadence.UFix64) BootstrapProcedureOption {
	return func(bp *BootstrapProcedure) *BootstrapProcedure {
		bp.initialTokenSupply = supply
		return bp
	}
}

// WithBootstrapAccountKeys sets the public keys of the accounts that will be created during bootstrapping
// by default all accounts are created with the ServiceAccountPublicKey specified when calling `Bootstrap`.
func WithBootstrapAccountKeys(keys BootstrapAccountKeys) BootstrapProcedureOption {
	return func(bp *BootstrapProcedure) *BootstrapProcedure {
		bp.accountKeys = keys
		return bp
	}
}

func WithAccountCreationFee(fee cadence.UFix64) BootstrapProcedureOption {
	return func(bp *BootstrapProcedure) *BootstrapProcedure {
		bp.accountCreationFee = fee
		return bp
	}
}

func WithTransactionFee(fees BootstrapProcedureFeeParameters) BootstrapProcedureOption {
	return func(bp *BootstrapProcedure) *BootstrapProcedure {
		bp.transactionFees = fees
		return bp
	}
}

func WithExecutionEffortWeights(weights meter.ExecutionEffortWeights) BootstrapProcedureOption {
	return func(bp *BootstrapProcedure) *BootstrapProcedure {
		bp.executionEffortWeights = weights
		return bp
	}
}

func WithExecutionMemoryWeights(weights meter.ExecutionMemoryWeights) BootstrapProcedureOption {
	return func(bp *BootstrapProcedure) *BootstrapProcedure {
		bp.executionMemoryWeights = weights
		return bp
	}
}

func WithExecutionMemoryLimit(limit uint64) BootstrapProcedureOption {
	return func(bp *BootstrapProcedure) *BootstrapProcedure {
		bp.executionMemoryLimit = limit
		return bp
	}
}

func WithMinimumStorageReservation(reservation cadence.UFix64) BootstrapProcedureOption {
	return func(bp *BootstrapProcedure) *BootstrapProcedure {
		bp.minimumStorageReservation = reservation
		return bp
	}
}

func WithEpochConfig(epochConfig epochs.EpochConfig) BootstrapProcedureOption {
	return func(bp *BootstrapProcedure) *BootstrapProcedure {
		bp.epochConfig = epochConfig
		return bp
	}
}

func WithRootBlock(rootBlock *flow.Header) BootstrapProcedureOption {
	return func(bp *BootstrapProcedure) *BootstrapProcedure {
		bp.rootBlock = rootBlock
		return bp
	}
}

func WithIdentities(identities flow.IdentityList) BootstrapProcedureOption {
	return func(bp *BootstrapProcedure) *BootstrapProcedure {
		bp.identities = identities
		return bp
	}
}

func WithStorageMBPerFLOW(ratio cadence.UFix64) BootstrapProcedureOption {
	return func(bp *BootstrapProcedure) *BootstrapProcedure {
		bp.storagePerFlow = ratio
		return bp
	}
}

func WithRestrictedAccountCreationEnabled(enabled cadence.Bool) BootstrapProcedureOption {
	return func(bp *BootstrapProcedure) *BootstrapProcedure {
		bp.restrictedAccountCreationEnabled = enabled
		return bp
	}
}

func WithSetupEVMEnabled(enabled cadence.Bool) BootstrapProcedureOption {
	return func(bp *BootstrapProcedure) *BootstrapProcedure {
		bp.setupEVMEnabled = enabled
		return bp
	}
}

func WithRestrictedContractDeployment(restricted *bool) BootstrapProcedureOption {
	return func(bp *BootstrapProcedure) *BootstrapProcedure {
		bp.restrictedContractDeployment = restricted
		return bp
	}
}

// Bootstrap returns a new BootstrapProcedure instance configured with the provided
// genesis parameters.
func Bootstrap(
	serviceAccountPublicKey flow.AccountPublicKey,
	opts ...BootstrapProcedureOption,
) *BootstrapProcedure {
	bootstrapProcedure := &BootstrapProcedure{
		BootstrapParams: BootstrapParams{
			accountKeys: BootstrapAccountKeys{
				ServiceAccountPublicKeys:       []flow.AccountPublicKey{serviceAccountPublicKey},
				FungibleTokenAccountPublicKeys: []flow.AccountPublicKey{serviceAccountPublicKey},
				FlowTokenAccountPublicKeys:     []flow.AccountPublicKey{serviceAccountPublicKey},
				NodeAccountPublicKeys:          []flow.AccountPublicKey{serviceAccountPublicKey},
			},
			transactionFees:     BootstrapProcedureFeeParameters{0, 0, 0},
			epochConfig:         epochs.DefaultEpochConfig(),
			versionFreezePeriod: DefaultVersionFreezePeriod,
		},
	}

	for _, applyOption := range opts {
		bootstrapProcedure = applyOption(bootstrapProcedure)
	}
	return bootstrapProcedure
}

func (b *BootstrapProcedure) NewExecutor(
	ctx Context,
	txnState storage.TransactionPreparer,
) ProcedureExecutor {
	return newBootstrapExecutor(b.BootstrapParams, ctx, txnState)
}

func (proc *BootstrapProcedure) ComputationLimit(_ Context) uint64 {
	return math.MaxUint64
}

func (proc *BootstrapProcedure) MemoryLimit(_ Context) uint64 {
	return math.MaxUint64
}

func (proc *BootstrapProcedure) ShouldDisableMemoryAndInteractionLimits(_ Context) bool {
	return true
}

func (BootstrapProcedure) Type() ProcedureType {
	return BootstrapProcedureType
}

func (proc *BootstrapProcedure) ExecutionTime() logical.Time {
	return 0
}

type bootstrapExecutor struct {
	BootstrapParams

	ctx      Context
	txnState storage.TransactionPreparer

	accountCreator environment.BootstrapAccountCreator
}

func newBootstrapExecutor(
	params BootstrapParams,
	ctx Context,
	txnState storage.TransactionPreparer,
) *bootstrapExecutor {
	return &bootstrapExecutor{
		BootstrapParams: params,
		ctx: NewContextFromParent(
			ctx,
			WithContractDeploymentRestricted(false)),
		txnState: txnState,
	}
}

func (b *bootstrapExecutor) Cleanup() {
	// Do nothing.
}

func (b *bootstrapExecutor) Output() ProcedureOutput {
	return ProcedureOutput{}
}

func (b *bootstrapExecutor) Preprocess() error {
	// Do nothing.
	return nil
}

func (b *bootstrapExecutor) Execute() error {
	if b.rootBlock == nil {
		b.rootBlock = flow.Genesis(b.ctx.Chain.ChainID()).Header
	}

	// initialize the account addressing state
	b.accountCreator = environment.NewBootstrapAccountCreator(
		b.txnState,
		b.ctx.Chain,
		environment.NewAccounts(b.txnState))

	service := b.createServiceAccount()

	fungibleToken := b.deployFungibleToken()
	nonFungibleToken := b.deployNonFungibleToken(service)
	b.deployMetadataViews(fungibleToken, nonFungibleToken)
	flowToken := b.deployFlowToken(service, fungibleToken, nonFungibleToken)
	storageFees := b.deployStorageFees(service, fungibleToken, flowToken)
	feeContract := b.deployFlowFees(service, fungibleToken, flowToken, storageFees)

	if b.initialTokenSupply > 0 {
		b.mintInitialTokens(service, fungibleToken, flowToken, b.initialTokenSupply)
	}

	b.deployServiceAccount(service, fungibleToken, flowToken, feeContract)

	b.setupParameters(
		service,
		b.accountCreationFee,
		b.minimumStorageReservation,
		b.storagePerFlow,
		b.restrictedAccountCreationEnabled,
	)

	b.setupFees(
		service,
		feeContract,
		b.transactionFees.SurgeFactor,
		b.transactionFees.InclusionEffortCost,
		b.transactionFees.ExecutionEffortCost,
	)

	b.setContractDeploymentRestrictions(service, b.restrictedContractDeployment)

	b.setupExecutionWeights(service)

	b.setupStorageForServiceAccounts(service, fungibleToken, flowToken, feeContract)

	b.createMinter(service, flowToken)

	b.deployDKG(service)

	b.deployQC(service)

	b.deployIDTableStaking(service, fungibleToken, flowToken, feeContract)

	b.deployEpoch(service, fungibleToken, flowToken, feeContract)

	b.deployVersionBeacon(service, b.versionFreezePeriod)

	b.deployRandomBeaconHistory(service)

	// deploy staking proxy contract to the service account
	b.deployStakingProxyContract(service)

	// deploy locked tokens contract to the service account
	b.deployLockedTokensContract(service, fungibleToken, flowToken)

	// deploy staking collection contract to the service account
	b.deployStakingCollection(service, fungibleToken, flowToken)

	b.registerNodes(service, fungibleToken, flowToken)

	// set the list of nodes which are allowed to stake in this network
	b.setStakingAllowlist(service, b.identities.NodeIDs())

	// sets up the EVM environment
	b.setupEVM(service, nonFungibleToken, fungibleToken, flowToken)

	return nil
}

func (b *bootstrapExecutor) createAccount(publicKeys []flow.AccountPublicKey) flow.Address {
	address, err := b.accountCreator.CreateBootstrapAccount(publicKeys)
	if err != nil {
		panic(fmt.Sprintf("failed to create account: %s", err))
	}

	return address
}

func (b *bootstrapExecutor) createServiceAccount() flow.Address {
	address, err := b.accountCreator.CreateBootstrapAccount(
		b.accountKeys.ServiceAccountPublicKeys)
	if err != nil {
		panic(fmt.Sprintf("failed to create service account: %s", err))
	}

	return address
}

func (b *bootstrapExecutor) deployFungibleToken() flow.Address {
	fungibleToken := b.createAccount(b.accountKeys.FungibleTokenAccountPublicKeys)

	txError, err := b.invokeMetaTransaction(
		b.ctx,
		Transaction(
			blueprints.DeployFungibleTokenContractTransaction(fungibleToken),
			0),
	)
	panicOnMetaInvokeErrf("failed to deploy fungible token contract: %s", txError, err)
	return fungibleToken
}

func (b *bootstrapExecutor) deployNonFungibleToken(deployTo flow.Address) flow.Address {

	txError, err := b.invokeMetaTransaction(
		b.ctx,
		Transaction(
			blueprints.DeployNonFungibleTokenContractTransaction(deployTo),
			0),
	)
	panicOnMetaInvokeErrf("failed to deploy non-fungible token contract: %s", txError, err)
	return deployTo
}

func (b *bootstrapExecutor) deployMetadataViews(fungibleToken, nonFungibleToken flow.Address) {

	txError, err := b.invokeMetaTransaction(
		b.ctx,
		Transaction(
			blueprints.DeployMetadataViewsContractTransaction(fungibleToken, nonFungibleToken),
			0),
	)
	panicOnMetaInvokeErrf("failed to deploy metadata views contract: %s", txError, err)

	txError, err = b.invokeMetaTransaction(
		b.ctx,
		Transaction(
			blueprints.DeployViewResolverContractTransaction(nonFungibleToken),
			0),
	)
	panicOnMetaInvokeErrf("failed to deploy view resolver contract: %s", txError, err)

	txError, err = b.invokeMetaTransaction(
		b.ctx,
		Transaction(
			blueprints.DeployFungibleTokenMetadataViewsContractTransaction(fungibleToken, nonFungibleToken),
			0),
	)
	panicOnMetaInvokeErrf("failed to deploy fungible token metadata views contract: %s", txError, err)
}

func (b *bootstrapExecutor) deployFlowToken(service, fungibleToken, metadataViews flow.Address) flow.Address {
	flowToken := b.createAccount(b.accountKeys.FlowTokenAccountPublicKeys)
	txError, err := b.invokeMetaTransaction(
		b.ctx,
		Transaction(
			blueprints.DeployFlowTokenContractTransaction(
				service,
				fungibleToken,
				metadataViews,
				flowToken),
			0),
	)
	panicOnMetaInvokeErrf("failed to deploy Flow token contract: %s", txError, err)
	return flowToken
}

func (b *bootstrapExecutor) deployFlowFees(service, fungibleToken, flowToken, storageFees flow.Address) flow.Address {
	flowFees := b.createAccount(b.accountKeys.FlowFeesAccountPublicKeys)

	txError, err := b.invokeMetaTransaction(
		b.ctx,
		Transaction(
			blueprints.DeployTxFeesContractTransaction(
				service,
				fungibleToken,
				flowToken,
				storageFees,
				flowFees,
			),
			0),
	)
	panicOnMetaInvokeErrf("failed to deploy fees contract: %s", txError, err)
	return flowFees
}

func (b *bootstrapExecutor) deployStorageFees(service, fungibleToken, flowToken flow.Address) flow.Address {
	contract := contracts.FlowStorageFees(
		fungibleToken.HexWithPrefix(),
		flowToken.HexWithPrefix(),
	)

	// deploy storage fees contract on the service account
	txError, err := b.invokeMetaTransaction(
		b.ctx,
		Transaction(
			blueprints.DeployStorageFeesContractTransaction(
				service,
				contract),
			0),
	)
	panicOnMetaInvokeErrf("failed to deploy storage fees contract: %s", txError, err)
	return service
}

func (b *bootstrapExecutor) createMinter(service, flowToken flow.Address) {
	txError, err := b.invokeMetaTransaction(
		b.ctx,
		Transaction(
			blueprints.CreateFlowTokenMinterTransaction(
				service,
				flowToken),
			0),
	)
	panicOnMetaInvokeErrf("failed to create flow token minter: %s", txError, err)
}

func (b *bootstrapExecutor) deployDKG(service flow.Address) {
	contract := contracts.FlowDKG()
	txError, err := b.invokeMetaTransaction(
		b.ctx,
		Transaction(
			blueprints.DeployContractTransaction(service, contract, "FlowDKG"),
			0,
		),
	)
	panicOnMetaInvokeErrf("failed to deploy DKG contract: %s", txError, err)
}

func (b *bootstrapExecutor) deployQC(service flow.Address) {
	contract := contracts.FlowQC()
	txError, err := b.invokeMetaTransaction(
		b.ctx,
		Transaction(
			blueprints.DeployContractTransaction(service, contract, "FlowClusterQC"),
			0,
		),
	)
	panicOnMetaInvokeErrf("failed to deploy QC contract: %s", txError, err)
}

func (b *bootstrapExecutor) deployIDTableStaking(service, fungibleToken, flowToken, flowFees flow.Address) {

	contract := contracts.FlowIDTableStaking(
		fungibleToken.HexWithPrefix(),
		flowToken.HexWithPrefix(),
		flowFees.HexWithPrefix(),
		true)

	txError, err := b.invokeMetaTransaction(
		b.ctx,
		Transaction(
			blueprints.DeployIDTableStakingTransaction(service,
				contract,
				b.epochConfig.EpochTokenPayout,
				b.epochConfig.RewardCut),
			0,
		),
	)
	panicOnMetaInvokeErrf("failed to deploy IDTableStaking contract: %s", txError, err)
}

func (b *bootstrapExecutor) deployEpoch(service, fungibleToken, flowToken, flowFees flow.Address) {

	contract := contracts.FlowEpoch(
		fungibleToken.HexWithPrefix(),
		flowToken.HexWithPrefix(),
		service.HexWithPrefix(),
		service.HexWithPrefix(),
		service.HexWithPrefix(),
		flowFees.HexWithPrefix(),
	)

	context := NewContextFromParent(b.ctx,
		WithBlockHeader(b.rootBlock),
		WithBlocks(&environment.NoopBlockFinder{}),
	)

	txError, err := b.invokeMetaTransaction(
		context,
		Transaction(
			blueprints.DeployEpochTransaction(service, contract, b.epochConfig),
			0,
		),
	)
	panicOnMetaInvokeErrf("failed to deploy Epoch contract: %s", txError, err)
}

func (b *bootstrapExecutor) deployServiceAccount(service, fungibleToken, flowToken, feeContract flow.Address) {
	contract := contracts.FlowServiceAccount(
		fungibleToken.HexWithPrefix(),
		flowToken.HexWithPrefix(),
		feeContract.HexWithPrefix(),
		service.HexWithPrefix(),
	)

	txError, err := b.invokeMetaTransaction(
		b.ctx,
		Transaction(
			blueprints.DeployContractTransaction(
				service,
				contract,
				"FlowServiceAccount"),
			0),
	)
	panicOnMetaInvokeErrf("failed to deploy service account contract: %s", txError, err)
}

func (b *bootstrapExecutor) mintInitialTokens(
	service, fungibleToken, flowToken flow.Address,
	initialSupply cadence.UFix64,
) {
	txError, err := b.invokeMetaTransaction(
		b.ctx,
		Transaction(
			blueprints.MintFlowTokenTransaction(
				fungibleToken,
				flowToken,
				service,
				initialSupply),
			0),
	)
	panicOnMetaInvokeErrf("failed to mint initial token supply: %s", txError, err)
}

func (b *bootstrapExecutor) setupParameters(
	service flow.Address,
	addressCreationFee,
	minimumStorageReservation,
	storagePerFlow cadence.UFix64,
	restrictedAccountCreationEnabled cadence.Bool,
) {
	txError, err := b.invokeMetaTransaction(
		b.ctx,
		Transaction(
			blueprints.SetupParametersTransaction(
				service,
				addressCreationFee,
				minimumStorageReservation,
				storagePerFlow,
				restrictedAccountCreationEnabled,
			),
			0),
	)
	panicOnMetaInvokeErrf("failed to setup parameters: %s", txError, err)
}

func (b *bootstrapExecutor) setupFees(
	service, flowFees flow.Address,
	surgeFactor, inclusionEffortCost, executionEffortCost cadence.UFix64,
) {
	txError, err := b.invokeMetaTransaction(
		b.ctx,
		Transaction(
			blueprints.SetupFeesTransaction(
				service,
				flowFees,
				surgeFactor,
				inclusionEffortCost,
				executionEffortCost,
			),
			0),
	)
	panicOnMetaInvokeErrf("failed to setup fees: %s", txError, err)
}

func (b *bootstrapExecutor) setupExecutionWeights(service flow.Address) {
	// if executionEffortWeights were not set skip this part and just use the defaults.
	if b.executionEffortWeights != nil {
		b.setupExecutionEffortWeights(service)
	}
	// if executionMemoryWeights were not set skip this part and just use the defaults.
	if b.executionMemoryWeights != nil {
		b.setupExecutionMemoryWeights(service)
	}
	if b.executionMemoryLimit != 0 {
		b.setExecutionMemoryLimitTransaction(service)
	}
}

func (b *bootstrapExecutor) setupExecutionEffortWeights(service flow.Address) {
	weights := b.executionEffortWeights

	uintWeights := make(map[uint]uint64, len(weights))
	for i, weight := range weights {
		uintWeights[uint(i)] = weight
	}

	tb, err := blueprints.SetExecutionEffortWeightsTransaction(service, uintWeights)
	if err != nil {
		panic(fmt.Sprintf("failed to setup execution effort weights %s", err.Error()))
	}

	txError, err := b.invokeMetaTransaction(
		b.ctx,
		Transaction(
			tb,
			0),
	)
	panicOnMetaInvokeErrf("failed to setup execution effort weights: %s", txError, err)
}

func (b *bootstrapExecutor) setupExecutionMemoryWeights(service flow.Address) {
	weights := b.executionMemoryWeights

	uintWeights := make(map[uint]uint64, len(weights))
	for i, weight := range weights {
		uintWeights[uint(i)] = weight
	}

	tb, err := blueprints.SetExecutionMemoryWeightsTransaction(service, uintWeights)
	if err != nil {
		panic(fmt.Sprintf("failed to setup execution memory weights %s", err.Error()))
	}

	txError, err := b.invokeMetaTransaction(
		b.ctx,
		Transaction(
			tb,
			0),
	)
	panicOnMetaInvokeErrf("failed to setup execution memory weights: %s", txError, err)
}

func (b *bootstrapExecutor) setExecutionMemoryLimitTransaction(service flow.Address) {

	tb, err := blueprints.SetExecutionMemoryLimitTransaction(service, b.executionMemoryLimit)
	if err != nil {
		panic(fmt.Sprintf("failed to setup execution memory limit %s", err.Error()))
	}

	txError, err := b.invokeMetaTransaction(
		b.ctx,
		Transaction(
			tb,
			0),
	)
	panicOnMetaInvokeErrf("failed to setup execution memory limit: %s", txError, err)
}

func (b *bootstrapExecutor) setupStorageForServiceAccounts(
	service, fungibleToken, flowToken, feeContract flow.Address,
) {
	txError, err := b.invokeMetaTransaction(
		b.ctx,
		Transaction(
			blueprints.SetupStorageForServiceAccountsTransaction(
				service,
				fungibleToken,
				flowToken,
				feeContract),
			0),
	)
	panicOnMetaInvokeErrf("failed to setup storage for service accounts: %s", txError, err)
}

func (b *bootstrapExecutor) setupStorageForAccount(
	account, service, fungibleToken, flowToken flow.Address,
) {
	txError, err := b.invokeMetaTransaction(
		b.ctx,
		Transaction(
			blueprints.SetupStorageForAccountTransaction(
				account,
				service,
				fungibleToken,
				flowToken),
			0),
	)
	panicOnMetaInvokeErrf("failed to setup storage for service accounts: %s", txError, err)
}

func (b *bootstrapExecutor) setStakingAllowlist(
	service flow.Address,
	allowedIDs []flow.Identifier,
) {

	txError, err := b.invokeMetaTransaction(
		b.ctx,
		Transaction(
			blueprints.SetStakingAllowlistTransaction(
				service,
				allowedIDs,
			),
			0),
	)
	panicOnMetaInvokeErrf("failed to set staking allow-list: %s", txError, err)
}

func (b *bootstrapExecutor) setupEVM(serviceAddress, nonFungibleTokenAddress, fungibleTokenAddress, flowTokenAddress flow.Address) {
	if b.setupEVMEnabled {
		// account for storage
		// we dont need to deploy anything to this account, but it needs to exist
		// so that we can store the EVM state on it
		evmAcc := b.createAccount(nil)
		b.setupStorageForAccount(evmAcc, serviceAddress, fungibleTokenAddress, flowTokenAddress)

		// deploy the EVM contract to the service account
		tx := blueprints.DeployContractTransaction(
			serviceAddress,
<<<<<<< HEAD
			stdlib.ContractCode(flowTokenAddress),
=======
			stdlib.ContractCode(nonFungibleTokenAddress, fungibleTokenAddress, flowTokenAddress),
>>>>>>> 84a39b0c
			stdlib.ContractName,
		)
		// WithEVMEnabled should only be used after we create an account for storage
		txError, err := b.invokeMetaTransaction(
			NewContextFromParent(b.ctx, WithEVMEnabled(true)),
			Transaction(tx, 0),
		)
		panicOnMetaInvokeErrf("failed to deploy EVM contract: %s", txError, err)
	}
}

func (b *bootstrapExecutor) registerNodes(service, fungibleToken, flowToken flow.Address) {
	for _, id := range b.identities {

		// create a staking account for the node
		nodeAddress := b.createAccount(b.accountKeys.NodeAccountPublicKeys)

		// give a vault resource to the staking account
		txError, err := b.invokeMetaTransaction(
			b.ctx,
			Transaction(
				blueprints.SetupAccountTransaction(fungibleToken,
					flowToken,
					nodeAddress),
				0,
			),
		)
		panicOnMetaInvokeErrf("failed to setup machine account: %s", txError, err)

		// fund the staking account
		txError, err = b.invokeMetaTransaction(
			b.ctx,
			Transaction(blueprints.FundAccountTransaction(service,
				fungibleToken,
				flowToken,
				nodeAddress),
				0),
		)
		panicOnMetaInvokeErrf("failed to fund node staking account: %s", txError, err)

		// register the node
		// for collection/consensus nodes this will also create the machine account
		// and set it up with the QC/DKG participant resource
		txError, err = b.invokeMetaTransaction(
			b.ctx,
			Transaction(blueprints.RegisterNodeTransaction(service,
				flowToken,
				nodeAddress,
				id),
				0),
		)
		panicOnMetaInvokeErrf("failed to register node: %s", txError, err)
	}
}

func (b *bootstrapExecutor) deployStakingProxyContract(service flow.Address) {
	contract := contracts.FlowStakingProxy()
	txError, err := b.invokeMetaTransaction(
		b.ctx,
		Transaction(
			blueprints.DeployContractTransaction(service, contract, "StakingProxy"),
			0,
		),
	)
	panicOnMetaInvokeErrf("failed to deploy StakingProxy contract: %s", txError, err)
}

func (b *bootstrapExecutor) deployVersionBeacon(
	service flow.Address,
	versionFreezePeriod cadence.UInt64,
) {
	tx := blueprints.DeployNodeVersionBeaconTransaction(service, versionFreezePeriod)
	txError, err := b.invokeMetaTransaction(
		b.ctx,
		Transaction(
			tx,
			0,
		),
	)
	panicOnMetaInvokeErrf("failed to deploy NodeVersionBeacon contract: %s", txError, err)
}

func (b *bootstrapExecutor) deployRandomBeaconHistory(
	service flow.Address,
) {
	tx := blueprints.DeployRandomBeaconHistoryTransaction(service)
	txError, err := b.invokeMetaTransaction(
		b.ctx,
		Transaction(
			tx,
			0,
		),
	)
	panicOnMetaInvokeErrf("failed to deploy RandomBeaconHistory history contract: %s", txError, err)
}

func (b *bootstrapExecutor) deployLockedTokensContract(
	service flow.Address, fungibleTokenAddress,
	flowTokenAddress flow.Address,
) {

	publicKeys, err := flow.EncodeRuntimeAccountPublicKeys(b.accountKeys.ServiceAccountPublicKeys)
	if err != nil {
		panic(err)
	}

	contract := contracts.FlowLockedTokens(
		fungibleTokenAddress.Hex(),
		flowTokenAddress.Hex(),
		service.Hex(),
		service.Hex(),
		service.Hex())

	txError, err := b.invokeMetaTransaction(
		b.ctx,
		Transaction(
			blueprints.DeployLockedTokensTransaction(service, contract, publicKeys),
			0,
		),
	)

	panicOnMetaInvokeErrf("failed to deploy LockedTokens contract: %s", txError, err)
}

func (b *bootstrapExecutor) deployStakingCollection(
	service flow.Address,
	fungibleTokenAddress, flowTokenAddress flow.Address,
) {
	contract := contracts.FlowStakingCollection(
		fungibleTokenAddress.Hex(),
		flowTokenAddress.Hex(),
		service.Hex(),
		service.Hex(),
		service.Hex(),
		service.Hex(),
		service.Hex(),
		service.Hex(),
		service.Hex())
	txError, err := b.invokeMetaTransaction(
		b.ctx,
		Transaction(
			blueprints.DeployContractTransaction(service, contract, "FlowStakingCollection"),
			0,
		),
	)
	panicOnMetaInvokeErrf("failed to deploy FlowStakingCollection contract: %s", txError, err)
}

func (b *bootstrapExecutor) setContractDeploymentRestrictions(
	service flow.Address,
	deployment *bool,
) {
	if deployment == nil {
		return
	}

	txBody, err := blueprints.SetIsContractDeploymentRestrictedTransaction(service, *deployment)
	if err != nil {
		panic(err)
	}
	txError, err := b.invokeMetaTransaction(
		b.ctx,
		Transaction(
			txBody,
			0,
		),
	)
	panicOnMetaInvokeErrf("failed to deploy FlowStakingCollection contract: %s", txError, err)
}

func panicOnMetaInvokeErrf(msg string, txError errors.CodedError, err error) {
	if txError != nil {
		panic(fmt.Sprintf(msg, txError.Error()))
	}
	if err != nil {
		panic(fmt.Sprintf(msg, err.Error()))
	}
}

// invokeMetaTransaction invokes a meta transaction inside the context of an
// outer transaction.
//
// Errors that occur in a meta transaction are propagated as a single error
// that can be captured by the Cadence runtime and eventually disambiguated by
// the parent context.
func (b *bootstrapExecutor) invokeMetaTransaction(
	parentCtx Context,
	tx *TransactionProcedure,
) (
	errors.CodedError,
	error,
) {
	// do not deduct fees or check storage in meta transactions
	ctx := NewContextFromParent(parentCtx,
		WithAccountStorageLimit(false),
		WithTransactionFeesEnabled(false),
		WithAuthorizationChecksEnabled(false),
		WithSequenceNumberCheckAndIncrementEnabled(false),

		// disable interaction and computation limits for bootstrapping
		WithMemoryAndInteractionLimitsDisabled(),
		WithComputationLimit(math.MaxUint64),
	)

	executor := tx.NewExecutor(ctx, b.txnState)
	err := Run(executor)

	return executor.Output().Err, err
}<|MERGE_RESOLUTION|>--- conflicted
+++ resolved
@@ -817,11 +817,7 @@
 		// deploy the EVM contract to the service account
 		tx := blueprints.DeployContractTransaction(
 			serviceAddress,
-<<<<<<< HEAD
-			stdlib.ContractCode(flowTokenAddress),
-=======
 			stdlib.ContractCode(nonFungibleTokenAddress, fungibleTokenAddress, flowTokenAddress),
->>>>>>> 84a39b0c
 			stdlib.ContractName,
 		)
 		// WithEVMEnabled should only be used after we create an account for storage
