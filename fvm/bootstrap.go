--- conflicted
+++ resolved
@@ -788,7 +788,6 @@
 	panicOnMetaInvokeErrf("failed to set staking allow-list: %s", txError, err)
 }
 
-<<<<<<< HEAD
 func (b *bootstrapExecutor) setupEVM(serviceAddress, flowTokenAddress flow.Address) {
 
 	b.createAccount(nil) // account for storage
@@ -799,30 +798,13 @@
 		stdlib.ContractName,
 	)
 	txError, err := b.invokeMetaTransaction(
-		b.ctx,
+		NewContextFromParent(b.ctx, WithEVMEnabled(true)),
 		Transaction(tx, 0),
 	)
 	panicOnMetaInvokeErrf("failed to deploy EVM contract: %s", txError, err)
 	// TODO: clean up
 	// b.accounts.SetContract(stdlib.ContractName, service, stdlib.ContractCode)
 	// TODO: think about storage
-=======
-func (b *bootstrapExecutor) setupEVM(service flow.Address) {
-	if b.setupEVMEnabled {
-		b.createAccount(nil) // account for storage
-		tx := blueprints.DeployContractTransaction(
-			service,
-			stdlib.ContractCode,
-			stdlib.ContractName,
-		)
-		// WithEVMEnabled should only be used after we create an account for storage
-		txError, err := b.invokeMetaTransaction(
-			NewContextFromParent(b.ctx, WithEVMEnabled(true)),
-			Transaction(tx, 0),
-		)
-		panicOnMetaInvokeErrf("failed to deploy EVM contract: %s", txError, err)
-	}
->>>>>>> 5d07b31a
 }
 
 func (b *bootstrapExecutor) registerNodes(service, fungibleToken, flowToken flow.Address) {
