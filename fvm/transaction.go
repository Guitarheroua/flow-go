package fvm

import (
	"encoding/json"
	"errors"
	"fmt"
	"io/ioutil"
	"path"
	"time"

	"github.com/onflow/cadence/runtime"
	"github.com/onflow/cadence/runtime/common"
	"github.com/onflow/cadence/runtime/interpreter"
	"github.com/onflow/cadence/runtime/sema"
<<<<<<< HEAD
	"github.com/onflow/cadence/runtime/trampoline"
=======
	"github.com/opentracing/opentracing-go"
	traceLog "github.com/opentracing/opentracing-go/log"
>>>>>>> 1e46e665
	"github.com/rs/zerolog"

	"github.com/onflow/flow-go/fvm/extralog"
	"github.com/onflow/flow-go/fvm/state"
	"github.com/onflow/flow-go/model/flow"
	"github.com/onflow/flow-go/module/trace"
)

func Transaction(tx *flow.TransactionBody, txIndex uint32) *TransactionProcedure {
	return &TransactionProcedure{
		ID:          tx.ID(),
		Transaction: tx,
		TxIndex:     txIndex,
	}
}

type TransactionProcessor interface {
<<<<<<< HEAD
	Process(*VirtualMachine, *Context, *TransactionProcedure, *state.State, *Programs) error
=======
	Process(*VirtualMachine, Context, *TransactionProcedure, *state.StateHolder, *Programs) error
>>>>>>> 1e46e665
}

type TransactionProcedure struct {
	ID            flow.Identifier
	Transaction   *flow.TransactionBody
	TxIndex       uint32
	Logs          []string
	Events        []flow.Event
	ServiceEvents []flow.Event
	// TODO: report gas consumption: https://github.com/dapperlabs/flow-go/issues/4139
	GasUsed   uint64
	Err       Error
	Retried   int
	TraceSpan opentracing.Span
}

func (proc *TransactionProcedure) SetTraceSpan(traceSpan opentracing.Span) {
	proc.TraceSpan = traceSpan
}

func (proc *TransactionProcedure) Run(vm *VirtualMachine, ctx Context, st *state.StateHolder, programs *Programs) error {
	for _, p := range ctx.TransactionProcessors {
		err := p.Process(vm, &ctx, proc, st, programs)
		vmErr, fatalErr := handleError(err)
		if fatalErr != nil {
			return fatalErr
		}

		if vmErr != nil {
			proc.Err = vmErr
			// TODO we should not break here we should continue for fee deductions
			break
		}
	}

	return nil
}

type TransactionInvocator struct {
	logger zerolog.Logger
}

func NewTransactionInvocator(logger zerolog.Logger) *TransactionInvocator {
	return &TransactionInvocator{
		logger: logger,
	}
}

func (i *TransactionInvocator) Process(
	vm *VirtualMachine,
	ctx *Context,
	proc *TransactionProcedure,
	sth *state.StateHolder,
	programs *Programs,
) error {

	var span opentracing.Span

	if ctx.Tracer != nil && proc.TraceSpan != nil {
		span = ctx.Tracer.StartSpanFromParent(proc.TraceSpan, trace.FVMExecuteTransaction)
		span.LogFields(
			traceLog.String("transaction.ID", proc.ID.String()),
		)
		defer span.Finish()
	}

	var err error
	var env *hostEnv
	var blockHeight uint64
	if ctx.BlockHeader != nil {
		blockHeight = ctx.BlockHeader.Height
	}
<<<<<<< HEAD

	var predeclaredValues []runtime.ValueDeclaration

	if ctx.AccountFreezeAvailable {

		setAccountFrozen := runtime.ValueDeclaration{
			Name: "setAccountFrozen",
			Type: &sema.FunctionType{
				Parameters: []*sema.Parameter{
					{
						Label:          sema.ArgumentLabelNotRequired,
						Identifier:     "account",
						TypeAnnotation: sema.NewTypeAnnotation(&sema.AddressType{}),
					},
					{
						Label:          sema.ArgumentLabelNotRequired,
						Identifier:     "frozen",
						TypeAnnotation: sema.NewTypeAnnotation(&sema.BoolType{}),
					},
				},
				ReturnTypeAnnotation: &sema.TypeAnnotation{
					Type: sema.VoidType,
				},
			},
			Kind:           common.DeclarationKindFunction,
			IsConstant:     true,
			ArgumentLabels: nil,
			Value: interpreter.NewHostFunctionValue(
				func(invocation interpreter.Invocation) trampoline.Trampoline {
					address, ok := invocation.Arguments[0].(interpreter.AddressValue)
					if !ok {
						panic(errors.New("first argument must be an address"))
					}

					frozen, ok := invocation.Arguments[1].(interpreter.BoolValue)
					if !ok {
						panic(errors.New("second argument must be a boolean"))
					}

					err := env.SetAccountFrozen(common.Address(address), bool(frozen))
					if err != nil {
						panic(fmt.Errorf("cannot set account frozen: %w", err))
					}

					return trampoline.Done{Result: interpreter.VoidValue{}}
				},
			),
		}

		predeclaredValues = append(predeclaredValues, setAccountFrozen)
	}

=======
	retry := false
>>>>>>> 1e46e665
	numberOfRetries := 0
	parentState := sth.State()
	childState := sth.NewChild()
	defer func() {
		if mergeError := parentState.MergeState(childState); mergeError != nil {
			panic(mergeError)
		}
		sth.SetActiveState(parentState)
	}()

	for numberOfRetries = 0; numberOfRetries < int(ctx.MaxNumOfTxRetries); numberOfRetries++ {
<<<<<<< HEAD
		env, err = newEnvironment(*ctx, vm, st, programs)
=======
		if retry {
			// rest state
			sth.SetActiveState(parentState)
			childState = sth.NewChild()
			// force cleanup if retries
			programs.ForceCleanup()

			i.logger.Warn().
				Str("txHash", proc.ID.String()).
				Uint64("blockHeight", blockHeight).
				Int("retries_count", numberOfRetries).
				Uint64("ledger_interaction_used", sth.State().InteractionUsed()).
				Msg("retrying transaction execution")

			// reset error part of proc
			// Warning right now the tx requires retry logic doesn't change
			// anything on state but we might want to revert the state changes (or not commiting)
			// if we decided to expand it furthur.
			proc.Err = nil
			proc.Logs = make([]string, 0)
			proc.Events = make([]flow.Event, 0)
			proc.ServiceEvents = make([]flow.Event, 0)
		}
		env, err = newEnvironment(ctx, vm, sth, programs)
>>>>>>> 1e46e665
		// env construction error is fatal
		if err != nil {
			return err
		}
		env.setTransaction(proc.Transaction, proc.TxIndex)
		env.setTraceSpan(span)

		location := common.TransactionLocation(proc.ID[:])

		err = vm.Runtime.ExecuteTransaction(
			runtime.Script{
				Source:    proc.Transaction.Script,
				Arguments: proc.Transaction.Arguments,
			},
			runtime.Context{
				Interface:         env,
				Location:          location,
				PredeclaredValues: predeclaredValues,
			},
		)

		// break the loop
		if !i.requiresRetry(err, proc) {
			break
		}

		retry = true
		proc.Retried++
	}

	// (for future) panic if we tried several times and still failing
	// if numberOfTries == maxNumberOfRetries {
	// 	panic(err)
	// }

	var txError error

	// failed transaction path
	if err != nil {
		txError = err
	}

	// applying contract changes
	// this writes back the contract contents to accounts
	// if any error occurs we fail the tx
	updatedKeys, err := env.Commit()
	if err != nil && txError == nil {
		txError = err
	}

	// based on the contract updates we decide how to clean up the programs
	// for failed transactions we also do the same as
	// transaction without any deployed contracts
	programs.Cleanup(updatedKeys)

	if txError != nil {
		// drop delta
		childState.View().DropDelta()
		// if tx fails just do clean up
		programs.Cleanup(nil)
		i.logger.Info().
			Str("txHash", proc.ID.String()).
			Uint64("blockHeight", blockHeight).
			Uint64("ledgerInteractionUsed", sth.State().InteractionUsed()).
			Msg("transaction executed with error")
		return txError
	}

	proc.Events = env.getEvents()
	proc.ServiceEvents = env.getServiceEvents()
	proc.Logs = env.getLogs()

	i.logger.Info().
		Str("txHash", proc.ID.String()).
		Uint64("blockHeight", blockHeight).
		Uint64("ledgerInteractionUsed", sth.State().InteractionUsed()).
		Int("retried", proc.Retried).
		Msg("transaction executed successfully")

	return nil
}

// requiresRetry returns true for transactions that has to be rerun
// this is an additional check which was introduced
func (i *TransactionInvocator) requiresRetry(err error, proc *TransactionProcedure) bool {
	// if no error no retry
	if err == nil {
		return false
	}

	// Only consider runtime errors,
	// in particular only consider parsing/checking errors

	var runtimeErr runtime.Error
	if !errors.As(err, &runtimeErr) {
		return false
	}

	var parsingCheckingError *runtime.ParsingCheckingError
	if !errors.As(err, &parsingCheckingError) {
		return false
	}

	// Only consider errors in deployed contracts.

	checkerError, ok := parsingCheckingError.Err.(*sema.CheckerError)
	if !ok {
		return false
	}

	var foundImportedProgramError bool

	for _, checkingErr := range checkerError.Errors {
		importedProgramError, ok := checkingErr.(*sema.ImportedProgramError)
		if !ok {
			continue
		}

		_, ok = importedProgramError.Location.(common.AddressLocation)
		if !ok {
			continue
		}

		foundImportedProgramError = true
		break
	}

	if !foundImportedProgramError {
		return false
	}

	i.dumpRuntimeError(runtimeErr, proc)
	return true
}

// logRuntimeError logs run time errors into a file
// This is a temporary measure.
func (i *TransactionInvocator) dumpRuntimeError(runtimeErr runtime.Error, procedure *TransactionProcedure) {

	codesJSON, err := json.Marshal(runtimeErr.Codes)
	if err != nil {
		i.logger.Error().Err(err).Msg("cannot marshal codes JSON")
	}
	programsJSON, err := json.Marshal(runtimeErr.Programs)
	if err != nil {
		i.logger.Error().Err(err).Msg("cannot marshal programs JSON")
	}

	t := time.Now().UnixNano()

	codesPath := path.Join(extralog.ExtraLogDumpPath, fmt.Sprintf("%s-codes-%d", procedure.ID.String(), t))
	programsPath := path.Join(extralog.ExtraLogDumpPath, fmt.Sprintf("%s-programs-%d", procedure.ID.String(), t))

	err = ioutil.WriteFile(codesPath, codesJSON, 0700)
	if err != nil {
		i.logger.Error().Err(err).Msg("cannot write codes json")
	}

	err = ioutil.WriteFile(programsPath, programsJSON, 0700)
	if err != nil {
		i.logger.Error().Err(err).Msg("cannot write programs json")
	}

	i.logger.Error().
		Str("txHash", procedure.ID.String()).
		Str("codes", string(codesJSON)).
		Str("programs", string(programsJSON)).
		Msg("checking failed")
}<|MERGE_RESOLUTION|>--- conflicted
+++ resolved
@@ -12,12 +12,9 @@
 	"github.com/onflow/cadence/runtime/common"
 	"github.com/onflow/cadence/runtime/interpreter"
 	"github.com/onflow/cadence/runtime/sema"
-<<<<<<< HEAD
-	"github.com/onflow/cadence/runtime/trampoline"
-=======
 	"github.com/opentracing/opentracing-go"
 	traceLog "github.com/opentracing/opentracing-go/log"
->>>>>>> 1e46e665
+	"github.com/onflow/cadence/runtime/trampoline"
 	"github.com/rs/zerolog"
 
 	"github.com/onflow/flow-go/fvm/extralog"
@@ -35,11 +32,7 @@
 }
 
 type TransactionProcessor interface {
-<<<<<<< HEAD
-	Process(*VirtualMachine, *Context, *TransactionProcedure, *state.State, *Programs) error
-=======
-	Process(*VirtualMachine, Context, *TransactionProcedure, *state.StateHolder, *Programs) error
->>>>>>> 1e46e665
+	Process(*VirtualMachine, *Context, *TransactionProcedure, *state.StateHolder, *Programs) error
 }
 
 type TransactionProcedure struct {
@@ -112,7 +105,6 @@
 	if ctx.BlockHeader != nil {
 		blockHeight = ctx.BlockHeader.Height
 	}
-<<<<<<< HEAD
 
 	var predeclaredValues []runtime.ValueDeclaration
 
@@ -165,9 +157,8 @@
 		predeclaredValues = append(predeclaredValues, setAccountFrozen)
 	}
 
-=======
 	retry := false
->>>>>>> 1e46e665
+
 	numberOfRetries := 0
 	parentState := sth.State()
 	childState := sth.NewChild()
@@ -179,9 +170,6 @@
 	}()
 
 	for numberOfRetries = 0; numberOfRetries < int(ctx.MaxNumOfTxRetries); numberOfRetries++ {
-<<<<<<< HEAD
-		env, err = newEnvironment(*ctx, vm, st, programs)
-=======
 		if retry {
 			// rest state
 			sth.SetActiveState(parentState)
@@ -206,7 +194,7 @@
 			proc.ServiceEvents = make([]flow.Event, 0)
 		}
 		env, err = newEnvironment(ctx, vm, sth, programs)
->>>>>>> 1e46e665
+		env, err = newEnvironment(*ctx, vm, st, programs)
 		// env construction error is fatal
 		if err != nil {
 			return err
