package fvm

import (
	"fmt"

	"github.com/onflow/cadence/runtime"

	"github.com/onflow/flow-go/fvm/errors"
	"github.com/onflow/flow-go/model/flow"
	"github.com/onflow/flow-go/storage"
)

type Blocks interface {
	// ByHeight returns the block at the given height in the chain ending in `header` (or finalized
	// if `header` is nil). This enables querying un-finalized blocks by height with respect to the
	// chain defined by the block we are executing.
	ByHeightFrom(height uint64, header *flow.Header) (*flow.Header, error)
}

// BlocksFinder finds blocks and return block headers
type BlocksFinder struct {
	storage storage.Headers
}

// NewBlockFinder constructs a new block finder
func NewBlockFinder(storage storage.Headers) Blocks {
	return &BlocksFinder{storage: storage}
}

// ByHeightFrom returns the block header by height.
func (b *BlocksFinder) ByHeightFrom(height uint64, header *flow.Header) (*flow.Header, error) {
	if header == nil {
		byHeight, err := b.storage.ByHeight(height)
		if err != nil {
			return nil, err
		}
		return byHeight, nil
	}

	if header.Height == height {
		return header, nil
	}

	if height > header.Height {
		// TODO figure out min hight and enforce it to be bigger than min hight
		minHeight := 0
		msg := fmt.Sprintf("requested height (%d) is not in the range(%d, %d)", height, minHeight, header.Height)
		err := errors.NewValueErrorf(fmt.Sprint(height), msg)
		return nil, fmt.Errorf("cannot retrieve block parent: %w", err)
	}

	id := header.ParentID

	// travel chain back
	for {
		// recent block should be in cache so this is supposed to be fast
		parent, err := b.storage.ByBlockID(id)
		if err != nil {
			failure := errors.NewBlockFinderFailure(err)
			return nil, fmt.Errorf("cannot retrieve block parent: %w", failure)
		}
		if parent.Height == height {
			return parent, nil
		}

		_, err = b.storage.ByHeight(parent.Height)
		// if height isn't finalized, move to parent
		if err != nil && errors.Is(err, storage.ErrNotFound) {
			id = parent.ParentID
			continue
		}
		// any other error bubbles up
		if err != nil {
			failure := errors.NewBlockFinderFailure(err)
			return nil, fmt.Errorf("cannot retrieve block parent: %w", failure)
		}
		//if parent is finalized block, we can just use finalized chain
		// to get desired height
		return b.storage.ByHeight(height)
	}
}

<<<<<<< HEAD
// NoopBlockFinder implements the Blocks interface. It is used in the
// bootstrapping process.
type NoopBlockFinder struct{}

func (f *NoopBlockFinder) ByHeightFrom(height uint64, header *flow.Header) (*flow.Header, error) {
	return nil, nil
=======
func runtimeBlockFromHeader(header *flow.Header) runtime.Block {
	return runtime.Block{
		Height:    header.Height,
		View:      header.View,
		Hash:      runtime.BlockHash(header.ID()),
		Timestamp: header.Timestamp.UnixNano(),
	}
>>>>>>> 2ff45700
}<|MERGE_RESOLUTION|>--- conflicted
+++ resolved
@@ -80,14 +80,14 @@
 	}
 }
 
-<<<<<<< HEAD
 // NoopBlockFinder implements the Blocks interface. It is used in the
 // bootstrapping process.
 type NoopBlockFinder struct{}
 
-func (f *NoopBlockFinder) ByHeightFrom(height uint64, header *flow.Header) (*flow.Header, error) {
+func (f *NoopBlockFinder) ByHeightFrom(_ uint64, _ *flow.Header) (*flow.Header, error) {
 	return nil, nil
-=======
+}
+
 func runtimeBlockFromHeader(header *flow.Header) runtime.Block {
 	return runtime.Block{
 		Height:    header.Height,
@@ -95,5 +95,4 @@
 		Hash:      runtime.BlockHash(header.ID()),
 		Timestamp: header.Timestamp.UnixNano(),
 	}
->>>>>>> 2ff45700
 }