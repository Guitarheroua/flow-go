package fvm

import (
	"encoding/binary"
	"encoding/hex"
	"fmt"
	"math/rand"
	"time"

	"github.com/onflow/atree"
	"github.com/opentracing/opentracing-go"
	traceLog "github.com/opentracing/opentracing-go/log"

	"github.com/onflow/cadence"
	jsoncdc "github.com/onflow/cadence/encoding/json"
	"github.com/onflow/cadence/runtime"
	"github.com/onflow/cadence/runtime/ast"
	"github.com/onflow/cadence/runtime/common"
	"github.com/onflow/cadence/runtime/interpreter"

	"github.com/onflow/flow-go/fvm/crypto"
	"github.com/onflow/flow-go/fvm/errors"
	"github.com/onflow/flow-go/fvm/handler"
	"github.com/onflow/flow-go/fvm/programs"
	"github.com/onflow/flow-go/fvm/state"
	"github.com/onflow/flow-go/model/flow"
	"github.com/onflow/flow-go/module/trace"
	"github.com/onflow/flow-go/storage"
)

var _ runtime.Interface = &ScriptEnv{}
var _ Environment = &ScriptEnv{}

// ScriptEnv is a read-only mostly used for executing scripts.
type ScriptEnv struct {
	ctx                Context
	sth                *state.StateHolder
	vm                 *VirtualMachine
	accounts           state.Accounts
	contracts          *handler.ContractHandler
	programs           *handler.ProgramsHandler
	accountKeys        *handler.AccountKeyHandler
	metrics            *handler.MetricsHandler
	computationHandler *handler.ComputationMeteringHandler
	uuidGenerator      *state.UUIDGenerator
	logs               []string
	rng                *rand.Rand
	traceSpan          opentracing.Span
}

func (e *ScriptEnv) Context() *Context {
	return &e.ctx
}

func (e *ScriptEnv) VM() *VirtualMachine {
	return e.vm
}

func NewScriptEnvironment(
	ctx Context,
	vm *VirtualMachine,
	sth *state.StateHolder,
	programs *programs.Programs,
	computationHandler *handler.ComputationMeteringHandler,
) *ScriptEnv {

	accounts := state.NewAccounts(sth)
	uuidGenerator := state.NewUUIDGenerator(sth)
	programsHandler := handler.NewProgramsHandler(programs, sth)
	accountKeys := handler.NewAccountKeyHandler(accounts)
	metrics := handler.NewMetricsHandler(ctx.Metrics)

	env := &ScriptEnv{
		ctx:                ctx,
		sth:                sth,
		vm:                 vm,
		metrics:            metrics,
		accounts:           accounts,
		accountKeys:        accountKeys,
		uuidGenerator:      uuidGenerator,
		programs:           programsHandler,
		computationHandler: computationHandler,
	}

	env.contracts = handler.NewContractHandler(
		accounts,
		true,
		func() []common.Address { return []common.Address{} },
		func(address runtime.Address, code []byte) (bool, error) { return false, nil })

	if ctx.BlockHeader != nil {
		env.seedRNG(ctx.BlockHeader)
	}

	return env
}

func (e *ScriptEnv) ResourceOwnerChanged(_ *interpreter.CompositeValue, _ common.Address, _ common.Address) {
}

func (e *ScriptEnv) seedRNG(header *flow.Header) {
	// Seed the random number generator with entropy created from the block header ID. The random number generator will
	// be used by the UnsafeRandom function.
	id := header.ID()
	source := rand.NewSource(int64(binary.BigEndian.Uint64(id[:])))
	e.rng = rand.New(source)
}

func (e *ScriptEnv) isTraceable() bool {
	return e.ctx.Tracer != nil && e.traceSpan != nil
}

func (e *ScriptEnv) GetValue(owner, key []byte) ([]byte, error) {
	var valueByteSize int
	if e.isTraceable() {
		sp := e.ctx.Tracer.StartSpanFromParent(e.traceSpan, trace.FVMEnvGetValue)
		defer func() {
			sp.LogFields(
				traceLog.String("owner", hex.EncodeToString(owner)),
				traceLog.String("key", string(key)),
				traceLog.Int("valueByteSize", valueByteSize),
			)
			sp.Finish()
		}()
	}

	v, err := e.accounts.GetValue(
		flow.BytesToAddress(owner),
		string(key),
	)
	if err != nil {
		return nil, fmt.Errorf("getting value failed: %w", err)
	}
	valueByteSize = len(v)

	e.computationHandler.AddUsed(uint64(valueByteSize), "GetValue")
	return v, nil
}

// TODO disable SetValue for scripts, right now the view changes are discarded
func (e *ScriptEnv) SetValue(owner, key, value []byte) error {
	if e.isTraceable() {
		sp := e.ctx.Tracer.StartSpanFromParent(e.traceSpan, trace.FVMEnvSetValue)
		sp.LogFields(
			traceLog.String("owner", hex.EncodeToString(owner)),
			traceLog.String("key", string(key)),
		)
		defer sp.Finish()
	}
	e.computationHandler.AddUsed(uint64(len(value)), "SetValue")

	err := e.accounts.SetValue(
		flow.BytesToAddress(owner),
		string(key),
		value,
	)
	if err != nil {
		return fmt.Errorf("setting value failed: %w", err)
	}
	return nil
}

func (e *ScriptEnv) ValueExists(owner, key []byte) (exists bool, err error) {
	if e.isTraceable() {
		sp := e.ctx.Tracer.StartSpanFromParent(e.traceSpan, trace.FVMEnvValueExists)
		defer sp.Finish()
	}

	e.computationHandler.AddUsed(1, "ValueExists")

	v, err := e.GetValue(owner, key)
	if err != nil {
		return false, fmt.Errorf("checking value existence failed: %w", err)
	}

	return len(v) > 0, nil
}

func (e *ScriptEnv) GetStorageUsed(address common.Address) (value uint64, err error) {
	if e.isTraceable() {
		sp := e.ctx.Tracer.StartSpanFromParent(e.traceSpan, trace.FVMEnvGetStorageUsed)
		defer sp.Finish()
	}

	e.computationHandler.AddUsed(1, "GetStorageUsed")

	value, err = e.accounts.GetStorageUsed(flow.Address(address))
	if err != nil {
		return value, fmt.Errorf("getting storage used failed: %w", err)
	}

	return value, nil
}

func (e *ScriptEnv) GetStorageCapacity(address common.Address) (value uint64, err error) {
	if e.isTraceable() {
		sp := e.ctx.Tracer.StartSpanFromParent(e.traceSpan, trace.FVMEnvGetStorageCapacity)
		defer sp.Finish()
	}

	e.computationHandler.AddUsed(1, "GetStorageCapacity")

	accountStorageCapacity := AccountStorageCapacityInvocation(e, e.traceSpan)
	result, invokeErr := accountStorageCapacity(address)

	// TODO: Figure out how to handle this error. Currently if a runtime error occurs, storage capacity will be 0.
	// 1. An error will occur if user has removed their FlowToken.Vault -- should this be allowed?
	// 2. There will also be an error in case the accounts balance times megabytesPerFlow constant overflows,
	//		which shouldn't happen unless the the price of storage is reduced at least 100 fold
	// 3. Any other error indicates a bug in our implementation. How can we reliably check the Cadence error?
	if invokeErr != nil {
		return 0, nil
	}

	// Return type is actually a UFix64 with the unit of megabytes so some conversion is necessary
	// divide the unsigned int by (1e8 (the scale of Fix64) / 1e6 (for mega)) to get bytes (rounded down)
	return storageMBUFixToBytesUInt(result), nil
}

func (e *ScriptEnv) GetAccountBalance(address common.Address) (value uint64, err error) {
	if e.isTraceable() {
		sp := e.ctx.Tracer.StartSpanFromParent(e.traceSpan, trace.FVMEnvGetAccountBalance)
		defer sp.Finish()
	}

	e.computationHandler.AddUsed(1, "GetAccountBalance")

	accountBalance := AccountBalanceInvocation(e, e.traceSpan)
	result, invokeErr := accountBalance(address)

	// TODO: Figure out how to handle this error. Currently if a runtime error occurs, balance will be 0.
	if invokeErr != nil {
		return 0, nil
	}
	return result.ToGoValue().(uint64), nil
}

func (e *ScriptEnv) GetAccountAvailableBalance(address common.Address) (value uint64, err error) {
	if e.isTraceable() {
		sp := e.ctx.Tracer.StartSpanFromParent(e.traceSpan, trace.FVMEnvGetAccountBalance)
		defer sp.Finish()
	}

	e.computationHandler.AddUsed(1, "GetAccountAvailableBalance")

	accountAvailableBalance := AccountAvailableBalanceInvocation(e, e.traceSpan)
	result, invokeErr := accountAvailableBalance(address)

	// TODO: Figure out how to handle this error. Currently if a runtime error occurs, available balance will be 0.
	// 1. An error will occur if user has removed their FlowToken.Vault -- should this be allowed?
	// 2. Any other error indicates a bug in our implementation. How can we reliably check the Cadence error?
	if invokeErr != nil {
		return 0, nil
	}
	return result.ToGoValue().(uint64), nil
}

func (e *ScriptEnv) ResolveLocation(
	identifiers []runtime.Identifier,
	location runtime.Location,
) ([]runtime.ResolvedLocation, error) {
	if e.isTraceable() && e.ctx.ExtensiveTracing {
		sp := e.ctx.Tracer.StartSpanFromParent(e.traceSpan, trace.FVMEnvResolveLocation)
		defer sp.Finish()
	}

	e.computationHandler.AddUsed(1, "ResolveLocation")

	addressLocation, isAddress := location.(common.AddressLocation)

	// if the location is not an address location, e.g. an identifier location (`import Crypto`),
	// then return a single resolved location which declares all identifiers.
	if !isAddress {
		return []runtime.ResolvedLocation{
			{
				Location:    location,
				Identifiers: identifiers,
			},
		}, nil
	}

	// if the location is an address,
	// and no specific identifiers where requested in the import statement,
	// then fetch all identifiers at this address
	if len(identifiers) == 0 {
		address := flow.Address(addressLocation.Address)

		err := e.accounts.CheckAccountNotFrozen(address)
		if err != nil {
			return nil, fmt.Errorf("resolving location failed: %w", err)
		}

		contractNames, err := e.contracts.GetContractNames(addressLocation.Address)
		if err != nil {
			return nil, fmt.Errorf("resolving location failed: %w", err)
		}

		// if there are no contractNames deployed,
		// then return no resolved locations
		if len(contractNames) == 0 {
			return nil, nil
		}

		identifiers = make([]ast.Identifier, len(contractNames))

		for i := range identifiers {
			identifiers[i] = runtime.Identifier{
				Identifier: contractNames[i],
			}
		}
	}

	// return one resolved location per identifier.
	// each resolved location is an address contract location
	resolvedLocations := make([]runtime.ResolvedLocation, len(identifiers))
	for i := range resolvedLocations {
		identifier := identifiers[i]
		resolvedLocations[i] = runtime.ResolvedLocation{
			Location: common.AddressLocation{
				Address: addressLocation.Address,
				Name:    identifier.Identifier,
			},
			Identifiers: []runtime.Identifier{identifier},
		}
	}

	return resolvedLocations, nil
}

func (e *ScriptEnv) GetAccountContractNames(address runtime.Address) ([]string, error) {
	if e.isTraceable() {
		sp := e.ctx.Tracer.StartSpanFromParent(e.traceSpan, trace.FVMEnvGetAccountContractNames)
		defer sp.Finish()
	}

	e.computationHandler.AddUsed(1, "GetAccountContractNames")

	a := flow.Address(address)

	freezeError := e.accounts.CheckAccountNotFrozen(a)
	if freezeError != nil {
		return nil, fmt.Errorf("get account contract names: %w", freezeError)
	}

	return e.accounts.GetContractNames(a)
}

func (e *ScriptEnv) GetCode(location runtime.Location) ([]byte, error) {
	if e.isTraceable() {
		sp := e.ctx.Tracer.StartSpanFromParent(e.traceSpan, trace.FVMEnvGetCode)
		defer sp.Finish()
	}

	e.computationHandler.AddUsed(1, "GetCode")

	contractLocation, ok := location.(common.AddressLocation)
	if !ok {
		return nil, errors.NewInvalidLocationErrorf(location, "expecting an AddressLocation, but other location types are passed")
	}

	address := flow.Address(contractLocation.Address)

	err := e.accounts.CheckAccountNotFrozen(address)
	if err != nil {
		return nil, fmt.Errorf("get code failed: %w", err)
	}

	add, err := e.contracts.GetContract(contractLocation.Address, contractLocation.Name)
	if err != nil {
		return nil, fmt.Errorf("get code failed: %w", err)
	}

	return add, nil
}

func (e *ScriptEnv) GetProgram(location common.Location) (*interpreter.Program, error) {
	if e.isTraceable() {
		sp := e.ctx.Tracer.StartSpanFromParent(e.traceSpan, trace.FVMEnvGetProgram)
		defer sp.Finish()
	}

	e.computationHandler.AddUsed(1, "GetProgram")

	if addressLocation, ok := location.(common.AddressLocation); ok {
		address := flow.Address(addressLocation.Address)

		freezeError := e.accounts.CheckAccountNotFrozen(address)
		if freezeError != nil {
			return nil, fmt.Errorf("get program failed: %w", freezeError)
		}
	}

	program, has := e.programs.Get(location)
	if has {
		return program, nil
	}

	return nil, nil
}

func (e *ScriptEnv) SetProgram(location common.Location, program *interpreter.Program) error {
	if e.isTraceable() {
		sp := e.ctx.Tracer.StartSpanFromParent(e.traceSpan, trace.FVMEnvSetProgram)
		defer sp.Finish()
	}

	e.computationHandler.AddUsed(1, "SetProgram")

	err := e.programs.Set(location, program)
	if err != nil {
		return fmt.Errorf("set program failed: %w", err)
	}
	return nil
}

func (e *ScriptEnv) ProgramLog(message string) error {
	if e.isTraceable() && e.ctx.ExtensiveTracing {
		sp := e.ctx.Tracer.StartSpanFromParent(e.traceSpan, trace.FVMEnvProgramLog)
		defer sp.Finish()
	}

	if e.ctx.CadenceLoggingEnabled {
		e.logs = append(e.logs, message)
	}
	return nil
}

func (e *ScriptEnv) Logs() []string {
	return e.logs
}

func (e *ScriptEnv) EmitEvent(event cadence.Event) error {
	return errors.NewOperationNotSupportedError("EmitEvent")
}

func (e *ScriptEnv) Events() []flow.Event {
	return []flow.Event{}
}

func (e *ScriptEnv) GenerateUUID() (uint64, error) {
	if e.isTraceable() && e.ctx.ExtensiveTracing {
		sp := e.ctx.Tracer.StartSpanFromParent(e.traceSpan, trace.FVMEnvGenerateUUID)
		defer sp.Finish()
	}

	if e.uuidGenerator == nil {
		return 0, errors.NewOperationNotSupportedError("GenerateUUID")
	}

	e.computationHandler.AddUsed(1, "GenerateUUID")

	uuid, err := e.uuidGenerator.GenerateUUID()
	if err != nil {
		return 0, fmt.Errorf("generating uuid failed: %w", err)
	}
	return uuid, err
}

func (e *ScriptEnv) GetComputationLimit() uint64 {
	return e.computationHandler.Limit()
}

func (e *ScriptEnv) SetComputationUsed(used uint64) error {
	e.computationHandler.AddUsed(used, "function_or_loop_call")
	return nil
}

func (e *ScriptEnv) GetComputationUsed() uint64 {
	return e.computationHandler.Used()
}

func (e *ScriptEnv) DecodeArgument(b []byte, t cadence.Type) (cadence.Value, error) {
	if e.isTraceable() && e.ctx.ExtensiveTracing {
		sp := e.ctx.Tracer.StartSpanFromParent(e.traceSpan, trace.FVMEnvDecodeArgument)
		defer sp.Finish()
	}

	v, err := jsoncdc.Decode(b)
	if err != nil {
		err = errors.NewInvalidArgumentErrorf("argument is not json decodable: %w", err)
		return nil, fmt.Errorf("decodeing argument failed: %w", err)
	}

	return v, err
}

func (e *ScriptEnv) Hash(data []byte, tag string, hashAlgorithm runtime.HashAlgorithm) ([]byte, error) {
	if e.isTraceable() {
		sp := e.ctx.Tracer.StartSpanFromParent(e.traceSpan, trace.FVMEnvHash)
		defer sp.Finish()
	}

	e.computationHandler.AddUsed(1, "Hash")

	hashAlgo := crypto.RuntimeToCryptoHashingAlgorithm(hashAlgorithm)
	return crypto.HashWithTag(hashAlgo, tag, data)
}

func (e *ScriptEnv) VerifySignature(
	signature []byte,
	tag string,
	signedData []byte,
	publicKey []byte,
	signatureAlgorithm runtime.SignatureAlgorithm,
	hashAlgorithm runtime.HashAlgorithm,
) (bool, error) {
	if e.isTraceable() {
		sp := e.ctx.Tracer.StartSpanFromParent(e.traceSpan, trace.FVMEnvVerifySignature)
		defer sp.Finish()
	}

	valid, err := crypto.VerifySignatureFromRuntime(
		e.ctx.SignatureVerifier,
		signature,
		tag,
		signedData,
		publicKey,
		signatureAlgorithm,
		hashAlgorithm,
	)

	if err != nil {
		return false, fmt.Errorf("verifying signature failed: %w", err)
	}

	return valid, nil
}

<<<<<<< HEAD
func (e *ScriptEnv) ValidatePublicKey(pk *runtime.PublicKey) (bool, error) {
	e.computationHandler.AddUsed(1, "ValidatePublicKey")
=======
func (e *ScriptEnv) ValidatePublicKey(pk *runtime.PublicKey) error {
>>>>>>> bd910749
	return crypto.ValidatePublicKey(pk.SignAlgo, pk.PublicKey)
}

// Block Environment Functions

// GetCurrentBlockHeight returns the current block height.
func (e *ScriptEnv) GetCurrentBlockHeight() (uint64, error) {
	if e.isTraceable() && e.ctx.ExtensiveTracing {
		sp := e.ctx.Tracer.StartSpanFromParent(e.traceSpan, trace.FVMEnvGetCurrentBlockHeight)
		defer sp.Finish()
	}

	e.computationHandler.AddUsed(1, "GetCurrentBlockHeight")

	if e.ctx.BlockHeader == nil {
		return 0, errors.NewOperationNotSupportedError("GetCurrentBlockHeight")
	}
	return e.ctx.BlockHeader.Height, nil
}

// UnsafeRandom returns a random uint64, where the process of random number derivation is not cryptographically
// secure.
func (e *ScriptEnv) UnsafeRandom() (uint64, error) {
	if e.isTraceable() && e.ctx.ExtensiveTracing {
		sp := e.ctx.Tracer.StartSpanFromParent(e.traceSpan, trace.FVMEnvUnsafeRandom)
		defer sp.Finish()
	}

	if e.rng == nil {
		return 0, errors.NewOperationNotSupportedError("UnsafeRandom")
	}

	// TODO (ramtin) return errors this assumption that this always succeeds might not be true
	buf := make([]byte, 8)
	_, _ = e.rng.Read(buf) // Always succeeds, no need to check error
	return binary.LittleEndian.Uint64(buf), nil
}

// GetBlockAtHeight returns the block at the given height.
func (e *ScriptEnv) GetBlockAtHeight(height uint64) (runtime.Block, bool, error) {
	if e.isTraceable() {
		sp := e.ctx.Tracer.StartSpanFromParent(e.traceSpan, trace.FVMEnvGetBlockAtHeight)
		defer sp.Finish()
	}

	e.computationHandler.AddUsed(1, "GetBlockAtHeight")

	if e.ctx.Blocks == nil {
		return runtime.Block{}, false, errors.NewOperationNotSupportedError("GetBlockAtHeight")
	}

	if e.ctx.BlockHeader != nil && height == e.ctx.BlockHeader.Height {
		return runtimeBlockFromHeader(e.ctx.BlockHeader), true, nil
	}

	header, err := e.ctx.Blocks.ByHeightFrom(height, e.ctx.BlockHeader)
	// TODO (ramtin): remove dependency on storage and move this if condition to blockfinder
	if errors.Is(err, storage.ErrNotFound) {
		return runtime.Block{}, false, nil
	} else if err != nil {
		return runtime.Block{}, false, fmt.Errorf("getting block at height failed for height %v: %w", height, err)
	}

	return runtimeBlockFromHeader(header), true, nil
}

func (e *ScriptEnv) CreateAccount(payer runtime.Address) (address runtime.Address, err error) {
	return runtime.Address{}, errors.NewOperationNotSupportedError("CreateAccount")
}

func (e *ScriptEnv) AddEncodedAccountKey(address runtime.Address, publicKey []byte) error {
	return errors.NewOperationNotSupportedError("AddEncodedAccountKey")
}

func (e *ScriptEnv) RevokeEncodedAccountKey(address runtime.Address, index int) (publicKey []byte, err error) {
	return nil, errors.NewOperationNotSupportedError("RevokeEncodedAccountKey")
}

func (e *ScriptEnv) AddAccountKey(_ runtime.Address, _ *runtime.PublicKey, _ runtime.HashAlgorithm, _ int) (*runtime.AccountKey, error) {
	return nil, errors.NewOperationNotSupportedError("AddAccountKey")
}

func (e *ScriptEnv) GetAccountKey(address runtime.Address, index int) (*runtime.AccountKey, error) {
	if e.isTraceable() {
		sp := e.ctx.Tracer.StartSpanFromParent(e.traceSpan, trace.FVMEnvGetAccountKey)
		defer sp.Finish()
	}

	e.computationHandler.AddUsed(1, "GetAccountKey")

	if e.accountKeys != nil {
		accKey, err := e.accountKeys.GetAccountKey(address, index)
		if err != nil {
			return nil, fmt.Errorf("getting account key failed: %w", err)
		}
		return accKey, err
	}

	return nil, errors.NewOperationNotSupportedError("GetAccountKey")
}

func (e *ScriptEnv) RevokeAccountKey(address runtime.Address, index int) (*runtime.AccountKey, error) {
	return nil, errors.NewOperationNotSupportedError("RevokeAccountKey")
}

func (e *ScriptEnv) UpdateAccountContractCode(address runtime.Address, name string, code []byte) (err error) {
	return errors.NewOperationNotSupportedError("UpdateAccountContractCode")
}

func (e *ScriptEnv) GetAccountContractCode(address runtime.Address, name string) (code []byte, err error) {
	if e.isTraceable() {
		sp := e.ctx.Tracer.StartSpanFromParent(e.traceSpan, trace.FVMEnvGetAccountContractCode)
		defer sp.Finish()
	}

	e.computationHandler.AddUsed(1, "GetAccountContractCode")

	code, err = e.GetCode(common.AddressLocation{
		Address: address,
		Name:    name,
	})
	if err != nil {
		return nil, fmt.Errorf("getting account contract code failed: %w", err)
	}

	return code, nil
}

func (e *ScriptEnv) RemoveAccountContractCode(address runtime.Address, name string) (err error) {
	return errors.NewOperationNotSupportedError("RemoveAccountContractCode")
}

func (e *ScriptEnv) GetSigningAccounts() ([]runtime.Address, error) {
	return nil, errors.NewOperationNotSupportedError("GetSigningAccounts")
}

func (e *ScriptEnv) ImplementationDebugLog(message string) error {
	e.ctx.Logger.Debug().Msgf("Cadence: %s", message)
	return nil
}

func (e *ScriptEnv) RecordTrace(operation string, location common.Location, duration time.Duration, logs []opentracing.LogRecord) {
	if !e.isTraceable() {
		return
	}
	if location != nil {
		if logs == nil {
			logs = make([]opentracing.LogRecord, 0)
		}
		logs = append(logs, opentracing.LogRecord{Timestamp: time.Now(),
			Fields: []traceLog.Field{traceLog.String("location", location.String())},
		})
	}
	spanName := trace.FVMCadenceTrace.Child(operation)
	e.ctx.Tracer.RecordSpanFromParent(e.traceSpan, spanName, duration, logs)
}

func (e *ScriptEnv) ProgramParsed(location common.Location, duration time.Duration) {
	e.RecordTrace("parseProgram", location, duration, nil)
	e.metrics.ProgramParsed(location, duration)
}

func (e *ScriptEnv) ProgramChecked(location common.Location, duration time.Duration) {
	e.RecordTrace("checkProgram", location, duration, nil)
	e.metrics.ProgramChecked(location, duration)
}

func (e *ScriptEnv) ProgramInterpreted(location common.Location, duration time.Duration) {
	e.RecordTrace("interpretProgram", location, duration, nil)
	e.metrics.ProgramInterpreted(location, duration)
}

func (e *ScriptEnv) ValueEncoded(duration time.Duration) {
	e.RecordTrace("encodeValue", nil, duration, nil)
	e.metrics.ValueEncoded(duration)
}

func (e *ScriptEnv) ValueDecoded(duration time.Duration) {
	e.RecordTrace("decodeValue", nil, duration, nil)
	e.metrics.ValueDecoded(duration)
}

// Commit commits changes and return a list of updated keys
func (e *ScriptEnv) Commit() ([]programs.ContractUpdateKey, error) {
	// commit changes and return a list of updated keys
	err := e.programs.Cleanup()
	if err != nil {
		return nil, err
	}
	return e.contracts.Commit()
}

// AllocateStorageIndex allocates new storage index under the owner accounts to store a new register
func (e *ScriptEnv) AllocateStorageIndex(owner []byte) (atree.StorageIndex, error) {
	e.computationHandler.AddUsed(1, "AllocateStorageIndex")
	v, err := e.accounts.AllocateStorageIndex(flow.BytesToAddress(owner))
	if err != nil {
		return atree.StorageIndex{}, fmt.Errorf("storage address allocation failed: %w", err)
	}
	return v, nil
}

func (e *ScriptEnv) BLSVerifyPOP(pk *runtime.PublicKey, sig []byte) (bool, error) {
	return crypto.VerifyPOP(pk, sig)
}

func (e *ScriptEnv) BLSAggregateSignatures(sigs [][]byte) ([]byte, error) {
	return crypto.AggregateSignatures(sigs)
}

func (e *ScriptEnv) BLSAggregatePublicKeys(keys []*runtime.PublicKey) (*runtime.PublicKey, error) {
	return crypto.AggregatePublicKeys(keys)
}<|MERGE_RESOLUTION|>--- conflicted
+++ resolved
@@ -526,12 +526,8 @@
 	return valid, nil
 }
 
-<<<<<<< HEAD
-func (e *ScriptEnv) ValidatePublicKey(pk *runtime.PublicKey) (bool, error) {
+func (e *ScriptEnv) ValidatePublicKey(pk *runtime.PublicKey) error {
 	e.computationHandler.AddUsed(1, "ValidatePublicKey")
-=======
-func (e *ScriptEnv) ValidatePublicKey(pk *runtime.PublicKey) error {
->>>>>>> bd910749
 	return crypto.ValidatePublicKey(pk.SignAlgo, pk.PublicKey)
 }
 
