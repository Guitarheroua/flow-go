--- conflicted
+++ resolved
@@ -37,11 +37,7 @@
 		TestValueStore:              GetSimpleValueStore(),
 		testEventEmitter:            getSimpleEventEmitter(),
 		testMeter:                   getSimpleMeter(),
-<<<<<<< HEAD
-		TestBlockInfo:               &TestBlockInfo{},
-=======
 		TestBlockInfo:               getSimpleBlockStore(),
->>>>>>> 84a39b0c
 		TestRandomGenerator:         getSimpleRandomGenerator(),
 		TestContractFunctionInvoker: &TestContractFunctionInvoker{},
 	}
