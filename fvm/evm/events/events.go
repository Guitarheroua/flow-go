package events

import (
	"fmt"

	"github.com/onflow/cadence"
	"github.com/onflow/cadence/encoding/ccf"
	gethCommon "github.com/onflow/go-ethereum/common"
	"github.com/onflow/go-ethereum/rlp"

	"github.com/onflow/flow-go/fvm/evm/stdlib"
	"github.com/onflow/flow-go/fvm/evm/types"
	"github.com/onflow/flow-go/model/flow"
)

const (
	EventTypeBlockExecuted       flow.EventType = "EVM.BlockExecuted"
	EventTypeTransactionExecuted flow.EventType = "EVM.TransactionExecuted"
)

type EventPayload interface {
	// ToCadence converts the event to Cadence event
	ToCadence(chainID flow.ChainID) (cadence.Event, error)
}

type Event struct {
	Etype   flow.EventType
	Payload EventPayload
}

// todo we might have to break this event into two (tx included /tx executed) if size becomes an issue

type transactionEvent struct {
	Payload     []byte        // transaction RLP-encoded payload
	Result      *types.Result // transaction execution result
	BlockHeight uint64
}

// NewTransactionEvent creates a new transaction event with the given parameters
// - result: the result of the transaction execution
// - payload: the RLP-encoded payload of the transaction
// - blockHeight: the height of the block where the transaction is included
func NewTransactionEvent(
	result *types.Result,
	payload []byte,
	blockHeight uint64,
) *Event {
	return &Event{
		Etype: EventTypeTransactionExecuted,
		Payload: &transactionEvent{
			BlockHeight: blockHeight,
			Payload:     payload,
			Result:      result,
		},
	}
}

func (p *transactionEvent) ToCadence(chainID flow.ChainID) (cadence.Event, error) {
	var encodedLogs []byte
	var err error
	if len(p.Result.Logs) > 0 {
		encodedLogs, err = rlp.EncodeToBytes(p.Result.Logs)
		if err != nil {
			return cadence.Event{}, err
		}
	}

	deployedAddress := cadence.String("")
	if p.Result.DeployedContractAddress != nil {
		deployedAddress = cadence.String(p.Result.DeployedContractAddress.String())
	}

	errorMsg := ""
	if p.Result.VMError != nil {
		errorMsg = p.Result.VMError.Error()
	}
	// both error would never happen at the same time
	// but in case the priority is by validation error
	if p.Result.ValidationError != nil {
		errorMsg = p.Result.ValidationError.Error()
	}

	eventType := stdlib.CadenceTypesForChain(chainID).TransactionExecuted

	return cadence.NewEvent([]cadence.Value{
		hashToCadenceArrayValue(p.Result.TxHash),
		cadence.NewUInt16(p.Result.Index),
		cadence.NewUInt8(p.Result.TxType),
		bytesToCadenceUInt8ArrayValue(p.Payload),
		cadence.NewUInt16(uint16(p.Result.ResultSummary().ErrorCode)),
		cadence.String(errorMsg),
		cadence.NewUInt64(p.Result.GasConsumed),
		deployedAddress,
		bytesToCadenceUInt8ArrayValue(encodedLogs),
		cadence.NewUInt64(p.BlockHeight),
		bytesToCadenceUInt8ArrayValue(p.Result.ReturnedData),
		bytesToCadenceUInt8ArrayValue(p.Result.PrecompiledCalls),
	}).WithType(eventType), nil
}

type blockEvent struct {
	*types.Block
}

// NewBlockEvent creates a new block event with the given block as payload.
func NewBlockEvent(block *types.Block) *Event {
	return &Event{
		Etype:   EventTypeBlockExecuted,
		Payload: &blockEvent{block},
	}
}

func (p *blockEvent) ToCadence(chainID flow.ChainID) (cadence.Event, error) {
	blockHash, err := p.Hash()
	if err != nil {
		return cadence.Event{}, err
	}

	eventType := stdlib.CadenceTypesForChain(chainID).BlockExecuted

	return cadence.NewEvent([]cadence.Value{
		cadence.NewUInt64(p.Height),
		hashToCadenceArrayValue(blockHash),
		cadence.NewUInt64(p.Timestamp),
		cadence.NewIntFromBig(p.TotalSupply),
		cadence.NewUInt64(p.TotalGasUsed),
		hashToCadenceArrayValue(p.ParentBlockHash),
		hashToCadenceArrayValue(p.ReceiptRoot),
		hashToCadenceArrayValue(p.TransactionHashRoot),
		hashToCadenceArrayValue(p.PrevRandao),
	}).WithType(eventType), nil
}

type BlockEventPayload struct {
	Height              uint64          `cadence:"height"`
	Hash                gethCommon.Hash `cadence:"hash"`
	Timestamp           uint64          `cadence:"timestamp"`
	TotalSupply         cadence.Int     `cadence:"totalSupply"`
	TotalGasUsed        uint64          `cadence:"totalGasUsed"`
	ParentBlockHash     gethCommon.Hash `cadence:"parentHash"`
	ReceiptRoot         gethCommon.Hash `cadence:"receiptRoot"`
	TransactionHashRoot gethCommon.Hash `cadence:"transactionHashRoot"`
	PrevRandao          gethCommon.Hash `cadence:"prevrandao"`
<<<<<<< HEAD
=======
}

// blockEventPayloadV0 legacy format of the block without prevrando field
type blockEventPayloadV0 struct {
	Height              uint64          `cadence:"height"`
	Hash                gethCommon.Hash `cadence:"hash"`
	Timestamp           uint64          `cadence:"timestamp"`
	TotalSupply         cadence.Int     `cadence:"totalSupply"`
	TotalGasUsed        uint64          `cadence:"totalGasUsed"`
	ParentBlockHash     gethCommon.Hash `cadence:"parentHash"`
	ReceiptRoot         gethCommon.Hash `cadence:"receiptRoot"`
	TransactionHashRoot gethCommon.Hash `cadence:"transactionHashRoot"`
}

// decodeLegacyBlockEventPayload decodes any legacy block formats into
// current version of the block event payload.
func decodeLegacyBlockEventPayload(event cadence.Event) (*BlockEventPayload, error) {
	var lb blockEventPayloadV0
	if err := cadence.DecodeFields(event, &lb); err != nil {
		return nil, err
	}

	return &BlockEventPayload{
		Height:              lb.Height,
		Hash:                lb.Hash,
		Timestamp:           lb.Timestamp,
		TotalSupply:         lb.TotalSupply,
		TotalGasUsed:        lb.TotalGasUsed,
		ParentBlockHash:     lb.ParentBlockHash,
		ReceiptRoot:         lb.ReceiptRoot,
		TransactionHashRoot: lb.TransactionHashRoot,
	}, nil
>>>>>>> 5f898361
}

// DecodeBlockEventPayload decodes Cadence event into block event payload.
func DecodeBlockEventPayload(event cadence.Event) (*BlockEventPayload, error) {
	var block BlockEventPayload
	if err := cadence.DecodeFields(event, &block); err != nil {
		if block, err := decodeLegacyBlockEventPayload(event); err == nil {
			return block, nil
		}
		return nil, err
	}
	return &block, nil
}

type TransactionEventPayload struct {
	Hash             gethCommon.Hash `cadence:"hash"`
	Index            uint16          `cadence:"index"`
	TransactionType  uint8           `cadence:"type"`
	Payload          []byte          `cadence:"payload"`
	ErrorCode        uint16          `cadence:"errorCode"`
	GasConsumed      uint64          `cadence:"gasConsumed"`
	ContractAddress  string          `cadence:"contractAddress"`
	Logs             []byte          `cadence:"logs"`
	BlockHeight      uint64          `cadence:"blockHeight"`
	ErrorMessage     string          `cadence:"errorMessage"`
	ReturnedData     []byte          `cadence:"returnedData"`
	PrecompiledCalls []byte          `cadence:"precompiledCalls"`
}

// DecodeTransactionEventPayload decodes Cadence event into transaction event payload.
func DecodeTransactionEventPayload(event cadence.Event) (*TransactionEventPayload, error) {
	var tx TransactionEventPayload
	err := cadence.DecodeFields(event, &tx)
	return &tx, err
}

// FLOWTokensDepositedEventPayload captures payloads for a FlowTokenDeposited event
type FLOWTokensDepositedEventPayload struct {
	Address                string         `cadence:"address"`
	Amount                 cadence.UFix64 `cadence:"amount"`
	DepositedUUID          uint64         `cadence:"depositedUUID"`
	BalanceAfterInAttoFlow cadence.Int    `cadence:"balanceAfterInAttoFlow"`
}

// DecodeFLOWTokensDepositedEventPayload decodes a flow FLOWTokenDeposited
// events into a FLOWTokensEventDepositedPayload
func DecodeFLOWTokensDepositedEventPayload(event cadence.Event) (*FLOWTokensDepositedEventPayload, error) {
	var payload FLOWTokensDepositedEventPayload
	err := cadence.DecodeFields(event, &payload)
	return &payload, err
}

// FLOWTokensWithdrawnEventPayload captures payloads for a FlowTokensWithdrawn event
type FLOWTokensWithdrawnEventPayload struct {
	Address                string         `cadence:"address"`
	Amount                 cadence.UFix64 `cadence:"amount"`
	WithdrawnUUID          uint64         `cadence:"withdrawnUUID"`
	BalanceAfterInAttoFlow cadence.Int    `cadence:"balanceAfterInAttoFlow"`
}

// DecodeFLOWTokensWithdrawnEventPayload decodes a flow FLOWTokensWithdrawn
// events into a FLOWTokensEventDepositedPayload
func DecodeFLOWTokensWithdrawnEventPayload(event cadence.Event) (*FLOWTokensWithdrawnEventPayload, error) {
	var payload FLOWTokensWithdrawnEventPayload
	err := cadence.DecodeFields(event, &payload)
	return &payload, err
}

func FlowEventToCadenceEvent(event flow.Event) (cadence.Event, error) {
	ev, err := ccf.Decode(nil, event.Payload)
	if err != nil {
		return cadence.Event{}, err
	}

	cadenceEvent, ok := ev.(cadence.Event)
	if !ok {
		return cadence.Event{}, fmt.Errorf("event can not be casted to a cadence event")
	}
	return cadenceEvent, nil
}<|MERGE_RESOLUTION|>--- conflicted
+++ resolved
@@ -141,8 +141,6 @@
 	ReceiptRoot         gethCommon.Hash `cadence:"receiptRoot"`
 	TransactionHashRoot gethCommon.Hash `cadence:"transactionHashRoot"`
 	PrevRandao          gethCommon.Hash `cadence:"prevrandao"`
-<<<<<<< HEAD
-=======
 }
 
 // blockEventPayloadV0 legacy format of the block without prevrando field
@@ -175,7 +173,6 @@
 		ReceiptRoot:         lb.ReceiptRoot,
 		TransactionHashRoot: lb.TransactionHashRoot,
 	}, nil
->>>>>>> 5f898361
 }
 
 // DecodeBlockEventPayload decodes Cadence event into block event payload.
