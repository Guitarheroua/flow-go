--- conflicted
+++ resolved
@@ -12,19 +12,12 @@
 	"github.com/onflow/flow-go/fvm/errors"
 	"github.com/onflow/flow-go/fvm/evm/emulator/database"
 	"github.com/onflow/flow-go/fvm/evm/testutils"
-<<<<<<< HEAD
-=======
 	"github.com/onflow/flow-go/fvm/evm/types"
 	"github.com/onflow/flow-go/model/flow"
->>>>>>> c1ec969f
 )
 
 func TestDatabase(t *testing.T) {
 
-<<<<<<< HEAD
-	t.Run("test database", func(t *testing.T) {
-		testutils.RunWithTestBackend(t, func(backend *testutils.TestBackend) {
-=======
 	key1 := []byte("ABC")
 	key2 := []byte("DEF")
 	value1 := []byte{1, 2, 3, 4, 5, 6, 7, 8}
@@ -32,7 +25,6 @@
 
 	t.Run("test basic database functionality", func(t *testing.T) {
 		testutils.RunWithTestBackend(t, func(backend types.Backend) {
->>>>>>> c1ec969f
 			testutils.RunWithTestFlowEVMRootAddress(t, backend, func(flowEVMRoot flow.Address) {
 				db, err := database.NewDatabase(backend, flowEVMRoot)
 				require.NoError(t, err)
@@ -88,13 +80,6 @@
 
 				has, err := db.Has(key1)
 				require.NoError(t, err)
-<<<<<<< HEAD
-				require.Equal(t, value, retValue)
-
-				err = newdb.Delete(key)
-				require.NoError(t, err)
-
-=======
 				require.True(t, has)
 
 				batch := db.NewBatch()
@@ -118,7 +103,6 @@
 				has, err = db.Has(key1)
 				require.NoError(t, err)
 				require.False(t, has)
->>>>>>> c1ec969f
 			})
 		})
 	})
