--- conflicted
+++ resolved
@@ -41,14 +41,7 @@
 						return false, fmt.Errorf("some error")
 					}
 				},
-<<<<<<< HEAD
-				GetBalanceFunc: func(a gethCommon.Address) (*big.Int, error) {
-					return new(big.Int), nil
-				},
-				HasSuicidedFunc: func(gethCommon.Address) bool {
-=======
 				IsCreatedFunc: func(a gethCommon.Address) bool {
->>>>>>> 036c3705
 					return false
 				},
 				GetBalanceFunc: func(gethCommon.Address) (*big.Int, error) {
@@ -204,11 +197,7 @@
 				IsCreatedFunc: func(a gethCommon.Address) bool {
 					return false
 				},
-<<<<<<< HEAD
-				GetBalanceFunc: func(gethCommon.Address) (*big.Int, error) {
-=======
 				GetBalanceFunc: func(a gethCommon.Address) (*big.Int, error) {
->>>>>>> 036c3705
 					return new(big.Int), nil
 				},
 				GetNonceFunc: func(addr gethCommon.Address) (uint64, error) {
