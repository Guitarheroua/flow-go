--- conflicted
+++ resolved
@@ -451,13 +451,7 @@
             )
         }
 
-<<<<<<< HEAD
         let coaRef = acc.capabilities.borrow<&EVM.CadenceOwnedAccount>(path)
-=======
-        let coaRef = acc.getCapability(path)
-            .borrow<&EVM.CadenceOwnedAccount{EVM.Addressable}>()
->>>>>>> ad123944
-
         if coaRef == nil {
              return ValidationResult(
                  isValid: false,
