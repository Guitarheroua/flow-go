--- conflicted
+++ resolved
@@ -814,40 +814,25 @@
             ?? panic("Could not borrow reference to the EVM bridge")
     }
 
-<<<<<<< HEAD
     /// The Heartbeat resource controls the block production
-    access(all) resource Heartbeat {
-
+    access(all)
+    resource Heartbeat {
         /// heartbeat calls commit block proposals and forms new blocks including all the
         /// recently executed transactions.
         /// The Flow protocol makes sure to call this function once per block as a system call.
-        access(all) fun heartbeat() {
-            InternalEVM.commitBlockProposal()
-        }
-    }
-
-    init() {
-=======
-    /// The Heartbeat resource controls the block production 
-    access(all) 
-    resource Heartbeat {
-        /// heartbeat calls commit block proposals and forms new blocks including all the 
-        /// recently executed transactions.
-        /// The Flow protocol makes sure to call this function once per block as a system call. 
-        access(all) 
+        access(all)
         fun heartbeat() {
             InternalEVM.commitBlockProposal()
         }
     }
-    
+
     /// createHeartBeat creates a heartbeat resource
-    access(account) 
+    access(account)
     fun createHeartBeat(): @Heartbeat{
         return <-create Heartbeat()
     }
 
-    init() { 
->>>>>>> 08e28b9b
+    init() {
         self.account.storage.save(<-create Heartbeat(), to: /storage/EVMHeartbeat)
     }
 }