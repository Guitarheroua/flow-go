package types

import (
	"math/big"

	gethCommon "github.com/ethereum/go-ethereum/common"
	gethTypes "github.com/ethereum/go-ethereum/core/types"
	gethVM "github.com/ethereum/go-ethereum/core/vm"
)

// StateDB acts as the main interface to the EVM runtime
type StateDB interface {
	gethVM.StateDB

	// Commit commits the changes
	Commit() error

	// Logs collects and prepares logs
	Logs(
		blockHash gethCommon.Hash,
		blockNumber uint64,
		txHash gethCommon.Hash,
		txIndex uint,
	) []*gethTypes.Log

	// returns a map of preimages
	Preimages() map[gethCommon.Hash][]byte
}

// ReadOnlyView provides a readonly view of the state
type ReadOnlyView interface {
	// Exist returns true if the address exist in the state
	Exist(gethCommon.Address) (bool, error)
	// IsCreated returns true if address has been created in this tx
	IsCreated(gethCommon.Address) bool
<<<<<<< HEAD
	// HasSelfDestructed returns true if an address has self destructed
	HasSelfDestructed(gethCommon.Address) bool

=======
	// HasSuicided returns true if an address has suicided
	HasSuicided(gethCommon.Address) (bool, *big.Int)
>>>>>>> f3bb713d
	// GetBalance returns the balance of an address
	GetBalance(gethCommon.Address) (*big.Int, error)
	// GetNonce returns the nonce of an address
	GetNonce(gethCommon.Address) (uint64, error)
	// GetCode returns the code of an address
	GetCode(gethCommon.Address) ([]byte, error)
	// GetCodeHash returns the code hash of an address
	GetCodeHash(gethCommon.Address) (gethCommon.Hash, error)
	// GetCodeSize returns the code size of an address
	GetCodeSize(gethCommon.Address) (int, error)
	// GetState returns values for an slot in the main storage
	GetState(SlotAddress) (gethCommon.Hash, error)
	// GetTransientState returns values for an slot transient storage
	GetTransientState(SlotAddress) gethCommon.Hash
	// GetRefund returns the total amount of (gas) refund
	GetRefund() uint64
	// AddressInAccessList checks if an address is in the access list
	AddressInAccessList(gethCommon.Address) bool
	// SlotInAccessList checks if a slot is in the access list
	SlotInAccessList(SlotAddress) (addressOk bool, slotOk bool)
}

// HotView captures a high-level mutable view of the state
type HotView interface {
	ReadOnlyView

	// CreateAccount creates a new account
	CreateAccount(gethCommon.Address) error
	// SelfDestruct set the flag for destruction of the account after execution
	SelfDestruct(gethCommon.Address) error

	// SubBalance subtracts the amount from the balance the given address
	SubBalance(gethCommon.Address, *big.Int) error
	// AddBalance adds the amount to the balance of the given address
	AddBalance(gethCommon.Address, *big.Int) error
	// SetNonce sets the nonce for the given address
	SetNonce(gethCommon.Address, uint64) error
	// SetCode sets the code for the given address
	SetCode(gethCommon.Address, []byte) error

	// SetState sets a value for the given slot in the main storage
	SetState(SlotAddress, gethCommon.Hash) error
	// SetTransientState sets a value for the given slot in the transient storage
	SetTransientState(SlotAddress, gethCommon.Hash)

	// AddRefund adds the amount to the total (gas) refund
	AddRefund(uint64) error
	// SubRefund subtracts the amount from the total (gas) refund
	SubRefund(uint64) error

	// AddAddressToAccessList adds an address to the per-transaction access list
	AddAddressToAccessList(addr gethCommon.Address) (addressAdded bool)
	// AddSlotToAccessList adds a slot to the per-transaction access list
	AddSlotToAccessList(SlotAddress) (addressAdded, slotAdded bool)

	// AddLog append a log to the log collection
	AddLog(*gethTypes.Log)
	// AddPreimage adds a preimage to the list of preimages (input -> hash mapping)
	AddPreimage(gethCommon.Hash, []byte)
}

// BaseView is a low-level mutable view of the state
// baseview is usually updated at the commit calls to the higher level view
type BaseView interface {
	ReadOnlyView

	// Creates a new account
	CreateAccount(
		addr gethCommon.Address,
		balance *big.Int,
		nonce uint64,
		code []byte,
		codeHash gethCommon.Hash,
	) error

	// UpdateAccount updates a account
	UpdateAccount(
		addr gethCommon.Address,
		balance *big.Int,
		nonce uint64,
		code []byte,
		codeHash gethCommon.Hash,
	) error

	// DeleteAccount deletes an account
	DeleteAccount(addr gethCommon.Address) error

	// UpdateSlot updates the value for the given slot in the main storage
	UpdateSlot(
		slot SlotAddress,
		value gethCommon.Hash,
	) error

	// Commit commits the changes
	Commit() error
}

// SlotAddress captures an address to a storage slot
type SlotAddress struct {
	Address gethCommon.Address
	Key     gethCommon.Hash
}<|MERGE_RESOLUTION|>--- conflicted
+++ resolved
@@ -33,14 +33,9 @@
 	Exist(gethCommon.Address) (bool, error)
 	// IsCreated returns true if address has been created in this tx
 	IsCreated(gethCommon.Address) bool
-<<<<<<< HEAD
 	// HasSelfDestructed returns true if an address has self destructed
-	HasSelfDestructed(gethCommon.Address) bool
-
-=======
-	// HasSuicided returns true if an address has suicided
-	HasSuicided(gethCommon.Address) (bool, *big.Int)
->>>>>>> f3bb713d
+	// it also returns the balance of address before selfdestruction call
+	HasSelfDestructed(gethCommon.Address) (bool, *big.Int)
 	// GetBalance returns the balance of an address
 	GetBalance(gethCommon.Address) (*big.Int, error)
 	// GetNonce returns the nonce of an address
