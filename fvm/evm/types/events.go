--- conflicted
+++ resolved
@@ -3,11 +3,8 @@
 import (
 	"encoding/hex"
 
-<<<<<<< HEAD
-=======
 	"github.com/onflow/cadence/runtime/common"
 
->>>>>>> 28cd4848
 	"github.com/onflow/cadence"
 	gethCommon "github.com/onflow/go-ethereum/common"
 	"github.com/onflow/go-ethereum/rlp"
@@ -18,13 +15,8 @@
 )
 
 const (
-<<<<<<< HEAD
-	EventTypeBlockExecuted       flow.EventType = "BlockExecuted"
-	EventTypeTransactionExecuted flow.EventType = "TransactionExecuted"
-=======
 	EventTypeBlockExecuted       flow.EventType = "EVM.BlockExecuted"
 	EventTypeTransactionExecuted flow.EventType = "EVM.TransactionExecuted"
->>>>>>> 28cd4848
 )
 
 type EventPayload interface {
@@ -37,11 +29,7 @@
 	Payload EventPayload
 }
 
-<<<<<<< HEAD
-// we might break this event into two (tx included /tx executed) if size becomes an issue
-=======
 // todo we might have to break this event into two (tx included /tx executed) if size becomes an issue
->>>>>>> 28cd4848
 
 type transactionEvent struct {
 	Payload     []byte  // transaction RLP-encoded payload
@@ -89,11 +77,7 @@
 
 	return cadence.Event{
 		EventType: cadence.NewEventType(
-<<<<<<< HEAD
-			flowSdk.EVMLocation{},
-=======
 			location,
->>>>>>> 28cd4848
 			string(EventTypeTransactionExecuted),
 			[]cadence.Field{
 				cadence.NewField("hash", cadence.StringType),
@@ -125,49 +109,6 @@
 	}, nil
 }
 
-<<<<<<< HEAD
-// NewTransactionEvent creates a new transaction event with the given parameters
-// - result: the result of the transaction execution
-// - payload: the RLP-encoded payload of the transaction
-// - blockHeight: the height of the block where the transaction is included
-// - blockHash: the hash of the block where the transaction is included
-func NewTransactionEvent(
-	result *Result,
-	payload []byte,
-	blockHeight uint64,
-	blockHash gethCommon.Hash,
-) *Event {
-	return &Event{
-		Etype: EventTypeTransactionExecuted,
-		Payload: &transactionEvent{
-			BlockHeight: blockHeight,
-			BlockHash:   blockHash,
-			Payload:     payload,
-			Result:      result,
-		},
-	}
-}
-
-var blockExecutedEventCadenceType = &cadence.EventType{
-	Location:            flowSdk.EVMLocation{},
-	QualifiedIdentifier: string(EventTypeBlockExecuted),
-	Fields: []cadence.Field{
-		cadence.NewField("height", cadence.UInt64Type),
-		cadence.NewField("hash", cadence.StringType),
-		cadence.NewField("timestamp", cadence.UInt64Type),
-		cadence.NewField("totalSupply", cadence.IntType),
-		cadence.NewField("totalGasUsed", cadence.UInt64Type),
-		cadence.NewField("parentHash", cadence.StringType),
-		cadence.NewField("receiptRoot", cadence.StringType),
-		cadence.NewField(
-			"transactionHashes",
-			cadence.NewVariableSizedArrayType(cadence.StringType),
-		),
-	},
-}
-
-=======
->>>>>>> 28cd4848
 type blockEvent struct {
 	*Block
 }
@@ -191,33 +132,21 @@
 		return cadence.Event{}, err
 	}
 
-<<<<<<< HEAD
-	fields := []cadence.Value{
-		cadence.NewUInt64(p.Height),
-		cadence.String(blockHash.String()),
-		cadence.NewUInt64(p.Timestamp),
-		cadence.NewIntFromBig(p.TotalSupply),
-		cadence.NewUInt64(p.TotalGasUsed),
-		cadence.String(p.ParentBlockHash.String()),
-		cadence.String(p.ReceiptRoot.String()),
-		cadence.NewArray(hashes).WithType(cadence.NewVariableSizedArrayType(cadence.StringType)),
-	}
-=======
 	return cadence.Event{
 		EventType: cadence.NewEventType(
 			location,
 			string(EventTypeBlockExecuted),
 			[]cadence.Field{
-				cadence.NewField("height", cadence.UInt64Type{}),
-				cadence.NewField("hash", cadence.StringType{}),
-				cadence.NewField("timestamp", cadence.UInt64Type{}),
-				cadence.NewField("totalSupply", cadence.IntType{}),
-				cadence.NewField("totalGasUsed", cadence.UInt64Type{}),
-				cadence.NewField("parentHash", cadence.StringType{}),
-				cadence.NewField("receiptRoot", cadence.StringType{}),
+				cadence.NewField("height", cadence.UInt64Type),
+				cadence.NewField("hash", cadence.StringType),
+				cadence.NewField("timestamp", cadence.UInt64Type),
+				cadence.NewField("totalSupply", cadence.IntType),
+				cadence.NewField("totalGasUsed", cadence.UInt64Type),
+				cadence.NewField("parentHash", cadence.StringType),
+				cadence.NewField("receiptRoot", cadence.StringType),
 				cadence.NewField(
 					"transactionHashes",
-					cadence.NewVariableSizedArrayType(cadence.StringType{}),
+					cadence.NewVariableSizedArrayType(cadence.StringType),
 				),
 			},
 			nil,
@@ -230,11 +159,10 @@
 			cadence.NewUInt64(p.TotalGasUsed),
 			cadence.String(p.ParentBlockHash.String()),
 			cadence.String(p.ReceiptRoot.String()),
-			cadence.NewArray(hashes).WithType(cadence.NewVariableSizedArrayType(cadence.StringType{})),
+			cadence.NewArray(hashes).WithType(cadence.NewVariableSizedArrayType(cadence.StringType)),
 		},
 	}, nil
 }
->>>>>>> 28cd4848
 
 type BlockEventPayload struct {
 	Height            uint64           `cadence:"height"`
