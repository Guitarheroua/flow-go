--- conflicted
+++ resolved
@@ -133,8 +133,8 @@
 		})
 }
 
-<<<<<<< HEAD
-func TestBridgedAccountWithdraw(t *testing.T) {
+func TestCOAWithdraw(t *testing.T) {
+
 	t.Parallel()
 	chain := flow.Emulator.Chain()
 	sc := systemcontracts.SystemContractsForChain(chain.ChainID())
@@ -246,9 +246,6 @@
 			_ = executionSnapshot
 		})
 }
-=======
-func TestCOAWithdraw(t *testing.T) {
->>>>>>> 6f3d51c8
 
 func TestCadenceArch(t *testing.T) {
 	t.Parallel()
