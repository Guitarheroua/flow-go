package evm_test

import (
	"fmt"
	"math/big"
	"testing"

	"github.com/onflow/cadence"
	"github.com/onflow/cadence/encoding/json"
	"github.com/stretchr/testify/require"

	"github.com/onflow/flow-go/engine/execution/testutil"
	"github.com/onflow/flow-go/fvm"
	"github.com/onflow/flow-go/fvm/crypto"
	envMock "github.com/onflow/flow-go/fvm/environment/mock"
	"github.com/onflow/flow-go/fvm/evm"
	"github.com/onflow/flow-go/fvm/evm/stdlib"
	"github.com/onflow/flow-go/fvm/evm/testutils"
	. "github.com/onflow/flow-go/fvm/evm/testutils"
	"github.com/onflow/flow-go/fvm/evm/types"
	"github.com/onflow/flow-go/fvm/storage/snapshot"
	"github.com/onflow/flow-go/fvm/systemcontracts"
	"github.com/onflow/flow-go/model/flow"
	"github.com/onflow/flow-go/utils/unittest"
)

func TestEVMRun(t *testing.T) {
	t.Parallel()

	chain := flow.Emulator.Chain()
	t.Run("testing EVM.run (happy case)", func(t *testing.T) {

		t.Parallel()
		RunWithNewEnvironment(t,
			chain, func(
				ctx fvm.Context,
				vm fvm.VM,
				snapshot snapshot.SnapshotTree,
				testContract *TestContract,
				testAccount *EOATestAccount,
			) {
				sc := systemcontracts.SystemContractsForChain(chain.ChainID())
				code := []byte(fmt.Sprintf(
					`
					import EVM from %s

					transaction(tx: [UInt8], coinbaseBytes: [UInt8; 20]){
						prepare(account: AuthAccount) {
							let coinbase = EVM.EVMAddress(bytes: coinbaseBytes)
							let res = EVM.run(tx: tx, coinbase: coinbase)

							assert(res.status == EVM.Status.successful, message: "unexpected status")
							assert(res.errorCode == 0, message: "unexpected error code")
						}
					}
					`,
					sc.EVMContract.Address.HexWithPrefix(),
				))

				num := int64(12)
				innerTxBytes := testAccount.PrepareSignAndEncodeTx(t,
					testContract.DeployedAt.ToCommon(),
					testContract.MakeCallData(t, "store", big.NewInt(num)),
					big.NewInt(0),
					uint64(100_000),
					big.NewInt(0),
				)

				innerTx := cadence.NewArray(
					ConvertToCadence(innerTxBytes),
				).WithType(stdlib.EVMTransactionBytesCadenceType)

				coinbase := cadence.NewArray(
					ConvertToCadence(testAccount.Address().Bytes()),
				).WithType(stdlib.EVMAddressBytesCadenceType)

				tx := fvm.Transaction(
					flow.NewTransactionBody().
						SetScript(code).
						AddAuthorizer(sc.FlowServiceAccount.Address).
						AddArgument(json.MustEncode(innerTx)).
						AddArgument(json.MustEncode(coinbase)),
					0)

				state, output, err := vm.Run(
					ctx,
					tx,
					snapshot)
				require.NoError(t, err)
				require.NoError(t, output.Err)
				require.NotEmpty(t, state.WriteSet)

				// append the state
				snapshot = snapshot.Append(state)

				// query the value
				code = []byte(fmt.Sprintf(
					`
					import EVM from %s
					access(all)
					fun main(tx: [UInt8], coinbaseBytes: [UInt8; 20]): EVM.Result {
						let coinbase = EVM.EVMAddress(bytes: coinbaseBytes)
						return EVM.run(tx: tx, coinbase: coinbase)
					}
					`,
					sc.EVMContract.Address.HexWithPrefix(),
				))

				innerTxBytes = testAccount.PrepareSignAndEncodeTx(t,
					testContract.DeployedAt.ToCommon(),
					testContract.MakeCallData(t, "retrieve"),
					big.NewInt(0),
					uint64(100_000),
					big.NewInt(0),
				)

				innerTx = cadence.NewArray(
					ConvertToCadence(innerTxBytes),
				).WithType(stdlib.EVMTransactionBytesCadenceType)

				script := fvm.Script(code).WithArguments(
					json.MustEncode(innerTx),
					json.MustEncode(coinbase),
				)

				_, output, err = vm.Run(
					ctx,
					script,
					snapshot)
				require.NoError(t, err)
				require.NoError(t, output.Err)

				res, err := stdlib.ResultSummaryFromEVMResultValue(output.Value)
				require.NoError(t, err)
				require.Equal(t, types.StatusSuccessful, res.Status)
				require.Equal(t, types.ErrCodeNoError, res.ErrorCode)
				require.Equal(t, num, new(big.Int).SetBytes(res.ReturnedValue).Int64())
			})
	})

	t.Run("testing EVM.run (failed)", func(t *testing.T) {
		t.Parallel()
		RunWithNewEnvironment(t,
			chain, func(
				ctx fvm.Context,
				vm fvm.VM,
				snapshot snapshot.SnapshotTree,
				testContract *TestContract,
				testAccount *EOATestAccount,
			) {
				sc := systemcontracts.SystemContractsForChain(chain.ChainID())
				code := []byte(fmt.Sprintf(
					`
					import EVM from %s

					transaction(tx: [UInt8], coinbaseBytes: [UInt8; 20]){
						prepare(account: AuthAccount) {
							let coinbase = EVM.EVMAddress(bytes: coinbaseBytes)
							let res = EVM.run(tx: tx, coinbase: coinbase)

							assert(res.status == EVM.Status.failed, message: "unexpected status")
							// ExecutionErrCodeExecutionReverted
							assert(res.errorCode == 306, message: "unexpected error code")
						}
					}
					`,
					sc.EVMContract.Address.HexWithPrefix(),
				))

				num := int64(12)
				innerTxBytes := testAccount.PrepareSignAndEncodeTx(t,
					testContract.DeployedAt.ToCommon(),
					testContract.MakeCallData(t, "storeButRevert", big.NewInt(num)),
					big.NewInt(0),
					uint64(100_000),
					big.NewInt(0),
				)

				innerTx := cadence.NewArray(
					ConvertToCadence(innerTxBytes),
				).WithType(stdlib.EVMTransactionBytesCadenceType)

				coinbase := cadence.NewArray(
					ConvertToCadence(testAccount.Address().Bytes()),
				).WithType(stdlib.EVMAddressBytesCadenceType)

				tx := fvm.Transaction(
					flow.NewTransactionBody().
						SetScript(code).
						AddAuthorizer(sc.FlowServiceAccount.Address).
						AddArgument(json.MustEncode(innerTx)).
						AddArgument(json.MustEncode(coinbase)),
					0)

				state, output, err := vm.Run(
					ctx,
					tx,
					snapshot)
				require.NoError(t, err)
				require.NoError(t, output.Err)
				require.NotEmpty(t, state.WriteSet)

				snapshot = snapshot.Append(state)

				// query the value
				code = []byte(fmt.Sprintf(
					`
					import EVM from %s
					access(all)
					fun main(tx: [UInt8], coinbaseBytes: [UInt8; 20]): EVM.Result {
						let coinbase = EVM.EVMAddress(bytes: coinbaseBytes)
						return EVM.run(tx: tx, coinbase: coinbase)
					}
				`,
					sc.EVMContract.Address.HexWithPrefix(),
				))

				innerTxBytes = testAccount.PrepareSignAndEncodeTx(t,
					testContract.DeployedAt.ToCommon(),
					testContract.MakeCallData(t, "retrieve"),
					big.NewInt(0),
					uint64(100_000),
					big.NewInt(0),
				)

				innerTx = cadence.NewArray(
					ConvertToCadence(innerTxBytes),
				).WithType(stdlib.EVMTransactionBytesCadenceType)

				script := fvm.Script(code).WithArguments(
					json.MustEncode(innerTx),
					json.MustEncode(coinbase),
				)

				_, output, err = vm.Run(
					ctx,
					script,
					snapshot)
				require.NoError(t, err)
				require.NoError(t, output.Err)

				res, err := stdlib.ResultSummaryFromEVMResultValue(output.Value)
				require.NoError(t, err)
				require.Equal(t, types.StatusSuccessful, res.Status)
				require.Equal(t, types.ErrCodeNoError, res.ErrorCode)
				require.Equal(t, int64(0), new(big.Int).SetBytes(res.ReturnedValue).Int64())
			})
	})
}

func TestEVMAddressDeposit(t *testing.T) {

	t.Parallel()
	chain := flow.Emulator.Chain()
	sc := systemcontracts.SystemContractsForChain(chain.ChainID())
	RunWithNewEnvironment(t,
		chain, func(
			ctx fvm.Context,
			vm fvm.VM,
			snapshot snapshot.SnapshotTree,
			testContract *TestContract,
			testAccount *EOATestAccount,
		) {

			code := []byte(fmt.Sprintf(
				`
				import EVM from %s
				import FlowToken from %s

				transaction(addr: [UInt8; 20]) {
					prepare(account: AuthAccount) {
						let admin = account.borrow<&FlowToken.Administrator>(from: /storage/flowTokenAdmin)!
						let minter <- admin.createNewMinter(allowedAmount: 1.0)
						let vault <- minter.mintTokens(amount: 1.0)
						destroy minter

						let address = EVM.EVMAddress(addr)
						address.deposit(from: <-vault)
					}
				}
			`,
				sc.EVMContract.Address.HexWithPrefix(),
				sc.FlowToken.Address.HexWithPrefix(),
			))

			addr := RandomAddress(t)

			tx := fvm.Transaction(
				flow.NewTransactionBody().
					SetScript(code).
					AddAuthorizer(sc.FlowServiceAccount.Address).
					AddArgument(json.MustEncode(cadence.NewArray(
						ConvertToCadence(addr.Bytes()),
					).WithType(stdlib.EVMAddressBytesCadenceType))),
				0)

			execSnap, output, err := vm.Run(
				ctx,
				tx,
				snapshot)
			require.NoError(t, err)
			require.NoError(t, output.Err)

			snapshot = snapshot.Append(execSnap)

			expectedBalance := types.OneFlowBalance
			bal := getEVMAccountBalance(t, ctx, vm, snapshot, addr)
			require.Equal(t, expectedBalance, bal)
		})
}

func TestCOAAddressDeposit(t *testing.T) {
	t.Parallel()

	chain := flow.Emulator.Chain()
	sc := systemcontracts.SystemContractsForChain(chain.ChainID())
	RunWithNewEnvironment(t,
		chain, func(
			ctx fvm.Context,
			vm fvm.VM,
			snapshot snapshot.SnapshotTree,
			testContract *TestContract,
			testAccount *EOATestAccount,
		) {
			code := []byte(fmt.Sprintf(
				`
				import EVM from %s
				import FlowToken from %s

				access(all)
				fun main() {
					let admin = getAuthAccount(%s)
						.borrow<&FlowToken.Administrator>(from: /storage/flowTokenAdmin)!
					let minter <- admin.createNewMinter(allowedAmount: 1.23)
					let vault <- minter.mintTokens(amount: 1.23)
					destroy minter

					let cadenceOwnedAccount <- EVM.createCadenceOwnedAccount()
					cadenceOwnedAccount.deposit(from: <-vault)
					destroy cadenceOwnedAccount
				}
                `,
				sc.EVMContract.Address.HexWithPrefix(),
				sc.FlowToken.Address.HexWithPrefix(),
				sc.FlowServiceAccount.Address.HexWithPrefix(),
			))

			script := fvm.Script(code)

			_, output, err := vm.Run(
				ctx,
				script,
				snapshot)
			require.NoError(t, err)
			require.NoError(t, output.Err)

		})
}

func TestCadenceOwnedAccountFunctionalities(t *testing.T) {
	t.Parallel()
	chain := flow.Emulator.Chain()
	sc := systemcontracts.SystemContractsForChain(chain.ChainID())

	t.Run("test coa setup", func(t *testing.T) {
		t.Parallel()

		RunWithNewEnvironment(t,
			chain, func(
				ctx fvm.Context,
				vm fvm.VM,
				snapshot snapshot.SnapshotTree,
				testContract *TestContract,
				testAccount *EOATestAccount,
			) {
				// create a flow account
				flowAccount, _, snapshot := createAndFundFlowAccount(
					t,
					ctx,
					vm,
					snapshot,
				)

				var coaAddress types.Address

				initNonce := uint64(1)
				// 10 Flow in UFix64
				initBalanceInUFix64 := uint64(1_000_000_000)
				initBalance := types.NewBalanceFromUFix64(cadence.UFix64(initBalanceInUFix64))

				coaAddress, snapshot = setupCOA(
					t,
					ctx,
					vm,
					snapshot,
					flowAccount,
					initBalanceInUFix64)

				bal := getEVMAccountBalance(
					t,
					ctx,
					vm,
					snapshot,
					coaAddress)
				require.Equal(t, initBalance, bal)

				nonce := getEVMAccountNonce(
					t,
					ctx,
					vm,
					snapshot,
					coaAddress)
				require.Equal(t, initNonce, nonce)
			})
	})

	t.Run("test coa withdraw", func(t *testing.T) {
		t.Parallel()

		RunWithNewEnvironment(t,
			chain, func(
				ctx fvm.Context,
				vm fvm.VM,
				snapshot snapshot.SnapshotTree,
				testContract *TestContract,
				testAccount *EOATestAccount,
			) {
				code := []byte(fmt.Sprintf(
					`
				import EVM from %s
				import FlowToken from %s

				access(all)
				fun main(): UFix64 {
					let admin = getAuthAccount(%s)
						.borrow<&FlowToken.Administrator>(from: /storage/flowTokenAdmin)!
					let minter <- admin.createNewMinter(allowedAmount: 2.34)
					let vault <- minter.mintTokens(amount: 2.34)
					destroy minter

					let cadenceOwnedAccount <- EVM.createCadenceOwnedAccount()
					cadenceOwnedAccount.deposit(from: <-vault)

					let bal = EVM.Balance(0)
					bal.setFLOW(flow: 1.23)
					let vault2 <- cadenceOwnedAccount.withdraw(balance: bal)
					let balance = vault2.balance
					destroy cadenceOwnedAccount
					destroy vault2

					return balance
				}
				`,
					sc.EVMContract.Address.HexWithPrefix(),
					sc.FlowToken.Address.HexWithPrefix(),
					sc.FlowServiceAccount.Address.HexWithPrefix(),
				))

				script := fvm.Script(code)

				_, output, err := vm.Run(
					ctx,
					script,
					snapshot)
				require.NoError(t, err)
				require.NoError(t, output.Err)
			})
	})

	t.Run("test coa transfer", func(t *testing.T) {
		t.Parallel()

		RunWithNewEnvironment(t,
			chain, func(
				ctx fvm.Context,
				vm fvm.VM,
				snapshot snapshot.SnapshotTree,
				testContract *TestContract,
				testAccount *EOATestAccount,
			) {
				code := []byte(fmt.Sprintf(
					`
				import EVM from %s
				import FlowToken from %s

				access(all)
				fun main(address: [UInt8; 20]): UFix64 {
					let admin = getAuthAccount(%s)
						.borrow<&FlowToken.Administrator>(from: /storage/flowTokenAdmin)!
					let minter <- admin.createNewMinter(allowedAmount: 2.34)
					let vault <- minter.mintTokens(amount: 2.34)
					destroy minter

					let cadenceOwnedAccount <- EVM.createCadenceOwnedAccount()
					cadenceOwnedAccount.deposit(from: <-vault)

					let bal = EVM.Balance(0)
					bal.setFLOW(flow: 1.23)

					let recipientEVMAddress = EVM.EVMAddress(bytes: address)

					let res = cadenceOwnedAccount.call(
						to: recipientEVMAddress,
						data: [],
						gasLimit: 100_000,
						value: bal,
					)

					assert(res.status == EVM.Status.successful, message: "transfer call was not successful")

					destroy cadenceOwnedAccount
					return recipientEVMAddress.balance().inFLOW()
				}
				`,
					sc.EVMContract.Address.HexWithPrefix(),
					sc.FlowToken.Address.HexWithPrefix(),
					sc.FlowServiceAccount.Address.HexWithPrefix(),
				))

				addr := cadence.NewArray(
					ConvertToCadence(testutils.RandomAddress(t).Bytes()),
				).WithType(stdlib.EVMAddressBytesCadenceType)

				script := fvm.Script(code).WithArguments(
					json.MustEncode(addr),
				)

				_, output, err := vm.Run(
					ctx,
					script,
					snapshot)
				require.NoError(t, err)
				require.NoError(t, output.Err)

				require.Equal(t, uint64(123000000), uint64(output.Value.(cadence.UFix64)))
			})
	})

	t.Run("test coa deposit and withdraw in a single transaction", func(t *testing.T) {
		RunWithNewEnvironment(t,
			chain, func(
				ctx fvm.Context,
				vm fvm.VM,
				snapshot snapshot.SnapshotTree,
				testContract *TestContract,
				testAccount *EOATestAccount,
			) {
				code := []byte(fmt.Sprintf(
					`
				import EVM from %s
				import FlowToken from %s

				access(all)
				fun main(): UFix64 {
					let admin = getAuthAccount(%s)
						.borrow<&FlowToken.Administrator>(from: /storage/flowTokenAdmin)!
					let minter <- admin.createNewMinter(allowedAmount: 2.34)
					let vault <- minter.mintTokens(amount: 2.34)
					destroy minter

					let cadenceOwnedAccount <- EVM.createCadenceOwnedAccount()
					cadenceOwnedAccount.deposit(from: <-vault)

					let bal = EVM.Balance(0)
					bal.setFLOW(flow: 1.23)
					let vault2 <- cadenceOwnedAccount.withdraw(balance: bal)
					let balance = vault2.balance
					destroy cadenceOwnedAccount
					destroy vault2

					return balance
				}
				`,
					sc.EVMContract.Address.HexWithPrefix(),
					sc.FlowToken.Address.HexWithPrefix(),
					sc.FlowServiceAccount.Address.HexWithPrefix(),
				))

				script := fvm.Script(code)

				_, output, err := vm.Run(
					ctx,
					script,
					snapshot)
				require.NoError(t, err)
				require.NoError(t, output.Err)
			})
	})

	t.Run("test coa deploy", func(t *testing.T) {
		RunWithNewEnvironment(t,
			chain, func(
				ctx fvm.Context,
				vm fvm.VM,
				snapshot snapshot.SnapshotTree,
				testContract *TestContract,
				testAccount *EOATestAccount,
			) {
				code := []byte(fmt.Sprintf(
					`
					import EVM from %s
					import FlowToken from %s
	
					access(all)
					fun main(): [UInt8; 20] {
						let admin = getAuthAccount(%s)
							.borrow<&FlowToken.Administrator>(from: /storage/flowTokenAdmin)!
						let minter <- admin.createNewMinter(allowedAmount: 2.34)
						let vault <- minter.mintTokens(amount: 2.34)
						destroy minter
	
						let cadenceOwnedAccount <- EVM.createCadenceOwnedAccount()
						cadenceOwnedAccount.deposit(from: <-vault)
	
						let address = cadenceOwnedAccount.deploy(
							code: [],
							gasLimit: 53000,
							value: EVM.Balance(attoflow: 1230000000000000000)
						)
						destroy cadenceOwnedAccount
						return address.bytes
					}
					`,
					sc.EVMContract.Address.HexWithPrefix(),
					sc.FlowToken.Address.HexWithPrefix(),
					sc.FlowServiceAccount.Address.HexWithPrefix(),
				))

				script := fvm.Script(code)

				_, output, err := vm.Run(
					ctx,
					script,
					snapshot)
				require.NoError(t, err)
				require.NoError(t, output.Err)
			})
	})
}

func TestCadenceArch(t *testing.T) {
	t.Parallel()

	t.Run("testing calling Cadence arch - flow block height (happy case)", func(t *testing.T) {
		chain := flow.Emulator.Chain()
		sc := systemcontracts.SystemContractsForChain(chain.ChainID())
		RunWithNewEnvironment(t,
			chain, func(
				ctx fvm.Context,
				vm fvm.VM,
				snapshot snapshot.SnapshotTree,
				testContract *TestContract,
				testAccount *EOATestAccount,
			) {
				code := []byte(fmt.Sprintf(
					`
					import EVM from %s

					access(all)
					fun main(tx: [UInt8], coinbaseBytes: [UInt8; 20]) {
						let coinbase = EVM.EVMAddress(bytes: coinbaseBytes)
						EVM.run(tx: tx, coinbase: coinbase)
					}
                    `,
					sc.EVMContract.Address.HexWithPrefix(),
				))
				innerTxBytes := testAccount.PrepareSignAndEncodeTx(t,
					testContract.DeployedAt.ToCommon(),
					testContract.MakeCallData(t, "verifyArchCallToFlowBlockHeight", uint64(ctx.BlockHeader.Height)),
					big.NewInt(0),
					uint64(10_000_000),
					big.NewInt(0),
				)
				script := fvm.Script(code).WithArguments(
					json.MustEncode(
						cadence.NewArray(
							ConvertToCadence(innerTxBytes),
						).WithType(stdlib.EVMTransactionBytesCadenceType),
					),
					json.MustEncode(
						cadence.NewArray(
							ConvertToCadence(testAccount.Address().Bytes()),
						).WithType(stdlib.EVMAddressBytesCadenceType),
					),
				)
				_, output, err := vm.Run(
					ctx,
					script,
					snapshot)
				require.NoError(t, err)
				require.NoError(t, output.Err)
			})
	})

	t.Run("testing calling Cadence arch - COA ownership proof (happy case)", func(t *testing.T) {
		chain := flow.Emulator.Chain()
		sc := systemcontracts.SystemContractsForChain(chain.ChainID())
		RunWithNewEnvironment(t,
			chain, func(
				ctx fvm.Context,
				vm fvm.VM,
				snapshot snapshot.SnapshotTree,
				testContract *TestContract,
				testAccount *EOATestAccount,
			) {
				// create a flow account
				privateKey, err := testutil.GenerateAccountPrivateKey()
				require.NoError(t, err)

				snapshot, accounts, err := testutil.CreateAccounts(
					vm,
					snapshot,
					[]flow.AccountPrivateKey{privateKey},
					chain)
				require.NoError(t, err)
				flowAccount := accounts[0]

				// create/store/link coa
				coaAddress, snapshot := setupCOA(
					t,
					ctx,
					vm,
					snapshot,
					flowAccount,
					0,
				)

				data := RandomCommonHash(t)

				hasher, err := crypto.NewPrefixedHashing(privateKey.HashAlgo, "FLOW-V0.0-user")
				require.NoError(t, err)

				sig, err := privateKey.PrivateKey.Sign(data.Bytes(), hasher)
				require.NoError(t, err)

				proof := types.COAOwnershipProof{
					KeyIndices:     []uint64{0},
					Address:        types.FlowAddress(flowAccount),
					CapabilityPath: "coa",
					Signatures:     []types.Signature{types.Signature(sig)},
				}

				encodedProof, err := proof.Encode()
				require.NoError(t, err)

				// create transaction for proof verification
				code := []byte(fmt.Sprintf(
					`
					import EVM from %s

					access(all)
					fun main(tx: [UInt8], coinbaseBytes: [UInt8; 20]) {
						let coinbase = EVM.EVMAddress(bytes: coinbaseBytes)
						EVM.run(tx: tx, coinbase: coinbase)
					}
                	`,
					sc.EVMContract.Address.HexWithPrefix(),
				))
				innerTxBytes := testAccount.PrepareSignAndEncodeTx(t,
					testContract.DeployedAt.ToCommon(),
					testContract.MakeCallData(t, "verifyArchCallToVerifyCOAOwnershipProof",
						true,
						coaAddress.ToCommon(),
						data,
						encodedProof),
					big.NewInt(0),
					uint64(10_000_000),
					big.NewInt(0),
				)
				verifyScript := fvm.Script(code).WithArguments(
					json.MustEncode(
						cadence.NewArray(
							ConvertToCadence(innerTxBytes),
						).WithType(
							stdlib.EVMTransactionBytesCadenceType,
						)),
					json.MustEncode(
						cadence.NewArray(
							ConvertToCadence(
								testAccount.Address().Bytes(),
							),
						).WithType(
							stdlib.EVMAddressBytesCadenceType,
						),
					),
				)
				// run proof transaction
				_, output, err := vm.Run(
					ctx,
					verifyScript,
					snapshot)
				require.NoError(t, err)
				require.NoError(t, output.Err)
			})
	})
}

<<<<<<< HEAD
=======
func createAndFundFlowAccount(
	t *testing.T,
	ctx fvm.Context,
	vm fvm.VM,
	snapshot snapshot.SnapshotTree,
) (flow.Address, flow.AccountPrivateKey, snapshot.SnapshotTree) {

	privateKey, err := testutil.GenerateAccountPrivateKey()
	require.NoError(t, err)

	snapshot, accounts, err := testutil.CreateAccounts(
		vm,
		snapshot,
		[]flow.AccountPrivateKey{privateKey},
		ctx.Chain)
	require.NoError(t, err)
	flowAccount := accounts[0]

	// fund the account with 100 tokens
	sc := systemcontracts.SystemContractsForChain(ctx.Chain.ChainID())
	code := []byte(fmt.Sprintf(
		`
		import FlowToken from %s
		import FungibleToken from %s 

		transaction {
			prepare(account: AuthAccount) {
			let admin = account.borrow<&FlowToken.Administrator>(from: /storage/flowTokenAdmin)!
			let minter <- admin.createNewMinter(allowedAmount: 100.0)
			let vault <- minter.mintTokens(amount: 100.0)

			let receiverRef = getAccount(%s).getCapability(/public/flowTokenReceiver)
				.borrow<&{FungibleToken.Receiver}>()
				?? panic("Could not borrow receiver reference to the recipient's Vault")
			receiverRef.deposit(from: <-vault)

			destroy minter
			}
		}
		`,
		sc.FlowToken.Address.HexWithPrefix(),
		sc.FungibleToken.Address.HexWithPrefix(),
		flowAccount.HexWithPrefix(),
	))

	tx := fvm.Transaction(
		flow.NewTransactionBody().
			SetScript(code).
			AddAuthorizer(sc.FlowServiceAccount.Address),
		0)

	es, output, err := vm.Run(ctx, tx, snapshot)
	require.NoError(t, err)
	require.NoError(t, output.Err)
	snapshot = snapshot.Append(es)

	bal := getFlowAccountBalance(
		t,
		ctx,
		vm,
		snapshot,
		flowAccount)
	// 100 flow in ufix64
	require.Equal(t, uint64(10_000_000_000), bal)

	return flowAccount, privateKey, snapshot
}

func setupCOA(
	t *testing.T,
	ctx fvm.Context,
	vm fvm.VM,
	snap snapshot.SnapshotTree,
	coaOwner flow.Address,
	initialFund uint64,
) (types.Address, snapshot.SnapshotTree) {

	sc := systemcontracts.SystemContractsForChain(ctx.Chain.ChainID())
	// create a COA and store it under flow account
	script := []byte(fmt.Sprintf(
		`
	import EVM from %s
	import FungibleToken from %s
	import FlowToken from %s

	transaction(amount: UFix64) {
		prepare(account: AuthAccount) {
			let cadenceOwnedAccount1 <- EVM.createCadenceOwnedAccount()
			
			let vaultRef = account.borrow<&FlowToken.Vault>(from: /storage/flowTokenVault)
			?? panic("Could not borrow reference to the owner's Vault!")

			let vault <- vaultRef.withdraw(amount: amount) as! @FlowToken.Vault
			cadenceOwnedAccount1.deposit(from: <-vault)
			
			account.save<@EVM.CadenceOwnedAccount>(<-cadenceOwnedAccount1,
												to: /storage/coa)
			account.link<&EVM.CadenceOwnedAccount{EVM.Addressable}>(/public/coa,
																target: /storage/coa)
		}
	}
	`,
		sc.EVMContract.Address.HexWithPrefix(),
		sc.FungibleToken.Address.HexWithPrefix(),
		sc.FlowToken.Address.HexWithPrefix(),
	))

	tx := fvm.Transaction(
		flow.NewTransactionBody().
			SetScript(script).
			AddAuthorizer(coaOwner).
			AddArgument(json.MustEncode(cadence.UFix64(initialFund))),
		0)
	es, output, err := vm.Run(ctx, tx, snap)
	require.NoError(t, err)
	require.NoError(t, output.Err)
	snap = snap.Append(es)

	// 3rd event is the cadence owned account created event
	coaAddress, err := types.COAAddressFromFlowEvent(sc.EVMContract.Address, output.Events[2])
	require.NoError(t, err)

	return coaAddress, snap
}

func getFlowAccountBalance(
	t *testing.T,
	ctx fvm.Context,
	vm fvm.VM,
	snap snapshot.SnapshotTree,
	address flow.Address,
) uint64 {
	code := []byte(fmt.Sprintf(
		`
		pub fun main(): UFix64 {
			return getAccount(%s).balance
		}
		`,
		address.HexWithPrefix(),
	))

	script := fvm.Script(code)
	_, output, err := vm.Run(
		ctx,
		script,
		snap)
	require.NoError(t, err)
	require.NoError(t, output.Err)
	val, ok := output.Value.(cadence.UFix64)
	require.True(t, ok)
	return uint64(val)
}

>>>>>>> 7a9f538f
func getEVMAccountBalance(
	t *testing.T,
	ctx fvm.Context,
	vm fvm.VM,
	snap snapshot.SnapshotTree,
	address types.Address,
) types.Balance {
	code := []byte(fmt.Sprintf(
		`
		import EVM from %s
		access(all)
		fun main(addr: [UInt8; 20]): UInt {
			return EVM.EVMAddress(bytes: addr).balance().inAttoFLOW()
		}
		`,
		systemcontracts.SystemContractsForChain(
			ctx.Chain.ChainID(),
		).EVMContract.Address.HexWithPrefix(),
	))

	script := fvm.Script(code).WithArguments(
		json.MustEncode(
			cadence.NewArray(
				ConvertToCadence(address.Bytes()),
			).WithType(stdlib.EVMAddressBytesCadenceType),
		),
	)
	_, output, err := vm.Run(
		ctx,
		script,
		snap)
	require.NoError(t, err)
	require.NoError(t, output.Err)
	val, ok := output.Value.(cadence.UInt)
	require.True(t, ok)
	return val.Big()
}

<<<<<<< HEAD
=======
func getEVMAccountNonce(
	t *testing.T,
	ctx fvm.Context,
	vm fvm.VM,
	snap snapshot.SnapshotTree,
	address types.Address,
) uint64 {
	code := []byte(fmt.Sprintf(
		`
		import EVM from %s
		access(all)
		fun main(addr: [UInt8; 20]): UInt64 {
			return EVM.EVMAddress(bytes: addr).nonce()
		}
		`,
		systemcontracts.SystemContractsForChain(
			ctx.Chain.ChainID(),
		).EVMContract.Address.HexWithPrefix(),
	))

	script := fvm.Script(code).WithArguments(
		json.MustEncode(
			cadence.NewArray(
				ConvertToCadence(address.Bytes()),
			).WithType(stdlib.EVMAddressBytesCadenceType),
		),
	)
	_, output, err := vm.Run(
		ctx,
		script,
		snap)
	require.NoError(t, err)
	require.NoError(t, output.Err)
	val, ok := output.Value.(cadence.UInt64)
	require.True(t, ok)
	return uint64(val)
}

>>>>>>> 7a9f538f
func RunWithNewEnvironment(
	t *testing.T,
	chain flow.Chain,
	f func(
		fvm.Context,
		fvm.VM,
		snapshot.SnapshotTree,
		*TestContract,
		*EOATestAccount,
	),
) {
	rootAddr, err := evm.StorageAccountAddress(chain.ChainID())
	require.NoError(t, err)

	RunWithTestBackend(t, func(backend *TestBackend) {
		RunWithDeployedContract(t, GetStorageTestContract(t), backend, rootAddr, func(testContract *TestContract) {
			RunWithEOATestAccount(t, backend, rootAddr, func(testAccount *EOATestAccount) {

				blocks := new(envMock.Blocks)
				block1 := unittest.BlockFixture()
				blocks.On("ByHeightFrom",
					block1.Header.Height,
					block1.Header,
				).Return(block1.Header, nil)

				opts := []fvm.Option{
					fvm.WithChain(chain),
					fvm.WithBlockHeader(block1.Header),
					fvm.WithAuthorizationChecksEnabled(false),
					fvm.WithSequenceNumberCheckAndIncrementEnabled(false),
					fvm.WithEntropyProvider(testutil.EntropyProviderFixture(nil)),
				}
				ctx := fvm.NewContext(opts...)

				vm := fvm.NewVirtualMachine()
				snapshotTree := snapshot.NewSnapshotTree(backend)

				baseBootstrapOpts := []fvm.BootstrapProcedureOption{
					fvm.WithInitialTokenSupply(unittest.GenesisTokenSupply),
					fvm.WithSetupEVMEnabled(true),
				}

				executionSnapshot, _, err := vm.Run(
					ctx,
					fvm.Bootstrap(unittest.ServiceAccountPublicKey, baseBootstrapOpts...),
					snapshotTree)
				require.NoError(t, err)

				snapshotTree = snapshotTree.Append(executionSnapshot)

				f(fvm.NewContextFromParent(ctx, fvm.WithEVMEnabled(true)), vm, snapshotTree, testContract, testAccount)
			})
		})
	})
}<|MERGE_RESOLUTION|>--- conflicted
+++ resolved
@@ -795,8 +795,6 @@
 	})
 }
 
-<<<<<<< HEAD
-=======
 func createAndFundFlowAccount(
 	t *testing.T,
 	ctx fvm.Context,
@@ -950,7 +948,6 @@
 	return uint64(val)
 }
 
->>>>>>> 7a9f538f
 func getEVMAccountBalance(
 	t *testing.T,
 	ctx fvm.Context,
@@ -989,8 +986,6 @@
 	return val.Big()
 }
 
-<<<<<<< HEAD
-=======
 func getEVMAccountNonce(
 	t *testing.T,
 	ctx fvm.Context,
@@ -1029,7 +1024,6 @@
 	return uint64(val)
 }
 
->>>>>>> 7a9f538f
 func RunWithNewEnvironment(
 	t *testing.T,
 	chain flow.Chain,
