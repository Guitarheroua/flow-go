name: CD

on:
  push:
    tags: 
      - '*'
      - "!daily-*"

jobs:
  docker-push:
    name: Push to container registry
    runs-on: ubuntu-latest
    steps:
    - name: Setup Go
      uses: actions/setup-go@v2
      with:
<<<<<<< HEAD
        go-version: '1.18'
=======
        go-version: '1.19'
>>>>>>> 138e1c32
    - name: Checkout repo
      uses: actions/checkout@v2
    - name: Build relic
      run: make crypto_setup_gopath
    # Provide Google Service Account credentials to Github Action, allowing interaction with the Google Container Registry
    # Logging in as github-actions@dl-flow.iam.gserviceaccount.com
    - name: Docker login
      uses: docker/login-action@v1
      with:
        registry: gcr.io
        username: _json_key
        password: ${{ secrets.GCR_SERVICE_KEY }}
    - name: Docker build
      run: make docker-build-flow
    - name: Docker push
      run: make docker-push-flow<|MERGE_RESOLUTION|>--- conflicted
+++ resolved
@@ -14,11 +14,7 @@
     - name: Setup Go
       uses: actions/setup-go@v2
       with:
-<<<<<<< HEAD
-        go-version: '1.18'
-=======
         go-version: '1.19'
->>>>>>> 138e1c32
     - name: Checkout repo
       uses: actions/checkout@v2
     - name: Build relic
