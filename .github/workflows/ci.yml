name: CI

on:
  push:
    branches:
      - 'auto-cadence-upgrade/**'
      - staging
      - trying
      - 'feature/**'
      - 'v[0-9]+.[0-9]+'
  pull_request:
    branches:
      - master*
      - 'auto-cadence-upgrade/**'
      - 'feature/**'
      - 'v[0-9]+.[0-9]+'
  merge_group:
    branches:
      - master

env:
  GO_VERSION: "1.20"

concurrency:
  group: ${{ github.workflow }}-${{ github.event.pull_request.number || github.run_id }}
  cancel-in-progress: true

jobs:
  golangci:
    strategy:
      fail-fast: false
      matrix:
        dir: [./, ./integration/, ./crypto/, ./insecure/]
    name: Lint
    runs-on: ubuntu-latest
    steps:
    - name: Checkout repo
      uses: actions/checkout@v3
    - name: Setup Go
      uses: actions/setup-go@v3
      with:
        go-version: ${{ env.GO_VERSION }}
        cache: true
    - name: Install C formatter
      run: sudo apt-get install -y clang-format
    - name: Run C formatter and sanitizer for ./crypto
      run: make -C crypto c-format && make -C crypto c-sanitize
    - name: Run go generate
      run: go generate
      working-directory: ${{ matrix.dir }}
    - name: Run golangci-lint
      uses: golangci/golangci-lint-action@v3
      with:
        # Required: the version of golangci-lint is required and must be specified without patch version: we always use the latest patch version.
        version: v1.54
        args: -v
        working-directory: ${{ matrix.dir }}
        # https://github.com/golangci/golangci-lint-action/issues/244
        skip-cache: true
    

  tidy:
    name: Tidy
    runs-on: ubuntu-latest
    steps:
      - name: Checkout repo
        uses: actions/checkout@v3
      - name: Setup Go
        uses: actions/setup-go@v3
        with:
          go-version: ${{ env.GO_VERSION }}
          cache: true
      - name: Run tidy
        run: make tidy
      - name: code sanity check
        run: make code-sanity-check

  create-dynamic-test-matrix:
    name: Create Dynamic Test Matrix
    runs-on: ubuntu-latest
    outputs:
      dynamic-matrix: ${{ steps.set-test-matrix.outputs.dynamicMatrix }}
    steps:
      - name: Checkout repo
        uses: actions/checkout@v3
      - name: Setup Go
        uses: actions/setup-go@v3
        with:
          go-version: ${{ env.GO_VERSION }}
          cache: true
      - name: Set Test Matrix
        id: set-test-matrix
        run: go run utils/test_matrix/test_matrix.go admin cmd consensus engine/access engine/collection engine/common engine/consensus engine/execution/ingestion:buildjet-8vcpu-ubuntu-2204 engine/execution/computation engine/execution engine/verification engine:buildjet-4vcpu-ubuntu-2204 fvm ledger module/dkg module:buildjet-4vcpu-ubuntu-2204 network/alsp network/test/cohort1:buildjet-16vcpu-ubuntu-2204 network/test/cohort2:buildjet-4vcpu-ubuntu-2204 network/p2p/connection network/p2p/p2pnode:buildjet-4vcpu-ubuntu-2204 network/p2p/scoring network/p2p network state storage utils

  unit-test:
    name: Unit Tests (${{ matrix.targets.name }})
    needs: create-dynamic-test-matrix
    strategy:
      fail-fast: false
      matrix:
        targets: ${{ fromJSON(needs.create-dynamic-test-matrix.outputs.dynamic-matrix)}}
    ## need to set image explicitly due to GitHub logging issue as described in https://github.com/onflow/flow-go/pull/3087#issuecomment-1234383202
    runs-on: ${{ matrix.targets.runner }}
    steps:
    - name: Checkout repo
      uses: actions/checkout@v3
    - name: Setup Go
      uses: actions/setup-go@v3
      with:
        go-version: ${{ env.GO_VERSION }}
        cache: true
    - name: Setup tests (${{ matrix.targets.name }})
      run: VERBOSE=1 make -e GO_TEST_PACKAGES="${{ matrix.targets.packages }}" install-tools
    - name: Run tests (${{ matrix.targets.name }})
      uses: nick-fields/retry@v2
      with:
        timeout_minutes: 35
        max_attempts: 5
        command: VERBOSE=1 make -e GO_TEST_PACKAGES="${{ matrix.targets.packages }}" test

      # TODO(rbtz): re-enable when we fix exisiting races.
      #env:
      #  RACE_DETECTOR: 1
    - name: Upload coverage report
      uses: codecov/codecov-action@v3
      with:
        file: ./coverage.txt
        flags: unittests
        name: codecov-umbrella

  unit-test-modules:
    name: Unit Tests (Modules)
    strategy:
      fail-fast: false
      matrix:
        include:
          - name: crypto
<<<<<<< HEAD
            setup: noop
=======
            setup: 
>>>>>>> 91f529ce
            retries: 1
            race: 1
            runner: ubuntu-latest
          - name: insecure
            setup: install-tools
<<<<<<< HEAD
            retries: 3
=======
            retries: 5
>>>>>>> 91f529ce
            race: 0
            runner: buildjet-4vcpu-ubuntu-2204
          - name: integration
            setup: install-tools
<<<<<<< HEAD
            retries: 3
=======
            retries: 5
>>>>>>> 91f529ce
            race: 0
            runner: buildjet-4vcpu-ubuntu-2204
    runs-on: ${{ matrix.runner }}
    steps:
      - name: Checkout repo
        uses: actions/checkout@v3
      - name: Setup Go
        uses: actions/setup-go@v3
        with:
          go-version: ${{ env.GO_VERSION }}
          cache: true
      - name: Setup tests (${{ matrix.name }})
        run: make ${{ matrix.setup }}
      - name: Run tests (${{ matrix.name }})
        env:
          RACE_DETECTOR: ${{ matrix.race }}
        uses: nick-fields/retry@v2
        with:
          timeout_minutes: 35
          max_attempts: ${{ matrix.retries }}
          # run test target inside each module's root
          command: VERBOSE=1 make -C ${{ matrix.name }} test
      - name: Upload coverage report
        uses: codecov/codecov-action@v3
        with:
          file: ./coverage.txt
          flags: unittests
          name: codecov-umbrella

  docker-build:
    name: Docker Build
    runs-on: buildjet-16vcpu-ubuntu-2204
    steps:
      - name: Checkout repo
        uses: actions/checkout@v3
        with:
          # all tags are needed for integration tests
          fetch-depth: 0
      - name: Setup Go
        uses: actions/setup-go@v3
        with:
          go-version: ${{ env.GO_VERSION }}
          cache: true
      - name: Docker build
        run: make docker-build-flow docker-build-flow-corrupt
      - name: Save Docker images
        run: |
          docker save \
          gcr.io/flow-container-registry/access:latest \
          gcr.io/flow-container-registry/collection:latest \
          gcr.io/flow-container-registry/consensus:latest \
          gcr.io/flow-container-registry/execution:latest \
          gcr.io/flow-container-registry/ghost:latest \
          gcr.io/flow-container-registry/observer:latest \
          gcr.io/flow-container-registry/verification:latest \
          gcr.io/flow-container-registry/access-corrupted:latest \
          gcr.io/flow-container-registry/execution-corrupted:latest \
          gcr.io/flow-container-registry/verification-corrupted:latest > flow-docker-images.tar
      - name: Cache Docker images
        uses: actions/cache@v3
        with:
          path: flow-docker-images.tar
          # use the workflow run id as part of the cache key to ensure these docker images will only be used for a single workflow run
          key: flow-docker-images-${{ hashFiles('**/Dockerfile') }}-${{ github.run_id }}

  integration-test:
    name: Integration Tests
    needs: docker-build
    strategy:
      fail-fast: false
      matrix:
        include:
          - name: Access Cohort1 Integration Tests
            make: make -C integration access-cohort1-tests
            runner: buildjet-4vcpu-ubuntu-2204
          - name: Access Cohort2 Integration Tests
            make: make -C integration access-cohort2-tests
            runner: ubuntu-latest
          - name: Access Cohort3 Integration Tests
            make: make -C integration access-cohort3-tests
            runner: ubuntu-latest
            # test suite has single test which is flaky and needs to be fixed - reminder here to put it back when it's fixed
#          - name: BFT (Framework) Integration Tests
#            make: make -C integration bft-framework-tests
#            runner: ubuntu-latest
          - name: BFT (Protocol) Integration Tests
            make: make -C integration bft-protocol-tests
            runner: buildjet-8vcpu-ubuntu-2204
          - name: BFT (Gossipsub) Integration Tests
            make: make -C integration bft-gossipsub-tests
            runner: ubuntu-latest
          - name: Collection Integration Tests
            make: make -C integration collection-tests
            runner: ubuntu-latest
          - name: Consensus Integration Tests
            make: make -C integration consensus-tests
            runner: ubuntu-latest
          - name: Epoch Cohort1 Integration Tests
            make: make -C integration epochs-cohort1-tests
            runner: buildjet-8vcpu-ubuntu-2204
          - name: Epoch Cohort2 Integration Tests
            make: make -C integration epochs-cohort2-tests
            runner: buildjet-4vcpu-ubuntu-2204
          - name: Execution Integration Tests
            make: make -C integration execution-tests
            runner: ubuntu-latest
          - name: Ghost Integration Tests
            make: make -C integration ghost-tests
            runner: ubuntu-latest
          - name: MVP Integration Tests
            make: make -C integration mvp-tests
            runner: ubuntu-latest
          - name: Network Integration Tests
            make: make -C integration network-tests
            runner: ubuntu-latest
          - name: Verification Integration Tests
            make: make -C integration verification-tests
            runner: ubuntu-latest
          - name: Upgrade Integration Tests
            make: make -C integration upgrades-tests
            runner: ubuntu-latest
    runs-on: ${{ matrix.runner }}
    steps:
    - name: Checkout repo
      uses: actions/checkout@v3
      with:
          # all tags are needed for integration tests
          fetch-depth: 0
    - name: Setup Go
      uses: actions/setup-go@v3
      with:
        go-version: ${{ env.GO_VERSION }}
        cache: true
<<<<<<< HEAD
    - name: Docker build
      run: make docker-build-flow docker-build-flow-corrupt
    - name: Run tests
=======
    - name: Load cached Docker images
      uses: actions/cache@v3
      with:
        path: flow-docker-images.tar
        # use the same cache key as the docker-build job
        key: flow-docker-images-${{ hashFiles('**/Dockerfile') }}-${{ github.run_id }}
    - name: Load Docker images
      run: docker load -i flow-docker-images.tar
    - name: Run tests (${{ matrix.name }})
>>>>>>> 91f529ce
      # TODO(rbtz): re-enable when we fix exisiting races.
      #env:
      #  RACE_DETECTOR: 1
      uses: nick-fields/retry@v2
      with:
<<<<<<< HEAD
        timeout_minutes: 25
        max_attempts: 3
        command: VERBOSE=1 ${{ matrix.make }}

  localnet-test:
    name: Localnet Compatibility Tests With Flow-CLI Client and Observer
    strategy:
      fail-fast: false
    runs-on: ubuntu-latest
    steps:
    - name: Checkout repo
      uses: actions/checkout@v3
    - name: Setup Go
      uses: actions/setup-go@v3
      with:
        go-version: ${{ env.GO_VERSION }}
        cache: true
    - name: install tools
      run: make install-tools
    - name: Install Flow Client In Docker
      # This proved to be more reliable than installing it locally.
      run: cd integration/localnet && sh client/client.sh
    - name: Set up Localnet
      run: bash -c 'cd integration/localnet/ && make -e OBSERVER=2 bootstrap && make start-flow'
    - name: Ensure Observer is started
      run: docker ps -f name=localnet-observer_1-1 | grep localnet-observer
    - name: Get Client Version ensuring the client is provisioned
      run: docker run --network host localnet-client /go/flow -f /go/flow-localnet.json -n observer version
    - name: Wait for a default waiting period until a clean state
      # This will not cause flakiness.
      # The waiting time is a reasonable time to expect an observer to be responsive
      run: sleep 10
    - name: Get Status ensuring the access endpoint is online
      run: docker run --network host localnet-client /go/flow -f /go/flow-localnet.json -n access status
    - name: Wait for finalized blocks and check them
      run: docker run --network host localnet-client /go/flow -f /go/flow-localnet.json -n observer blocks get latest
    - name: Wait for finalized blocks and check them with Observer
      run: sleep 5 && docker run --network host localnet-client /go/flow -f /go/flow-localnet.json -n access blocks get latest && docker run --network host localnet-client /go/flow -f /go/flow-localnet.json -n observer blocks get latest
    - name: Stop localnet
      run: bash -c 'cd integration/localnet/ && make stop'
=======
        timeout_minutes: 35
        max_attempts: 5
        command: VERBOSE=1 ${{ matrix.make }}
>>>>>>> 91f529ce
<|MERGE_RESOLUTION|>--- conflicted
+++ resolved
@@ -135,30 +135,18 @@
       matrix:
         include:
           - name: crypto
-<<<<<<< HEAD
             setup: noop
-=======
-            setup: 
->>>>>>> 91f529ce
             retries: 1
             race: 1
             runner: ubuntu-latest
           - name: insecure
             setup: install-tools
-<<<<<<< HEAD
-            retries: 3
-=======
             retries: 5
->>>>>>> 91f529ce
             race: 0
             runner: buildjet-4vcpu-ubuntu-2204
           - name: integration
             setup: install-tools
-<<<<<<< HEAD
-            retries: 3
-=======
             retries: 5
->>>>>>> 91f529ce
             race: 0
             runner: buildjet-4vcpu-ubuntu-2204
     runs-on: ${{ matrix.runner }}
@@ -292,11 +280,6 @@
       with:
         go-version: ${{ env.GO_VERSION }}
         cache: true
-<<<<<<< HEAD
-    - name: Docker build
-      run: make docker-build-flow docker-build-flow-corrupt
-    - name: Run tests
-=======
     - name: Load cached Docker images
       uses: actions/cache@v3
       with:
@@ -306,55 +289,11 @@
     - name: Load Docker images
       run: docker load -i flow-docker-images.tar
     - name: Run tests (${{ matrix.name }})
->>>>>>> 91f529ce
       # TODO(rbtz): re-enable when we fix exisiting races.
       #env:
       #  RACE_DETECTOR: 1
       uses: nick-fields/retry@v2
       with:
-<<<<<<< HEAD
-        timeout_minutes: 25
-        max_attempts: 3
-        command: VERBOSE=1 ${{ matrix.make }}
-
-  localnet-test:
-    name: Localnet Compatibility Tests With Flow-CLI Client and Observer
-    strategy:
-      fail-fast: false
-    runs-on: ubuntu-latest
-    steps:
-    - name: Checkout repo
-      uses: actions/checkout@v3
-    - name: Setup Go
-      uses: actions/setup-go@v3
-      with:
-        go-version: ${{ env.GO_VERSION }}
-        cache: true
-    - name: install tools
-      run: make install-tools
-    - name: Install Flow Client In Docker
-      # This proved to be more reliable than installing it locally.
-      run: cd integration/localnet && sh client/client.sh
-    - name: Set up Localnet
-      run: bash -c 'cd integration/localnet/ && make -e OBSERVER=2 bootstrap && make start-flow'
-    - name: Ensure Observer is started
-      run: docker ps -f name=localnet-observer_1-1 | grep localnet-observer
-    - name: Get Client Version ensuring the client is provisioned
-      run: docker run --network host localnet-client /go/flow -f /go/flow-localnet.json -n observer version
-    - name: Wait for a default waiting period until a clean state
-      # This will not cause flakiness.
-      # The waiting time is a reasonable time to expect an observer to be responsive
-      run: sleep 10
-    - name: Get Status ensuring the access endpoint is online
-      run: docker run --network host localnet-client /go/flow -f /go/flow-localnet.json -n access status
-    - name: Wait for finalized blocks and check them
-      run: docker run --network host localnet-client /go/flow -f /go/flow-localnet.json -n observer blocks get latest
-    - name: Wait for finalized blocks and check them with Observer
-      run: sleep 5 && docker run --network host localnet-client /go/flow -f /go/flow-localnet.json -n access blocks get latest && docker run --network host localnet-client /go/flow -f /go/flow-localnet.json -n observer blocks get latest
-    - name: Stop localnet
-      run: bash -c 'cd integration/localnet/ && make stop'
-=======
         timeout_minutes: 35
         max_attempts: 5
-        command: VERBOSE=1 ${{ matrix.make }}
->>>>>>> 91f529ce
+        command: VERBOSE=1 ${{ matrix.make }}