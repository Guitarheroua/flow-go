## config 
config is a package to hold all configuration values for each Flow component. This package centralizes configuration management providing access 
to the entire FlowConfig and utilities to add a new config value, corresponding CLI flag, and validation.

### Package structure
The root config package contains the FlowConfig struct and the default config file [default-config.yml](https://github.com/onflow/flow-go/blob/master/config/default-config.yml). The `default-config.yml` file is the default configuration that is loaded when the config package is initialized.
The `default-config.yml` is a snapshot of all the configuration values defined for Flow.
Each subpackage contains configuration structs and utilities for components and their related subcomponents. These packages also contain the CLI flags for each configuration value. The [netconf](https://github.com/onflow/flow-go/tree/master/network/netconf) package
is a good example of this pattern. The network component is a large component made of many other large components and subcomponents. Each configuration 
struct is defined for all of these network related components in the netconf subpackage and CLI flags. 

### Overriding default values
The entire default config can be overridden using the `--config-file` CLI flag. When set the config package will attempt to parse the specified config file and override all the values 
defined. A single default value can be overridden by setting the CLI flag for that specific config. For example `--networking-connection-pruning=false` will override the default network connection pruning 
config to false.
Override entire config file.
```shell
go build -o flow-access-node ./cmd/access
./flow-access-node --config-file=config/config.yml
```
Override a single configuration value.
```shell
go build -o flow-access-node ./cmd/access
<<<<<<< HEAD
./flow-access-node --network-connection-pruning=false
=======
./flow-access-node --networking-connection-pruning=false
>>>>>>> 91f529ce
```
### Adding a new config value
Adding a new config to the FlowConfig can be done in a few easy steps.

The network package can be used as a good example of how to add CLI flags and will be used in the steps below.

1. Create a new configuration package for the new configuration structs and CLI flags. Although it is encouraged to define all package configuration structs and CLI flags as a subpackage of the [config package](https://github.com/onflow/flow-go/tree/master/config),
the configuration package can live anywhere. This configuration package will define the configuration structs and CLI flags for overriding.
    ```shell
    mkdir example_config 
    ```
    For the network package we have a configuration subpackage created in [network/netconf](https://github.com/onflow/flow-go/tree/master/network/netconf). 

2. Add a new CLI flag for the config value. 
    ```go
    const workersCLIFlag = "app-workers"
    flags.String(workersCLIFlag, 1, "number of app workers")
    ```

   All network package CLI flags are defined in [network/netconf/flags.go](https://github.com/onflow/flow-go/blob/master/network/netconf/flags.go) in:
    - `const` block
    - `AllFlagNames` function
    - `InitializeNetworkFlags` function

    `InitializeNetworkFlags` is used during initialization of all flags 
    in the `InitializePFlagSet` function in the [config/base_flags.go](https://github.com/onflow/flow-go/blob/master/config/base_flags.go).

3. Add the configuration as a new field to an existing configuration struct or create a new configuration struct. Each configuration struct must be a field on the FlowConfig struct so that it is unmarshalled during configuration initialization.
    Each field on a configuration struct must contain the following field tags.
   1. `validate` - validate tag is used to perform validation on field structs using the [validator](https://github.com/go-playground/validator) package. In the example below you will notice 
   the `validate:"gt=0"` tag, this will ensure that the value of `AppWorkers` is greater than 0. The top level `FlowConfig` struct has a Validate method that performs struct validation. This 
   validation is done with the validator package, each validate tag on every struct field and sub struct field will be validated and validation errors are returned.
   2. `mapstructure` - [mapstructure](https://github.com/mitchellh/mapstructure) tag is used for unmarshalling and must match the CLI flag name defined in step or else the field will not be set when the config is unmarshalled.
   ```go
        type MyComponentConfig struct {
            AppWorkers int `validate:"gt=0" mapstructure:"app-workers"`
        }
    ```
   It's important to make sure that each mapstructure field tag matches the CLI flag name in [config/default-config.yml](https://github.com/onflow/flow-go/blob/master/config/default-config.yml) to avoid parsing errors.
   
   All network package configuration structs are defined in [network/netconf/config.go](https://github.com/onflow/flow-go/blob/master/network/netconf/config.go)

4. Add the new configuration properties and default values to [config/default-config.yml](https://github.com/onflow/flow-go/blob/master/config/default-config.yml). Ensure that each new property added matches the mapstructure value of the configuration struct field.
    ```yaml
      config-file: "./default-config.yml"
      network-config:
      ...
      my-component:
        app-workers: 1
    ```
   
    All network package configuration values are defined under `network-config` in `default-config.yml`

5. If a new struct was created in step 3, add it as a new field to `FlowConfig` struct in [config/config.go](https://github.com/onflow/flow-go/blob/master/config/config.go). In the previous steps we added a new config struct and added a new property to [config/default-config.yml](https://github.com/onflow/flow-go/blob/master/config/default-config.yml) for the `my-component` struct. This property name
    must match the mapstructure field tag for the struct when added to `FlowConfig`.
    ```go
    // FlowConfig Flow configuration.
    type FlowConfig struct {
        ConfigFile    string          `validate:"filepath" mapstructure:"config-file"`
        NetworkConfig *network.Config `mapstructure:"network-config"`
        MyComponentConfig *mypackage.MyComponentConfig `mapstructure:"my-component"`
    }
    ```
   
    The network package configuration struct, `NetworkConfig`, is already embedded as a field in `FlowConfig` struct.
    This means that new fields can be added to the network package configuration struct without having to update the `FlowConfig` struct.

### Nested structs
In an effort to keep the configuration yaml structure readable some configuration properties will be defined in nested structs. When this is the case the mapstructure [squash](https://pkg.go.dev/github.com/mitchellh/mapstructure#example-Decode-EmbeddedStruct) tag must be used in the parent struct so that the corresponding nested struct will be 
flattened before the configuration is unmarshalled. This is used in the network package which is a collection of configuration structs nested in the `network.Config` struct:
```go
type Config struct {
    UnicastConfig                 `mapstructure:",squash"`
    p2pconf.ResourceManagerConfig `mapstructure:",squash"`
    ConnectionManagerConfig       `mapstructure:",squash"`
    
    p2pconf.GossipSubConfig `mapstructure:",squash"`
    AlspConfig              `mapstructure:",squash"`
    ...
}
```
Each nested struct must have the mapstructure squash tag so that the nested struct will be flattened before unmarshalling.
The nesting can be as deep as needed. For example, the `UnicastConfig` struct in the `Config` struct has a nested `UnicastRateLimitersConfig` struct that also uses the `squash` tag:

```go
type UnicastConfig struct {
    // UnicastRateLimitersConfig configuration for all unicast rate limiters.
    UnicastRateLimitersConfig `mapstructure:",squash"`
    ...
}
```

### Setting Aliases
Most configs will not be defined on the top layer FlowConfig but instead be defined on nested structs and in nested properties of the configuration yaml. When the default config is initially loaded the underlying config [viper](https://github.com/spf13/viper) store will store 
each configuration with a key that is prefixed with each parent property. For example, because `networking-connection-pruning` is found on the `network-config` property of the configuration yaml, the key used by the config store to 
store this config value will be prefixed with `network-config` e.g.
```network-config.networking-connection-pruning```

Later in the config process we bind the underlying config store with our pflag set, this allows us to override default values using CLI flags.
At this time the underlying config store would have 2 separate keys `networking-connection-pruning` and `network-config.networking-connection-pruning` for the same configuration value. This is because we don't use the network prefix for the CLI flags
used to override network configs. As a result, an alias must be set from `network-config.networking-connection-pruning` -> `networking-connection-pruning` so that they both point to the value loaded from the CLI flag. See `SetAliases` in [network/netconf/flags.go](https://github.com/onflow/flow-go/blob/master/config/network/netconf/flags.go) in the network package for a reference. <|MERGE_RESOLUTION|>--- conflicted
+++ resolved
@@ -21,11 +21,7 @@
 Override a single configuration value.
 ```shell
 go build -o flow-access-node ./cmd/access
-<<<<<<< HEAD
-./flow-access-node --network-connection-pruning=false
-=======
 ./flow-access-node --networking-connection-pruning=false
->>>>>>> 91f529ce
 ```
 ### Adding a new config value
 Adding a new config to the FlowConfig can be done in a few easy steps.
