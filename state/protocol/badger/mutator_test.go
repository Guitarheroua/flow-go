--- conflicted
+++ resolved
@@ -892,11 +892,7 @@
 
 		// add a participant for the next epoch
 		epoch2NewParticipant := unittest.IdentityFixture(unittest.WithRole(flow.RoleVerification))
-<<<<<<< HEAD
-		epoch2Participants := append(participants, epoch2NewParticipant).Sort(order.Canonical[flow.Identity]).ToSkeleton()
-=======
-		epoch2Participants := append(participants, epoch2NewParticipant).Sort(flow.Canonical)
->>>>>>> 38484ebe
+		epoch2Participants := append(participants, epoch2NewParticipant).Sort(flow.Canonical[flow.Identity]).ToSkeleton()
 
 		// create the epoch setup event for the second epoch
 		epoch2Setup := unittest.EpochSetupFixture(
@@ -1368,11 +1364,7 @@
 
 		// add a participant for the next epoch
 		epoch2NewParticipant := unittest.IdentityFixture(unittest.WithRole(flow.RoleVerification))
-<<<<<<< HEAD
-		epoch2Participants := append(participants, epoch2NewParticipant).Sort(order.Canonical[flow.Identity]).ToSkeleton()
-=======
-		epoch2Participants := append(participants, epoch2NewParticipant).Sort(flow.Canonical)
->>>>>>> 38484ebe
+		epoch2Participants := append(participants, epoch2NewParticipant).Sort(flow.Canonical[flow.Identity]).ToSkeleton()
 
 		// this function will return a VALID setup event and seal, we will modify
 		// in different ways in each test case
@@ -1513,11 +1505,7 @@
 		epoch2Participants := append(
 			participants.Filter(filter.Not[flow.Identity](filter.HasRole[flow.Identity](flow.RoleConsensus))),
 			epoch2NewParticipant,
-<<<<<<< HEAD
-		).Sort(order.Canonical[flow.Identity]).ToSkeleton()
-=======
-		).Sort(flow.Canonical)
->>>>>>> 38484ebe
+		).Sort(flow.Canonical[flow.Identity]).ToSkeleton()
 
 		// factory method to create a valid EpochSetup method w.r.t. the generated state
 		createSetup := func(block *flow.Block) (*flow.EpochSetup, *flow.ExecutionReceipt, *flow.Seal) {
@@ -1700,11 +1688,7 @@
 
 		// add a participant for the next epoch
 		epoch2NewParticipant := unittest.IdentityFixture(unittest.WithRole(flow.RoleVerification))
-<<<<<<< HEAD
-		epoch2Participants := append(participants, epoch2NewParticipant).Sort(order.Canonical[flow.Identity]).ToSkeleton()
-=======
-		epoch2Participants := append(participants, epoch2NewParticipant).Sort(flow.Canonical)
->>>>>>> 38484ebe
+		epoch2Participants := append(participants, epoch2NewParticipant).Sort(flow.Canonical[flow.Identity]).ToSkeleton()
 
 		// create the epoch setup event for the second epoch
 		epoch2Setup := unittest.EpochSetupFixture(
@@ -1849,11 +1833,7 @@
 
 			// add a participant for the next epoch
 			epoch2NewParticipant := unittest.IdentityFixture(unittest.WithRole(flow.RoleVerification))
-<<<<<<< HEAD
-			epoch2Participants := append(participants, epoch2NewParticipant).Sort(order.Canonical[flow.Identity]).ToSkeleton()
-=======
-			epoch2Participants := append(participants, epoch2NewParticipant).Sort(flow.Canonical)
->>>>>>> 38484ebe
+			epoch2Participants := append(participants, epoch2NewParticipant).Sort(flow.Canonical[flow.Identity]).ToSkeleton()
 
 			// create the epoch setup event for the second epoch
 			epoch2Setup := unittest.EpochSetupFixture(
@@ -1949,11 +1929,7 @@
 
 			// add a participant for the next epoch
 			epoch2NewParticipant := unittest.IdentityFixture(unittest.WithRole(flow.RoleVerification))
-<<<<<<< HEAD
-			epoch2Participants := append(participants, epoch2NewParticipant).Sort(order.Canonical[flow.Identity]).ToSkeleton()
-=======
-			epoch2Participants := append(participants, epoch2NewParticipant).Sort(flow.Canonical)
->>>>>>> 38484ebe
+			epoch2Participants := append(participants, epoch2NewParticipant).Sort(flow.Canonical[flow.Identity]).ToSkeleton()
 
 			// create the epoch setup event for the second epoch
 			// this event is invalid because it used a non-contiguous first view
