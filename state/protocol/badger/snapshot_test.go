--- conflicted
+++ resolved
@@ -68,7 +68,6 @@
 
 		identity := unittest.IdentityFixture()
 		blockID := unittest.IdentifierFixture()
-<<<<<<< HEAD
 
 		err := db.Update(operation.InsertFinalizedHeight(0))
 		require.NoError(t, err)
@@ -76,23 +75,11 @@
 		err = db.Update(operation.IndexBlockHeight(0, blockID))
 		require.NoError(t, err)
 
-=======
-
-		err := db.Update(operation.InsertFinalizedHeight(0))
-		require.NoError(t, err)
-
-		err = db.Update(operation.IndexBlockHeight(0, blockID))
-		require.NoError(t, err)
-
->>>>>>> c5fc69ff
 		err = db.Update(operation.InsertIdentity(identity.ID(), identity))
 		require.NoError(t, err)
 
 		err = db.Update(operation.IndexPayloadIdentities(blockID, []flow.Identifier{identity.NodeID}))
-<<<<<<< HEAD
-=======
 		require.NoError(t, err)
->>>>>>> c5fc69ff
 
 		actual, err := state.Final().Identity(identity.NodeID)
 		require.NoError(t, err)
@@ -136,29 +123,18 @@
 		identities := unittest.IdentityListFixture(7, unittest.WithRole(flow.RoleCollection))
 
 		err := db.Update(operation.InsertFinalizedHeight(0))
-<<<<<<< HEAD
 		require.NoError(t, err)
 
 		err = db.Update(operation.IndexBlockHeight(0, blockID))
 		require.NoError(t, err)
 
-=======
-		require.NoError(t, err)
-
-		err = db.Update(operation.IndexBlockHeight(0, blockID))
-		require.NoError(t, err)
-
->>>>>>> c5fc69ff
 		for _, identity := range identities {
 			err = db.Update(operation.InsertIdentity(identity.ID(), identity))
 			require.NoError(t, err)
 		}
 
 		err = db.Update(operation.IndexPayloadIdentities(blockID, flow.GetIDs(identities)))
-<<<<<<< HEAD
-=======
 		require.NoError(t, err)
->>>>>>> c5fc69ff
 
 		actual, err := state.Final().Clusters()
 		require.NoError(t, err)
