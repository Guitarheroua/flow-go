package badger

import (
	"context"
	"errors"
	"fmt"

	"github.com/dgraph-io/badger/v2"
	"github.com/rs/zerolog"

	"github.com/onflow/flow-go/engine"
	"github.com/onflow/flow-go/model/flow"
	"github.com/onflow/flow-go/module"
	"github.com/onflow/flow-go/module/irrecoverable"
	"github.com/onflow/flow-go/module/signature"
	"github.com/onflow/flow-go/module/trace"
	"github.com/onflow/flow-go/state"
	"github.com/onflow/flow-go/state/protocol"
	"github.com/onflow/flow-go/storage"
	"github.com/onflow/flow-go/storage/badger/operation"
	"github.com/onflow/flow-go/storage/badger/procedure"
	"github.com/onflow/flow-go/storage/badger/transaction"
)

// FollowerState implements a lighter version of a mutable protocol state.
// When extending the state, it performs hardly any checks on the block payload.
// Instead, the FollowerState relies on the consensus nodes to run the full
// payload check and uses quorum certificates to prove validity of block payloads.
// Consequently, a block B should only be considered valid, if
// there is a certifying QC for that block QC.View == Block.View && QC.BlockID == Block.ID().
//
// The FollowerState allows non-consensus nodes to execute fork-aware queries
// against the protocol state, while minimizing the amount of payload checks
// the non-consensus nodes have to perform.
type FollowerState struct {
	*State

	index      storage.Index
	payloads   storage.Payloads
	tracer     module.Tracer
	logger     zerolog.Logger
	consumer   protocol.Consumer
	blockTimer protocol.BlockTimer
}

var _ protocol.FollowerState = (*FollowerState)(nil)

// ParticipantState implements a mutable state for consensus participant. It can extend the
// state with a new block, by checking the _entire_ block payload.
type ParticipantState struct {
	*FollowerState
	receiptValidator module.ReceiptValidator
	sealValidator    module.SealValidator
}

var _ protocol.ParticipantState = (*ParticipantState)(nil)

// NewFollowerState initializes a light-weight version of a mutable protocol
// state. This implementation is suitable only for NON-Consensus nodes.
func NewFollowerState(
	logger zerolog.Logger,
	tracer module.Tracer,
	consumer protocol.Consumer,
	state *State,
	index storage.Index,
	payloads storage.Payloads,
	blockTimer protocol.BlockTimer,
) (*FollowerState, error) {
	followerState := &FollowerState{
		State:      state,
		index:      index,
		payloads:   payloads,
		tracer:     tracer,
		logger:     logger,
		consumer:   consumer,
		blockTimer: blockTimer,
	}
	return followerState, nil
}

// NewFullConsensusState initializes a new mutable protocol state backed by a
// badger database. When extending the state with a new block, it checks the
// _entire_ block payload. Consensus nodes should use the FullConsensusState,
// while other node roles can use the lighter FollowerState.
func NewFullConsensusState(
	logger zerolog.Logger,
	tracer module.Tracer,
	consumer protocol.Consumer,
	state *State,
	index storage.Index,
	payloads storage.Payloads,
	blockTimer protocol.BlockTimer,
	receiptValidator module.ReceiptValidator,
	sealValidator module.SealValidator,
) (*ParticipantState, error) {
	followerState, err := NewFollowerState(
		logger,
		tracer,
		consumer,
		state,
		index,
		payloads,
		blockTimer,
	)
	if err != nil {
		return nil, fmt.Errorf("initialization of Mutable Follower State failed: %w", err)
	}
	return &ParticipantState{
		FollowerState:    followerState,
		receiptValidator: receiptValidator,
		sealValidator:    sealValidator,
	}, nil
}

// ExtendCertified extends the protocol state of a CONSENSUS FOLLOWER. While it checks
// the validity of the header; it does _not_ check the validity of the payload.
// Instead, the consensus follower relies on the consensus participants to
// validate the full payload. Payload validity can be proved by a valid quorum certificate.
// Certifying QC must match candidate block:
//
//	candidate.View == certifyingQC.View && candidate.ID() == certifyingQC.BlockID
//
// Caution:
//   - This function expects that `certifyingQC` has been validated.
//   - The parent block must already be stored.
//
// No errors are expected during normal operations.
func (m *FollowerState) ExtendCertified(ctx context.Context, candidate *flow.Block, certifyingQC *flow.QuorumCertificate) error {
	span, ctx := m.tracer.StartSpanFromContext(ctx, trace.ProtoStateMutatorHeaderExtend)
	defer span.End()

	// check if candidate block has been already processed
	blockID := candidate.ID()
	isDuplicate, err := m.checkBlockAlreadyProcessed(blockID)
	if err != nil || isDuplicate {
		return err
	}

	// sanity check if certifyingQC actually certifies candidate block
	if certifyingQC.View != candidate.Header.View {
		return fmt.Errorf("qc doesn't certify candidate block, expect %d view, got %d", candidate.Header.View, certifyingQC.View)
	}
	if certifyingQC.BlockID != blockID {
		return fmt.Errorf("qc doesn't certify candidate block, expect %x blockID, got %x", blockID, certifyingQC.BlockID)
	}

	// check if the block header is a valid extension of parent block
	err = m.headerExtend(candidate)
	if err != nil {
		// since we have a QC for this block, it cannot be an invalid extension
		return fmt.Errorf("unexpected invalid block (id=%x) with certifying qc (id=%x): %s",
			candidate.ID(), certifyingQC.ID(), err.Error())
	}

	// find the last seal at the parent block
	last, err := m.lastSealed(candidate)
	if err != nil {
		return fmt.Errorf("payload seal(s) not compliant with chain state: %w", err)
	}

	// insert the block, certifying QC and index the last seal for the block
	err = m.insert(ctx, candidate, certifyingQC, last)
	if err != nil {
		return fmt.Errorf("failed to insert the block: %w", err)
	}

	return nil
}

// Extend extends the protocol state of a CONSENSUS PARTICIPANT. It checks
// the validity of the _entire block_ (header and full payload).
// Expected errors during normal operations:
//   - state.OutdatedExtensionError if the candidate block is outdated (e.g. orphaned)
//   - state.InvalidExtensionError if the candidate block is invalid
func (m *ParticipantState) Extend(ctx context.Context, candidate *flow.Block) error {
	span, ctx := m.tracer.StartSpanFromContext(ctx, trace.ProtoStateMutatorExtend)
	defer span.End()

	// check if candidate block has been already processed
	isDuplicate, err := m.checkBlockAlreadyProcessed(candidate.ID())
	if err != nil || isDuplicate {
		return err
	}

	// check if the block header is a valid extension of parent block
	err = m.headerExtend(candidate)
	if err != nil {
		return fmt.Errorf("header not compliant with chain state: %w", err)
	}

	// check if the block header is a valid extension of the finalized state
	err = m.checkOutdatedExtension(candidate.Header)
	if err != nil {
		if state.IsOutdatedExtensionError(err) {
			return fmt.Errorf("candidate block is an outdated extension: %w", err)
		}
		return fmt.Errorf("could not check if block is an outdated extension: %w", err)
	}

	// check if the guarantees in the payload is a valid extension of the finalized state
	err = m.guaranteeExtend(ctx, candidate)
	if err != nil {
		return fmt.Errorf("payload guarantee(s) not compliant with chain state: %w", err)
	}

	// check if the receipts in the payload are valid
	err = m.receiptExtend(ctx, candidate)
	if err != nil {
		return fmt.Errorf("payload receipt(s) not compliant with chain state: %w", err)
	}

	// check if the seals in the payload is a valid extension of the finalized state
	lastSeal, err := m.sealExtend(ctx, candidate)
	if err != nil {
		return fmt.Errorf("payload seal(s) not compliant with chain state: %w", err)
	}

	// insert the block and index the last seal for the block
	err = m.insert(ctx, candidate, nil, lastSeal)
	if err != nil {
		return fmt.Errorf("failed to insert the block: %w", err)
	}

	return nil
}

// headerExtend verifies the validity of the block header (excluding verification of the
// consensus rules). Specifically, we check that the block connects to the last finalized block.
// Expected errors during normal operations:
//   - state.InvalidExtensionError if the candidate block is invalid
func (m *FollowerState) headerExtend(candidate *flow.Block) error {
	// FIRST: We do some initial cheap sanity checks, like checking the payload
	// hash is consistent

	header := candidate.Header
	payload := candidate.Payload
	if payload.Hash() != header.PayloadHash {
		return state.NewInvalidExtensionError("payload integrity check failed")
	}

	// SECOND: Next, we can check whether the block is a valid descendant of the
	// parent. It should have the same chain ID and a height that is one bigger.

	parent, err := m.headers.ByBlockID(header.ParentID)
	if err != nil {
		return state.NewInvalidExtensionErrorf("could not retrieve parent: %s", err)
	}
	if header.ChainID != parent.ChainID {
		return state.NewInvalidExtensionErrorf("candidate built for invalid chain (candidate: %s, parent: %s)",
			header.ChainID, parent.ChainID)
	}
	if header.ParentView != parent.View {
		return state.NewInvalidExtensionErrorf("candidate build with inconsistent parent view (candidate: %d, parent %d)",
			header.ParentView, parent.View)
	}
	if header.Height != parent.Height+1 {
		return state.NewInvalidExtensionErrorf("candidate built with invalid height (candidate: %d, parent: %d)",
			header.Height, parent.Height)
	}

	// check validity of block timestamp using parent's timestamp
	err = m.blockTimer.Validate(parent.Timestamp, candidate.Header.Timestamp)
	if err != nil {
		if protocol.IsInvalidBlockTimestampError(err) {
			return state.NewInvalidExtensionErrorf("candidate contains invalid timestamp: %w", err)
		}
		return fmt.Errorf("validating block's time stamp failed with unexpected error: %w", err)
	}

	return nil
}

// checkBlockAlreadyProcessed checks if block has been added to the protocol state.
// Returns:
// * (true, nil) - block has been already processed.
// * (false, nil) - block has not been processed.
// * (false, error) - unknown error when trying to query protocol state.
// No errors are expected during normal operation.
func (m *FollowerState) checkBlockAlreadyProcessed(blockID flow.Identifier) (bool, error) {
	_, err := m.headers.ByBlockID(blockID)
	if err != nil {
		if errors.Is(err, storage.ErrNotFound) {
			return false, nil
		}
		return false, fmt.Errorf("could not check if candidate block (%x) has been already processed: %w", blockID, err)
	}
	return true, nil
}

// checkOutdatedExtension checks whether given block is
// valid in the context of the entire state. For this, the block needs to
// directly connect, through its ancestors, to the last finalized block.
// Expected errors during normal operations:
//   - state.OutdatedExtensionError if the candidate block is outdated (e.g. orphaned)
func (m *ParticipantState) checkOutdatedExtension(header *flow.Header) error {
	var finalizedHeight uint64
	err := m.db.View(operation.RetrieveFinalizedHeight(&finalizedHeight))
	if err != nil {
		return fmt.Errorf("could not retrieve finalized height: %w", err)
	}
	var finalID flow.Identifier
	err = m.db.View(operation.LookupBlockHeight(finalizedHeight, &finalID))
	if err != nil {
		return fmt.Errorf("could not lookup finalized block: %w", err)
	}

	ancestorID := header.ParentID
	for ancestorID != finalID {
		ancestor, err := m.headers.ByBlockID(ancestorID)
		if err != nil {
			return fmt.Errorf("could not retrieve ancestor (%x): %w", ancestorID, err)
		}
		if ancestor.Height < finalizedHeight {
			// this happens when the candidate block is on a fork that does not include all the
			// finalized blocks.
			// for instance:
			// A (Finalized) <- B (Finalized) <- C (Finalized) <- D <- E <- F
			//                  ^- G             ^- H             ^- I
			// block G is not a valid block, because it does not have C (which has been finalized) as an ancestor
			// block H and I are valid, because they do have C as an ancestor
			return state.NewOutdatedExtensionErrorf(
				"candidate block (height: %d) conflicts with finalized state (ancestor: %d final: %d)",
				header.Height, ancestor.Height, finalizedHeight)
		}
		ancestorID = ancestor.ParentID
	}
	return nil
}

// guaranteeExtend verifies the validity of the collection guarantees that are
// included in the block. Specifically, we check for expired collections and
// duplicated collections (also including ancestor blocks).
func (m *ParticipantState) guaranteeExtend(ctx context.Context, candidate *flow.Block) error {

	span, _ := m.tracer.StartSpanFromContext(ctx, trace.ProtoStateMutatorExtendCheckGuarantees)
	defer span.End()

	header := candidate.Header
	payload := candidate.Payload

	// we only look as far back for duplicates as the transaction expiry limit;
	// if a guarantee was included before that, we will disqualify it on the
	// basis of the reference block anyway
	limit := header.Height - flow.DefaultTransactionExpiry
	if limit > header.Height { // overflow check
		limit = 0
	}
	if limit < m.sporkRootBlockHeight {
		limit = m.sporkRootBlockHeight
	}

	// build a list of all previously used guarantees on this part of the chain
	ancestorID := header.ParentID
	lookup := make(map[flow.Identifier]struct{})
	for {
		ancestor, err := m.headers.ByBlockID(ancestorID)
		if err != nil {
			return fmt.Errorf("could not retrieve ancestor header (%x): %w", ancestorID, err)
		}
		index, err := m.index.ByBlockID(ancestorID)
		if err != nil {
			return fmt.Errorf("could not retrieve ancestor index (%x): %w", ancestorID, err)
		}
		for _, collID := range index.CollectionIDs {
			lookup[collID] = struct{}{}
		}
		if ancestor.Height <= limit {
			break
		}
		ancestorID = ancestor.ParentID
	}

	// check each guarantee included in the payload for duplication and expiry
	for _, guarantee := range payload.Guarantees {

		// if the guarantee was already included before, error
		_, duplicated := lookup[guarantee.ID()]
		if duplicated {
			return state.NewInvalidExtensionErrorf("payload includes duplicate guarantee (%x)", guarantee.ID())
		}

		// get the reference block to check expiry
		ref, err := m.headers.ByBlockID(guarantee.ReferenceBlockID)
		if err != nil {
			if errors.Is(err, storage.ErrNotFound) {
				return state.NewInvalidExtensionErrorf("could not get reference block %x: %w", guarantee.ReferenceBlockID, err)
			}
			return fmt.Errorf("could not get reference block (%x): %w", guarantee.ReferenceBlockID, err)
		}

		// if the guarantee references a block with expired height, error
		if ref.Height < limit {
			return state.NewInvalidExtensionErrorf("payload includes expired guarantee (height: %d, limit: %d)",
				ref.Height, limit)
		}

		// check the guarantors are correct
		_, err = protocol.FindGuarantors(m, guarantee)
		if err != nil {
			if signature.IsInvalidSignerIndicesError(err) ||
				errors.Is(err, protocol.ErrNextEpochNotCommitted) ||
				errors.Is(err, protocol.ErrClusterNotFound) {
				return state.NewInvalidExtensionErrorf("guarantee %v contains invalid guarantors: %w", guarantee.ID(), err)
			}
			return fmt.Errorf("could not find guarantor for guarantee %v: %w", guarantee.ID(), err)
		}
	}

	return nil
}

// sealExtend checks the compliance of the payload seals. Returns last seal that form a chain for
// candidate block.
func (m *ParticipantState) sealExtend(ctx context.Context, candidate *flow.Block) (*flow.Seal, error) {

	span, _ := m.tracer.StartSpanFromContext(ctx, trace.ProtoStateMutatorExtendCheckSeals)
	defer span.End()

	lastSeal, err := m.sealValidator.Validate(candidate)
	if err != nil {
		return nil, state.NewInvalidExtensionErrorf("seal validation error: %w", err)
	}

	return lastSeal, nil
}

// receiptExtend checks the compliance of the receipt payload.
//   - Receipts should pertain to blocks on the fork
//   - Receipts should not appear more than once on a fork
//   - Receipts should pass the ReceiptValidator check
//   - No seal has been included for the respective block in this particular fork
//
// We require the receipts to be sorted by block height (within a payload).
func (m *ParticipantState) receiptExtend(ctx context.Context, candidate *flow.Block) error {

	span, _ := m.tracer.StartSpanFromContext(ctx, trace.ProtoStateMutatorExtendCheckReceipts)
	defer span.End()

	err := m.receiptValidator.ValidatePayload(candidate)
	if err != nil {
		// TODO: this might be not an error, potentially it can be solved by requesting more data and processing this receipt again
		if errors.Is(err, storage.ErrNotFound) {
			return state.NewInvalidExtensionErrorf("some entities referenced by receipts are missing: %w", err)
		}
		if engine.IsInvalidInputError(err) {
			return state.NewInvalidExtensionErrorf("payload includes invalid receipts: %w", err)
		}
		return fmt.Errorf("unexpected payload validation error %w", err)
	}

	return nil
}

// lastSealed returns the highest sealed block from the fork with head `candidate`.
// For instance, here is the chain state: block 100 is the head, block 97 is finalized,
// and 95 is the last sealed block at the state of block 100.
// 95 (sealed) <- 96 <- 97 (finalized) <- 98 <- 99 <- 100
// Now, if block 101 is extending block 100, and its payload has a seal for 96, then it will
// be the last sealed for block 101.
// No errors are expected during normal operation.
func (m *FollowerState) lastSealed(candidate *flow.Block) (*flow.Seal, error) {
	header := candidate.Header
	payload := candidate.Payload

	// getting the last sealed block
	last, err := m.seals.HighestInFork(header.ParentID)
	if err != nil {
		return nil, fmt.Errorf("could not retrieve parent seal (%x): %w", header.ParentID, err)
	}

	// if the payload of the block has no seals, then the last seal is the seal for the highest block
	if len(payload.Seals) == 0 {
		return last, nil
	}

	ordered, err := protocol.OrderedSeals(payload.Seals, m.headers)
	if err != nil {
		// all errors are unexpected - differentiation is for clearer error messages
		if errors.Is(err, storage.ErrNotFound) {
			return nil, fmt.Errorf("ordering seals: candidate payload contains seals for unknown block: %s", err.Error())
		}
		if errors.Is(err, protocol.ErrDiscontinuousSeals) || errors.Is(err, protocol.ErrMultipleSealsForSameHeight) {
			return nil, fmt.Errorf("ordering seals: candidate payload contains invalid seal set: %s", err.Error())
		}
		return nil, fmt.Errorf("unexpected error ordering seals: %w", err)
	}
	return ordered[len(ordered)-1], nil
}

// insert stores the candidate block in the database.
// The `candidate` block _must be valid_ (otherwise, the state will be corrupted).
// dbUpdates contains other database operations which must be applied atomically
// with inserting the block.
// Caller is responsible for ensuring block validity.
// If insert is called from Extend(by consensus participant) then certifyingQC will be nil but the block payload will be validated.
// If insert is called from ExtendCertified(by consensus follower) then certifyingQC must be not nil which proves payload validity.
// No errors are expected during normal operations.
func (m *FollowerState) insert(ctx context.Context, candidate *flow.Block, certifyingQC *flow.QuorumCertificate, last *flow.Seal) error {
	span, _ := m.tracer.StartSpanFromContext(ctx, trace.ProtoStateMutatorExtendDBInsert)
	defer span.End()

	blockID := candidate.ID()
	parentID := candidate.Header.ParentID
	latestSealID := last.ID()

	parent, err := m.headers.ByBlockID(parentID)
	if err != nil {
		return fmt.Errorf("could not retrieve block header for %x: %w", parentID, err)
	}

	protocolStateUpdater, err := m.protocolStateMutator.CreateUpdater(candidate.Header.View, parentID)

	// apply any state changes from service events sealed by this block
	dbUpdates, err := m.protocolStateMutator.ApplyServiceEvents(protocolStateUpdater, candidate.Payload.Seals)
	if err != nil {
		return fmt.Errorf("could not process service events: %w", err)
	}

	commitStateDbUpdate, updatedStateID := m.protocolStateMutator.CommitProtocolState(blockID, protocolStateUpdater)
	if updatedStateID != candidate.Payload.ProtocolStateID {
		return state.NewInvalidExtensionErrorf("invalid protocol state transition detected, "+
			"payload contains (%x) but after applying changes got %x", candidate.Payload.ProtocolStateID, updatedStateID)
	}
	dbUpdates = append(dbUpdates, commitStateDbUpdate)

	// events is a queue of node-internal events (aka notifications) that are emitted after the database write succeeded
	var events []func()

	if certifyingQC != nil {
		dbUpdates = append(dbUpdates, m.qcs.StoreTx(certifyingQC))

		// queue an BlockProcessable event for candidate block, since it is certified
		events = append(events, func() {
			m.consumer.BlockProcessable(candidate.Header, certifyingQC)
		})
	}

	// Both the header itself and its payload are in compliance with the protocol state.
	// We can now store the candidate block, as well as adding its final seal
	// to the seal index and initializing its children index.
	qc := candidate.Header.QuorumCertificate()
	err = operation.RetryOnConflictTx(m.db, transaction.Update, func(tx *transaction.Tx) error {
		// insert the block into the database AND cache
		err := m.blocks.StoreTx(candidate)(tx)
		if err != nil {
			return fmt.Errorf("could not store candidate block: %w", err)
		}

		err = m.qcs.StoreTx(qc)(tx)
		if err != nil {
			if !errors.Is(err, storage.ErrAlreadyExists) {
				return fmt.Errorf("could not store incorporated qc: %w", err)
			}
		} else {
			// trigger BlockProcessable for parent blocks above root height
			if parent.Height > m.finalizedRootHeight {
				events = append(events, func() {
					m.consumer.BlockProcessable(parent, qc)
				})
			}
		}

		// index the latest sealed block in this fork
		err = transaction.WithTx(operation.IndexLatestSealAtBlock(blockID, latestSealID))(tx)
		if err != nil {
			return fmt.Errorf("could not index candidate seal: %w", err)
		}

		// index the child block for recovery
		err = transaction.WithTx(procedure.IndexNewBlock(blockID, candidate.Header.ParentID))(tx)
		if err != nil {
			return fmt.Errorf("could not index new block: %w", err)
		}

		// apply any optional DB operations from service events
		for _, apply := range dbUpdates {
			err := apply(tx)
			if err != nil {
				return fmt.Errorf("could not apply operation: %w", err)
			}
		}
		return nil
	})
	if err != nil {
		return fmt.Errorf("could not execute state extension: %w", err)
	}

	// execute scheduled events
	for _, event := range events {
		event()
	}

	return nil
}

// Finalize marks the specified block as finalized.
// This method only finalizes one block at a time.
// Hence, the parent of `blockID` has to be the last finalized block.
// No errors are expected during normal operations.
func (m *FollowerState) Finalize(ctx context.Context, blockID flow.Identifier) error {

	// preliminaries: start tracer and retrieve full block
	span, _ := m.tracer.StartSpanFromContext(ctx, trace.ProtoStateMutatorFinalize)
	defer span.End()
	block, err := m.blocks.ByID(blockID)
	if err != nil {
		return fmt.Errorf("could not retrieve full block that should be finalized: %w", err)
	}
	header := block.Header

	// keep track of metrics updates and protocol events to emit:
	// * metrics are updated after a successful database update
	// * protocol events are emitted atomically with the database update
	var metrics []func()
	var events []func()

	// Verify that the parent block is the latest finalized block.
	// this must be the case, as the `Finalize` method only finalizes one block
	// at a time and hence the parent of `blockID` must already be finalized.
	var finalized uint64
	err = m.db.View(operation.RetrieveFinalizedHeight(&finalized))
	if err != nil {
		return fmt.Errorf("could not retrieve finalized height: %w", err)
	}
	var finalID flow.Identifier
	err = m.db.View(operation.LookupBlockHeight(finalized, &finalID))
	if err != nil {
		return fmt.Errorf("could not retrieve final header: %w", err)
	}
	if header.ParentID != finalID {
		return fmt.Errorf("can only finalize child of last finalized block")
	}

	// We also want to update the last sealed height. Retrieve the block
	// seal indexed for the block and retrieve the block that was sealed by it.
	lastSeal, err := m.seals.HighestInFork(blockID)
	if err != nil {
		return fmt.Errorf("could not look up sealed header: %w", err)
	}
	sealed, err := m.headers.ByBlockID(lastSeal.BlockID)
	if err != nil {
		return fmt.Errorf("could not retrieve sealed header: %w", err)
	}

	// We update metrics and emit protocol events for epoch state changes when
	// the block corresponding to the state change is finalized
	psSnapshot, err := m.protocolState.AtBlockID(blockID)
	if err != nil {
		return fmt.Errorf("could not retrieve protocol state snapshot: %w", err)
	}
	epochStatus := psSnapshot.EpochStatus()
	currentEpochSetup := psSnapshot.EpochSetup()
	epochFallbackTriggered, err := m.isEpochEmergencyFallbackTriggered()
	if err != nil {
		return fmt.Errorf("could not check persisted epoch emergency fallback flag: %w", err)
	}

	// if epoch fallback was not previously triggered, check whether this block triggers it
	if !epochFallbackTriggered {
		epochFallbackTriggered, err = m.epochFallbackTriggeredByFinalizedBlock(header, epochStatus, currentEpochSetup)
		if err != nil {
			return fmt.Errorf("could not check whether finalized block triggers epoch fallback: %w", err)
		}
		if epochFallbackTriggered {
			// emit the protocol event only the first time epoch fallback is triggered
			events = append(events, m.consumer.EpochEmergencyFallbackTriggered)
			metrics = append(metrics, m.metrics.EpochEmergencyFallbackTriggered)
		}
	}

	isFirstBlockOfEpoch, err := m.isFirstBlockOfEpoch(header, currentEpochSetup)
	if err != nil {
		return fmt.Errorf("could not check if block is first of epoch: %w", err)
	}

	// Determine metric updates and protocol events related to epoch phase
	// changes and epoch transitions.
	// If epoch emergency fallback is triggered, the current epoch continues until
	// the next spork - so skip these updates.
	if !epochFallbackTriggered {
		epochPhaseMetrics, epochPhaseEvents, err := m.epochPhaseMetricsAndEventsOnBlockFinalized(block, epochStatus)
		if err != nil {
			return fmt.Errorf("could not determine epoch phase metrics/events for finalized block: %w", err)
		}
		metrics = append(metrics, epochPhaseMetrics...)
		events = append(events, epochPhaseEvents...)

		if isFirstBlockOfEpoch {
			epochTransitionMetrics, epochTransitionEvents := m.epochTransitionMetricsAndEventsOnBlockFinalized(header, currentEpochSetup)
			if err != nil {
				return fmt.Errorf("could not determine epoch transition metrics/events for finalized block: %w", err)
			}
			metrics = append(metrics, epochTransitionMetrics...)
			events = append(events, epochTransitionEvents...)
		}
	}

	// Extract and validate version beacon events from the block seals.
	versionBeacons, err := m.versionBeaconOnBlockFinalized(block)
	if err != nil {
		return fmt.Errorf("cannot process version beacon: %w", err)
	}

	// Persist updates in database
	// * Add this block to the height-indexed set of finalized blocks.
	// * Update the largest finalized height to this block's height.
	// * Update the largest height of sealed and finalized block.
	//   This value could actually stay the same if it has no seals in
	//   its payload, in which case the parent's seal is the same.
	// * set the epoch fallback flag, if it is triggered
	err = operation.RetryOnConflict(m.db.Update, func(tx *badger.Txn) error {
		err = operation.IndexBlockHeight(header.Height, blockID)(tx)
		if err != nil {
			return fmt.Errorf("could not insert number mapping: %w", err)
		}
		err = operation.UpdateFinalizedHeight(header.Height)(tx)
		if err != nil {
			return fmt.Errorf("could not update finalized height: %w", err)
		}
		err = operation.UpdateSealedHeight(sealed.Height)(tx)
		if err != nil {
			return fmt.Errorf("could not update sealed height: %w", err)
		}
		if epochFallbackTriggered {
			err = operation.SetEpochEmergencyFallbackTriggered(blockID)(tx)
			if err != nil {
				return fmt.Errorf("could not set epoch fallback flag: %w", err)
			}
		}
		if isFirstBlockOfEpoch && !epochFallbackTriggered {
			err = operation.InsertEpochFirstHeight(currentEpochSetup.Counter, header.Height)(tx)
			if err != nil {
				return fmt.Errorf("could not insert epoch first block height: %w", err)
			}
		}

		// When a block is finalized, we commit the result for each seal it contains. The sealing logic
		// guarantees that only a single, continuous execution fork is sealed. Here, we index for
		// each block ID the ID of its _finalized_ seal.
		for _, seal := range block.Payload.Seals {
			err = operation.IndexFinalizedSealByBlockID(seal.BlockID, seal.ID())(tx)
			if err != nil {
				return fmt.Errorf("could not index the seal by the sealed block ID: %w", err)
			}
		}

		if len(versionBeacons) > 0 {
			// only index the last version beacon as that is the relevant one.
			// TODO: The other version beacons can be used for validation.
			err := operation.IndexVersionBeaconByHeight(versionBeacons[len(versionBeacons)-1])(tx)
			if err != nil {
				return fmt.Errorf("could not index version beacon or height (%d): %w", header.Height, err)
			}
		}

		return nil
	})
	if err != nil {
		return fmt.Errorf("could not persist finalization operations for block (%x): %w", blockID, err)
	}

	// update the cache
	m.State.cachedFinal.Store(&cachedHeader{blockID, header})
	if len(block.Payload.Seals) > 0 {
		m.State.cachedSealed.Store(&cachedHeader{lastSeal.BlockID, sealed})
	}

	// Emit protocol events after database transaction succeeds. Event delivery is guaranteed,
	// _except_ in case of a crash. Hence, when recovering from a crash, consumers need to deduce
	// from the state whether they have missed events and re-execute the respective actions.
	m.consumer.BlockFinalized(header)
	for _, emit := range events {
		emit()
	}

	// update sealed/finalized block metrics
	m.metrics.FinalizedHeight(header.Height)
	m.metrics.SealedHeight(sealed.Height)
	m.metrics.BlockFinalized(block)
	for _, seal := range block.Payload.Seals {
		sealedBlock, err := m.blocks.ByID(seal.BlockID)
		if err != nil {
			return fmt.Errorf("could not retrieve sealed block (%x): %w", seal.BlockID, err)
		}
		m.metrics.BlockSealed(sealedBlock)
	}

	// apply all queued metrics
	for _, updateMetric := range metrics {
		updateMetric()
	}

	return nil
}

// epochFallbackTriggeredByFinalizedBlock checks whether finalizing the input block
// would trigger epoch emergency fallback mode. In particular, we trigger epoch
// fallback mode while finalizing block B in either of the following cases:
//  1. B is the head of a fork in which epoch fallback was tentatively triggered,
//     due to incorporating an invalid service event.
//  2. (a) B is the first finalized block with view greater than or equal to the epoch
//     commitment deadline for the current epoch AND
//     (b) the next epoch has not been committed as of B.
//
// This function should only be called when epoch fallback *has not already been triggered*.
// See protocol.Params for more details on the epoch commitment deadline.
//
// No errors are expected during normal operation.
func (m *FollowerState) epochFallbackTriggeredByFinalizedBlock(block *flow.Header, epochStatus *flow.EpochStatus, currentEpochSetup *flow.EpochSetup) (bool, error) {
	// 1. Epoch fallback is tentatively triggered on this fork
	if epochStatus.InvalidServiceEventIncorporated {
		return true, nil
	}

	// 2.(a) determine whether block B is past the epoch commitment deadline
	safetyThreshold := m.Params().EpochCommitSafetyThreshold()
	blockExceedsDeadline := block.View+safetyThreshold >= currentEpochSetup.FinalView

	// 2.(b) determine whether the next epoch is committed w.r.t. block B
	currentEpochPhase, err := epochStatus.Phase()
	if err != nil {
		return false, fmt.Errorf("could not get current epoch phase: %w", err)
	}
	isNextEpochCommitted := currentEpochPhase == flow.EpochPhaseCommitted

	blockTriggersEpochFallback := blockExceedsDeadline && !isNextEpochCommitted
	return blockTriggersEpochFallback, nil
}

// isFirstBlockOfEpoch returns true if the given block is the first block of a new epoch.
// We accept the EpochSetup event for the current epoch (w.r.t. input block B) which contains
// the FirstView for the epoch (denoted W). By construction, B.View >= W.
// Definition: B is the first block of the epoch if and only if B.parent.View < W
//
// NOTE: There can be multiple (un-finalized) blocks that qualify as the first block of epoch N.
// No errors are expected during normal operation.
func (m *FollowerState) isFirstBlockOfEpoch(block *flow.Header, currentEpochSetup *flow.EpochSetup) (bool, error) {
	currentEpochFirstView := currentEpochSetup.FirstView
	// sanity check: B.View >= W
	if block.View < currentEpochFirstView {
		return false, irrecoverable.NewExceptionf("data inconsistency: block (id=%x, view=%d) is below its epoch first view %d", block.ID(), block.View, currentEpochFirstView)
	}

	parent, err := m.headers.ByBlockID(block.ParentID)
	if err != nil {
		return false, irrecoverable.NewExceptionf("could not retrieve parent (id=%s): %w", block.ParentID, err)
	}

	return parent.View < currentEpochFirstView, nil
}

// epochTransitionMetricsAndEventsOnBlockFinalized determines metrics to update
// and protocol events to emit for blocks which are the first block of a new epoch.
// Protocol events and updating metrics happen once when we finalize the _first_
// block of the new Epoch (same convention as for Epoch-Phase-Changes).
//
// NOTE: This function must only be called when input `block` is the first block
// of the epoch denoted by `currentEpochSetup`.
func (m *FollowerState) epochTransitionMetricsAndEventsOnBlockFinalized(block *flow.Header, currentEpochSetup *flow.EpochSetup) (
	metrics []func(),
	events []func(),
) {

	events = append(events, func() { m.consumer.EpochTransition(currentEpochSetup.Counter, block) })
	// set current epoch counter corresponding to new epoch
	metrics = append(metrics, func() { m.metrics.CurrentEpochCounter(currentEpochSetup.Counter) })
	// denote the most recent epoch transition height
	metrics = append(metrics, func() { m.metrics.EpochTransitionHeight(block.Height) })
	// set epoch phase - since we are starting a new epoch we begin in the staking phase
	metrics = append(metrics, func() { m.metrics.CurrentEpochPhase(flow.EpochPhaseStaking) })
	// set current epoch view values
	metrics = append(
		metrics,
		func() { m.metrics.CurrentEpochFinalView(currentEpochSetup.FinalView) },
		func() { m.metrics.CurrentDKGPhase1FinalView(currentEpochSetup.DKGPhase1FinalView) },
		func() { m.metrics.CurrentDKGPhase2FinalView(currentEpochSetup.DKGPhase2FinalView) },
		func() { m.metrics.CurrentDKGPhase3FinalView(currentEpochSetup.DKGPhase3FinalView) },
	)

	return
}

// epochPhaseMetricsAndEventsOnBlockFinalized determines metrics to update and protocol
// events to emit. Service Events embedded into an execution result take effect, when the
// execution result's _seal is finalized_ (i.e. when the block holding a seal for the
// result is finalized). See also handleEpochServiceEvents for further details. Example:
//
// Convention:
//
//	A <-- ... <-- C(Seal_A)
//
// Suppose an EpochSetup service event is emitted during execution of block A. C seals A, therefore
// we apply the metrics/events when C is finalized. The first block of the EpochSetup
// phase is block C.
//
// This function should only be called when epoch fallback *has not already been triggered*.
// No errors are expected during normal operation.
func (m *FollowerState) epochPhaseMetricsAndEventsOnBlockFinalized(block *flow.Block, epochStatus *flow.EpochStatus) (
	metrics []func(),
	events []func(),
	err error,
) {

	// block payload may not specify seals in order, so order them by block height before processing
	orderedSeals, err := protocol.OrderedSeals(block.Payload.Seals, m.headers)
	if err != nil {
		if errors.Is(err, storage.ErrNotFound) {
			return nil, nil, fmt.Errorf("ordering seals: parent payload contains seals for unknown block: %s", err.Error())
		}
		return nil, nil, fmt.Errorf("unexpected error ordering seals: %w", err)
	}

	// track service event driven metrics and protocol events that should be emitted
	for _, seal := range orderedSeals {
		result, err := m.results.ByID(seal.ResultID)
		if err != nil {
			return nil, nil, fmt.Errorf("could not retrieve result (id=%x) for seal (id=%x): %w", seal.ResultID, seal.ID(), err)
		}
		for _, event := range result.ServiceEvents {
			switch ev := event.Event.(type) {
			case *flow.EpochSetup:
				// update current epoch phase
				events = append(events, func() { m.metrics.CurrentEpochPhase(flow.EpochPhaseSetup) })
				// track epoch phase transition (staking->setup)
				events = append(events, func() { m.consumer.EpochSetupPhaseStarted(ev.Counter-1, block.Header) })
			case *flow.EpochCommit:
				// update current epoch phase
				events = append(events, func() { m.metrics.CurrentEpochPhase(flow.EpochPhaseCommitted) })
				// track epoch phase transition (setup->committed)
				events = append(events, func() { m.consumer.EpochCommittedPhaseStarted(ev.Counter-1, block.Header) })
				// track final view of committed epoch
				nextEpochSetup, err := m.epoch.setups.ByID(epochStatus.NextEpoch.SetupID)
				if err != nil {
					return nil, nil, fmt.Errorf("could not retrieve setup event for next epoch: %w", err)
				}
				events = append(events, func() { m.metrics.CommittedEpochFinalView(nextEpochSetup.FinalView) })
			case *flow.VersionBeacon:
				// do nothing for now
			default:
				return nil, nil, fmt.Errorf("invalid service event type in payload (%T)", ev)
			}
		}
	}

	return
}

// versionBeaconOnBlockFinalized extracts and returns the VersionBeacons from the
// finalized block's seals.
// This could return multiple VersionBeacons if the parent block contains multiple Seals.
// The version beacons will be returned in the ascending height order of the seals.
// Technically only the last VersionBeacon is relevant.
func (m *FollowerState) versionBeaconOnBlockFinalized(
	finalized *flow.Block,
) ([]*flow.SealedVersionBeacon, error) {
	var versionBeacons []*flow.SealedVersionBeacon

	seals, err := protocol.OrderedSeals(finalized.Payload.Seals, m.headers)
	if err != nil {
		if errors.Is(err, storage.ErrNotFound) {
			return nil, fmt.Errorf(
				"ordering seals: parent payload contains"+
					" seals for unknown block: %w", err)
		}
		return nil, fmt.Errorf("unexpected error ordering seals: %w", err)
	}

	for _, seal := range seals {
		result, err := m.results.ByID(seal.ResultID)
		if err != nil {
			return nil, fmt.Errorf(
				"could not retrieve result (id=%x) for seal (id=%x): %w",
				seal.ResultID,
				seal.ID(),
				err)
		}
		for _, event := range result.ServiceEvents {

			ev, ok := event.Event.(*flow.VersionBeacon)

			if !ok {
				// skip other service event types.
				// validation if this is a known service event type is done elsewhere.
				continue
			}

			err := ev.Validate()
			if err != nil {
				m.logger.Warn().
					Err(err).
					Str("block_id", finalized.ID().String()).
					Interface("event", ev).
					Msg("invalid VersionBeacon service event")
				continue
			}

			// The version beacon only becomes actionable/valid/active once the block
			// containing the version beacon has been sealed. That is why we set the
			// Seal height to the current block height.
			versionBeacons = append(versionBeacons, &flow.SealedVersionBeacon{
				VersionBeacon: ev,
				SealHeight:    finalized.Header.Height,
			})
		}
	}

	return versionBeacons, nil
<<<<<<< HEAD
=======
}

// handleEpochServiceEvents handles applying state changes which occur as a result
// of service events being included in a block payload:
//   - inserting incorporated service events
//   - updating EpochStatus for the candidate block
//
// Consider a chain where a service event is emitted during execution of block A.
// Block B contains a receipt for A. Block C contains a seal for block A.
//
// A <- .. <- B(RA) <- .. <- C(SA)
//
// Service events are included within execution results, which are stored
// opaquely as part of the block payload in block B. We only validate and insert
// the typed service event to storage once we process C, the block containing the
// seal for block A. This is because we rely on the sealing subsystem to validate
// correctness of the service event before processing it.
// Consequently, any change to the protocol state introduced by a service event
// emitted during execution of block A would only become visible when querying
// C or its descendants.
//
// This method will only apply service-event-induced state changes when the
// input block has the form of block C (ie. contains a seal for a block in
// which a service event was emitted).
//
// Return values:
//   - dbUpdates - If the service events are valid, or there are no service events,
//     this method returns a slice of Badger operations to apply while storing the block.
//     This includes an operation to index the epoch status for every block, and
//     operations to insert service events for blocks that include them.
//
// No errors are expected during normal operation.
func (m *FollowerState) handleEpochServiceEvents(candidate *flow.Block, updater protocol.StateUpdater) (dbUpdates []func(*transaction.Tx) error, err error) {
	epochFallbackTriggered, err := m.isEpochEmergencyFallbackTriggered()
	if err != nil {
		return nil, fmt.Errorf("could not retrieve epoch fallback status: %w", err)
	}

	parentProtocolState := updater.ParentState()
	epochStatus := parentProtocolState.EpochStatus()
	activeSetup := parentProtocolState.CurrentEpochSetup

	// never process service events after epoch fallback is triggered
	if epochStatus.InvalidServiceEventIncorporated || epochFallbackTriggered {
		return dbUpdates, nil
	}

	// perform protocol state transition to next epoch if next epoch is committed and we are at first block of epoch
	phase, err := epochStatus.Phase()
	if err != nil {
		return nil, fmt.Errorf("could not determine epoch phase: %w", err)
	}
	if phase == flow.EpochPhaseCommitted {
		if candidate.Header.View > activeSetup.FinalView {
			// TODO: this is a temporary workaround to allow for the epoch transition to be triggered
			// most likely it will be not needed when we refactor protocol state entries and define strict safety rules.
			err = updater.TransitionToNextEpoch()
			if err != nil {
				return nil, fmt.Errorf("could not transition protocol state to next epoch: %w", err)
			}
		}
	}

	// We apply service events from blocks which are sealed by this candidate block.
	// The block's payload might contain epoch preparation service events for the next
	// epoch. In this case, we need to update the tentative protocol state.
	// We need to validate whether all information is available in the protocol
	// state to go to the next epoch when needed. In cases where there is a bug
	// in the smart contract, it could be that this happens too late and the
	// chain finalization should halt.

	// block payload may not specify seals in order, so order them by block height before processing
	orderedSeals, err := protocol.OrderedSeals(candidate.Payload, m.headers)
	if err != nil {
		if errors.Is(err, storage.ErrNotFound) {
			return nil, fmt.Errorf("ordering seals: parent payload contains seals for unknown block: %s", err.Error())
		}
		return nil, fmt.Errorf("unexpected error ordering seals: %w", err)
	}
	for _, seal := range orderedSeals {
		result, err := m.results.ByID(seal.ResultID)
		if err != nil {
			return nil, fmt.Errorf("could not get result (id=%x) for seal (id=%x): %w", seal.ResultID, seal.ID(), err)
		}

		for _, event := range result.ServiceEvents {

			switch ev := event.Event.(type) {
			case *flow.EpochSetup:
				// validate the service event
				err := isValidExtendingEpochSetup(ev, activeSetup, epochStatus)
				if err != nil {
					if protocol.IsInvalidServiceEventError(err) {
						// we have observed an invalid service event, which triggers epoch fallback mode
						updater.SetInvalidStateTransitionAttempted()
						return dbUpdates, nil
					}
					return nil, fmt.Errorf("unexpected error validating EpochSetup service event: %w", err)
				}

				err = updater.ProcessEpochSetup(ev)
				if err != nil {
					if protocol.IsInvalidServiceEventError(err) {
						// we have observed an invalid service event, which triggers epoch fallback mode
						updater.SetInvalidStateTransitionAttempted()
						return dbUpdates, nil
					}
					return nil, irrecoverable.NewExceptionf("could not process epoch setup event: %w", err)
				}

				// we'll insert the setup event when we insert the block
				dbUpdates = append(dbUpdates, m.epoch.setups.StoreTx(ev))

			case *flow.EpochCommit:
				// if we receive an EpochCommit event, we must have already observed an EpochSetup event
				// => otherwise, we have observed an EpochCommit without corresponding EpochSetup, which triggers epoch fallback mode
				if epochStatus.NextEpoch.SetupID == flow.ZeroID {
					updater.SetInvalidStateTransitionAttempted()
					return dbUpdates, nil
				}
				extendingSetup := parentProtocolState.NextEpochSetup

				// validate the service event
				err = isValidExtendingEpochCommit(ev, extendingSetup, activeSetup, epochStatus)
				if err != nil {
					if protocol.IsInvalidServiceEventError(err) {
						// we have observed an invalid service event, which triggers epoch fallback mode
						updater.SetInvalidStateTransitionAttempted()
						return dbUpdates, nil
					}
					return nil, fmt.Errorf("unexpected error validating EpochCommit service event: %w", err)
				}

				err = updater.ProcessEpochCommit(ev)
				if err != nil {
					if protocol.IsInvalidServiceEventError(err) {
						// we have observed an invalid service event, which triggers epoch fallback mode
						updater.SetInvalidStateTransitionAttempted()
						return dbUpdates, nil
					}
					return nil, irrecoverable.NewExceptionf("could not process epoch commit event: %w", err)
				}

				// we'll insert the commit event when we insert the block
				dbUpdates = append(dbUpdates, m.epoch.commits.StoreTx(ev))
			case *flow.VersionBeacon:
				// do nothing for now
			default:
				return nil, fmt.Errorf("invalid service event type (type_name=%s, go_type=%T)", event.Type, ev)
			}
		}
	}
	return
>>>>>>> e210519b
}<|MERGE_RESOLUTION|>--- conflicted
+++ resolved
@@ -1005,160 +1005,4 @@
 	}
 
 	return versionBeacons, nil
-<<<<<<< HEAD
-=======
-}
-
-// handleEpochServiceEvents handles applying state changes which occur as a result
-// of service events being included in a block payload:
-//   - inserting incorporated service events
-//   - updating EpochStatus for the candidate block
-//
-// Consider a chain where a service event is emitted during execution of block A.
-// Block B contains a receipt for A. Block C contains a seal for block A.
-//
-// A <- .. <- B(RA) <- .. <- C(SA)
-//
-// Service events are included within execution results, which are stored
-// opaquely as part of the block payload in block B. We only validate and insert
-// the typed service event to storage once we process C, the block containing the
-// seal for block A. This is because we rely on the sealing subsystem to validate
-// correctness of the service event before processing it.
-// Consequently, any change to the protocol state introduced by a service event
-// emitted during execution of block A would only become visible when querying
-// C or its descendants.
-//
-// This method will only apply service-event-induced state changes when the
-// input block has the form of block C (ie. contains a seal for a block in
-// which a service event was emitted).
-//
-// Return values:
-//   - dbUpdates - If the service events are valid, or there are no service events,
-//     this method returns a slice of Badger operations to apply while storing the block.
-//     This includes an operation to index the epoch status for every block, and
-//     operations to insert service events for blocks that include them.
-//
-// No errors are expected during normal operation.
-func (m *FollowerState) handleEpochServiceEvents(candidate *flow.Block, updater protocol.StateUpdater) (dbUpdates []func(*transaction.Tx) error, err error) {
-	epochFallbackTriggered, err := m.isEpochEmergencyFallbackTriggered()
-	if err != nil {
-		return nil, fmt.Errorf("could not retrieve epoch fallback status: %w", err)
-	}
-
-	parentProtocolState := updater.ParentState()
-	epochStatus := parentProtocolState.EpochStatus()
-	activeSetup := parentProtocolState.CurrentEpochSetup
-
-	// never process service events after epoch fallback is triggered
-	if epochStatus.InvalidServiceEventIncorporated || epochFallbackTriggered {
-		return dbUpdates, nil
-	}
-
-	// perform protocol state transition to next epoch if next epoch is committed and we are at first block of epoch
-	phase, err := epochStatus.Phase()
-	if err != nil {
-		return nil, fmt.Errorf("could not determine epoch phase: %w", err)
-	}
-	if phase == flow.EpochPhaseCommitted {
-		if candidate.Header.View > activeSetup.FinalView {
-			// TODO: this is a temporary workaround to allow for the epoch transition to be triggered
-			// most likely it will be not needed when we refactor protocol state entries and define strict safety rules.
-			err = updater.TransitionToNextEpoch()
-			if err != nil {
-				return nil, fmt.Errorf("could not transition protocol state to next epoch: %w", err)
-			}
-		}
-	}
-
-	// We apply service events from blocks which are sealed by this candidate block.
-	// The block's payload might contain epoch preparation service events for the next
-	// epoch. In this case, we need to update the tentative protocol state.
-	// We need to validate whether all information is available in the protocol
-	// state to go to the next epoch when needed. In cases where there is a bug
-	// in the smart contract, it could be that this happens too late and the
-	// chain finalization should halt.
-
-	// block payload may not specify seals in order, so order them by block height before processing
-	orderedSeals, err := protocol.OrderedSeals(candidate.Payload, m.headers)
-	if err != nil {
-		if errors.Is(err, storage.ErrNotFound) {
-			return nil, fmt.Errorf("ordering seals: parent payload contains seals for unknown block: %s", err.Error())
-		}
-		return nil, fmt.Errorf("unexpected error ordering seals: %w", err)
-	}
-	for _, seal := range orderedSeals {
-		result, err := m.results.ByID(seal.ResultID)
-		if err != nil {
-			return nil, fmt.Errorf("could not get result (id=%x) for seal (id=%x): %w", seal.ResultID, seal.ID(), err)
-		}
-
-		for _, event := range result.ServiceEvents {
-
-			switch ev := event.Event.(type) {
-			case *flow.EpochSetup:
-				// validate the service event
-				err := isValidExtendingEpochSetup(ev, activeSetup, epochStatus)
-				if err != nil {
-					if protocol.IsInvalidServiceEventError(err) {
-						// we have observed an invalid service event, which triggers epoch fallback mode
-						updater.SetInvalidStateTransitionAttempted()
-						return dbUpdates, nil
-					}
-					return nil, fmt.Errorf("unexpected error validating EpochSetup service event: %w", err)
-				}
-
-				err = updater.ProcessEpochSetup(ev)
-				if err != nil {
-					if protocol.IsInvalidServiceEventError(err) {
-						// we have observed an invalid service event, which triggers epoch fallback mode
-						updater.SetInvalidStateTransitionAttempted()
-						return dbUpdates, nil
-					}
-					return nil, irrecoverable.NewExceptionf("could not process epoch setup event: %w", err)
-				}
-
-				// we'll insert the setup event when we insert the block
-				dbUpdates = append(dbUpdates, m.epoch.setups.StoreTx(ev))
-
-			case *flow.EpochCommit:
-				// if we receive an EpochCommit event, we must have already observed an EpochSetup event
-				// => otherwise, we have observed an EpochCommit without corresponding EpochSetup, which triggers epoch fallback mode
-				if epochStatus.NextEpoch.SetupID == flow.ZeroID {
-					updater.SetInvalidStateTransitionAttempted()
-					return dbUpdates, nil
-				}
-				extendingSetup := parentProtocolState.NextEpochSetup
-
-				// validate the service event
-				err = isValidExtendingEpochCommit(ev, extendingSetup, activeSetup, epochStatus)
-				if err != nil {
-					if protocol.IsInvalidServiceEventError(err) {
-						// we have observed an invalid service event, which triggers epoch fallback mode
-						updater.SetInvalidStateTransitionAttempted()
-						return dbUpdates, nil
-					}
-					return nil, fmt.Errorf("unexpected error validating EpochCommit service event: %w", err)
-				}
-
-				err = updater.ProcessEpochCommit(ev)
-				if err != nil {
-					if protocol.IsInvalidServiceEventError(err) {
-						// we have observed an invalid service event, which triggers epoch fallback mode
-						updater.SetInvalidStateTransitionAttempted()
-						return dbUpdates, nil
-					}
-					return nil, irrecoverable.NewExceptionf("could not process epoch commit event: %w", err)
-				}
-
-				// we'll insert the commit event when we insert the block
-				dbUpdates = append(dbUpdates, m.epoch.commits.StoreTx(ev))
-			case *flow.VersionBeacon:
-				// do nothing for now
-			default:
-				return nil, fmt.Errorf("invalid service event type (type_name=%s, go_type=%T)", event.Type, ev)
-			}
-		}
-	}
-	return
->>>>>>> e210519b
 }