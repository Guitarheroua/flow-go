--- conflicted
+++ resolved
@@ -429,12 +429,8 @@
 	return nil, fmt.Errorf("data corruption: unknown epoch phase implies malformed protocol state epoch data")
 }
 
-<<<<<<< HEAD
+// NextCommitted returns the next epoch as of this snapshot, only if it has been committed already.
 func (q *EpochQuery) NextCommitted() (protocol.CommittedEpoch, error) {
-=======
-// NextCommitted returns the next epoch as of this snapshot, only if it has been committed already.
-func (q *EpochQuery) NextCommitted() protocol.CommittedEpoch {
->>>>>>> 4de78a3d
 	epochState, err := q.snap.state.protocolState.EpochStateAtBlockID(q.snap.blockID)
 	if err != nil {
 		return nil, fmt.Errorf("could not get protocol state snapshot at block %x: %w", q.snap.blockID, err)
