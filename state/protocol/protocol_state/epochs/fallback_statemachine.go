--- conflicted
+++ resolved
@@ -56,14 +56,8 @@
 		// we have reached safety threshold and we are still in the fallback mode
 		// prepare a new extension for the current epoch.
 		err := sm.extendCurrentEpoch(flow.EpochExtension{
-<<<<<<< HEAD
 			FirstView:     parentState.CurrentEpochFinalView() + 1,
 			FinalView:     parentState.CurrentEpochFinalView() + kvstore.GetEpochExtensionViewCount(),
-			TargetEndTime: 0, // TODO(EFM, #6020): calculate and set target end time
-=======
-			FirstView: parentState.CurrentEpochFinalView() + 1,
-			FinalView: parentState.CurrentEpochFinalView() + DefaultEpochExtensionViewCount, // TODO(EFM, #6020): replace with EpochExtensionLength
->>>>>>> 427a1a82
 		})
 		if err != nil {
 			return nil, err
