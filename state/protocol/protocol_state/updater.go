package protocol_state

import (
	"fmt"

	"github.com/onflow/flow-go/model/flow"
	"github.com/onflow/flow-go/model/flow/order"
	"github.com/onflow/flow-go/state/protocol"
)

// Updater is a dedicated structure that encapsulates all logic for updating protocol state.
// Only protocol state updater knows how to update protocol state in a way that is consistent with the protocol.
// Protocol state updater supports processing next types of changes:
// - epoch setup: transitions current epoch from staking to setup phase, creates next epoch protocol state when processed.
// - epoch commit: transitions current epoch from setup to commit phase, commits next epoch protocol state when processed.
// - identity changes: updates identity table for current and next epoch(if available).
// - setting an invalid state transition flag: sets an invalid state transition flag for current epoch and next epoch(if available).
// All updates are applied to a copy of parent protocol state, so parent protocol state is not modified.
// It is NOT safe to use in concurrent environment.
type Updater struct {
	parentState *flow.RichProtocolStateEntry
	state       *flow.ProtocolStateEntry
	candidate   *flow.Header

	currentEpochIdentitiesLookup map[flow.Identifier]*flow.DynamicIdentityEntry
	nextEpochIdentitiesLookup    map[flow.Identifier]*flow.DynamicIdentityEntry
}

var _ protocol.StateUpdater = (*Updater)(nil)

<<<<<<< HEAD
// NewUpdater creates a new protocol state updater, when candidate block enters new epoch we will discard
// previous protocol state and move to the next epoch protocol state.
func NewUpdater(candidate *flow.Header, parentState *flow.RichProtocolStateEntry) *Updater {
=======
// newUpdater creates a new protocol state updater.
func newUpdater(candidate *flow.Header, parentState *flow.RichProtocolStateEntry) *Updater {
>>>>>>> 963520d8
	updater := &Updater{
		parentState: parentState,
		state:       parentState.ProtocolStateEntry.Copy(),
		candidate:   candidate,
	}
	return updater
}

// Build returns updated protocol state entry, state ID and a flag indicating if there were any changes.
func (u *Updater) Build() (updatedState *flow.ProtocolStateEntry, stateID flow.Identifier, hasChanges bool) {
	updatedState = u.state.Copy()
	stateID = updatedState.ID()
	hasChanges = stateID != u.parentState.ID()
	return
}

// ProcessEpochSetup updates current protocol state with data from epoch setup event.
// Processing epoch setup event also affects identity table for current epoch.
// Observing an epoch setup event, transitions protocol state from staking to setup phase, we stop returning
// identities from previous+current epochs and start returning identities from current+next epochs.
// As a result of this operation protocol state for the next epoch will be created.
// No errors are expected during normal operations.
func (u *Updater) ProcessEpochSetup(epochSetup *flow.EpochSetup) error {
	if epochSetup.Counter != u.parentState.CurrentEpochSetup.Counter+1 {
		return fmt.Errorf("invalid epoch setup counter, expecting %v got %v", u.parentState.CurrentEpochSetup.Counter+1, epochSetup.Counter)
	}
	if u.state.NextEpochProtocolState != nil {
		return fmt.Errorf("protocol state has already a setup event")
	}
	if u.state.InvalidStateTransitionAttempted {
		return nil // won't process new events if we are in EECC
	}
	// Observing epoch setup impacts current and next epoch.
	// - For the current epoch, we stop returning identities from previous epoch.
	// Instead, we will return identities of current epoch + identities from the next epoch with 0 weight.
	// - For the next epoch we need to additionally include identities from previous(current) epoch with 0 weight.
	// We will do this in next steps:
	// 1. Add identities from current epoch setup event to currentEpochIdentities.
	// 2. Add identities from next epoch setup event to currentEpochIdentities, with 0 weight,
	// but only if they are not present in currentEpochIdentities.
	// 3. Add identities from next epoch setup event to nextEpochIdentities.
	// 4. Add identities from current epoch setup event to nextEpochIdentities, with 0 weight,
	// but only if they are not present in nextEpochIdentities.

	// lookup of dynamic data for current protocol state identities
	// by definition, this will include identities from current epoch + identities from previous epoch with 0 weight.
	identitiesStateLookup := u.parentState.ProtocolStateEntry.Identities.Lookup()

	currentEpochSetupParticipants := u.parentState.CurrentEpochSetup.Participants
	// construct identities for current epoch: current epoch participants + next epoch participants with 0 weight
	currentEpochIdentities := make(flow.DynamicIdentityEntryList, 0, len(currentEpochSetupParticipants))
	// In this loop, we will perform step 1 from above.
	for _, identity := range currentEpochSetupParticipants {
		identityParentState := identitiesStateLookup[identity.NodeID]
		currentEpochIdentities = append(currentEpochIdentities, &flow.DynamicIdentityEntry{
			NodeID:  identity.NodeID,
			Dynamic: identityParentState.Dynamic,
		})
	}

	nextEpochIdentities := make(flow.DynamicIdentityEntryList, 0, len(currentEpochIdentities))
	currentEpochIdentitiesLookup := currentEpochIdentities.Lookup()
	// in this loop, we will fill participants for both current and next epochs, effectively performing steps 2 and 3 from above.
	for _, identity := range epochSetup.Participants {
		// if present in current epoch, skip
		if _, found := currentEpochIdentitiesLookup[identity.NodeID]; !found {
			currentEpochIdentities = append(currentEpochIdentities, &flow.DynamicIdentityEntry{
				NodeID: identity.NodeID,
				Dynamic: flow.DynamicIdentity{
					Weight:  0,
					Ejected: identity.Ejected,
				},
			})
		}

		// for the next epoch we include identities from setup event,
		// we give authority to epoch smart contract to decide who should be included in the next epoch and with what flags.
		nextEpochIdentities = append(nextEpochIdentities, &flow.DynamicIdentityEntry{
			NodeID: identity.NodeID,
			Dynamic: flow.DynamicIdentity{
				Weight:  identity.InitialWeight,
				Ejected: identity.Ejected,
			},
		})
	}

	nextEpochIdentitiesLookup := nextEpochIdentities.Lookup()
	// Finally, we need to augment next epoch identities with identities from current epoch with 0 weight,
	// effectively performing step 4 from above.
	// For the next epoch, we include identities(with 0 weight) from setup event but take the ejected flag from parent protocol state.
	for _, identity := range currentEpochSetupParticipants {
		if _, found := nextEpochIdentitiesLookup[identity.NodeID]; !found {
			identityParentState := identitiesStateLookup[identity.NodeID]
			nextEpochIdentities = append(nextEpochIdentities, &flow.DynamicIdentityEntry{
				NodeID: identity.NodeID,
				Dynamic: flow.DynamicIdentity{
					Weight:  0,
					Ejected: identityParentState.Dynamic.Ejected,
				},
			})
		}
	}

	u.state.Identities = currentEpochIdentities.Sort(order.IdentifierCanonical)

	// construct protocol state entry for next epoch
	u.state.NextEpochProtocolState = &flow.ProtocolStateEntry{
		CurrentEpochEventIDs: flow.EventIDs{
			SetupID:  epochSetup.ID(),
			CommitID: flow.ZeroID,
		},
		PreviousEpochEventIDs:           u.state.CurrentEpochEventIDs,
		Identities:                      nextEpochIdentities.Sort(order.IdentifierCanonical),
		InvalidStateTransitionAttempted: false,
		NextEpochProtocolState:          nil,
	}

	// since identities have changed, invalidate lookup, so we can safely process epoch setup
	// and update identities afterward.
	u.invalidateLookup()

	return nil
}

// ProcessEpochCommit updates current protocol state with data from epoch commit event.
// Observing an epoch setup commit, transitions protocol state from setup to commit phase, at this point we have
// finished construction of the next epoch.
// As a result of this operation protocol state for next epoch will be committed.
// No errors are expected during normal operations.
func (u *Updater) ProcessEpochCommit(epochCommit *flow.EpochCommit) error {
	if epochCommit.Counter != u.parentState.CurrentEpochSetup.Counter+1 {
		return fmt.Errorf("invalid epoch commit counter, expecting %v got %v", u.parentState.CurrentEpochSetup.Counter+1, epochCommit.Counter)
	}
	if u.state.NextEpochProtocolState == nil {
		return fmt.Errorf("protocol state has been setup yet")
	}
	if u.state.NextEpochProtocolState.CurrentEpochEventIDs.CommitID != flow.ZeroID {
		return fmt.Errorf("protocol state has already a commit event")
	}
	if u.state.InvalidStateTransitionAttempted {
		return nil // won't process new events if we are going to enter EECC
	}

	u.state.NextEpochProtocolState.CurrentEpochEventIDs.CommitID = epochCommit.ID()
	return nil
}

// UpdateIdentity updates identity table with new identity entry.
// Should pass identity which is already present in the table, otherwise an exception will be raised.
// No errors are expected during normal operations.
func (u *Updater) UpdateIdentity(updated *flow.DynamicIdentityEntry) error {
	u.ensureLookupPopulated()

	newData := updated.Dynamic

	currentEpochIdentity, found := u.currentEpochIdentitiesLookup[updated.NodeID]
	if !found {
		return fmt.Errorf("expected to find identity for current epoch, but (%v) not found", updated.NodeID)
	}
	currentEpochIdentity.Dynamic = newData

	if u.state.NextEpochProtocolState != nil {
		nextEpochIdentity, found := u.nextEpochIdentitiesLookup[updated.NodeID]
		if found {
			nextEpochIdentity.Dynamic = newData
		}
	}
	return nil
}

// SetInvalidStateTransitionAttempted sets a flag indicating that invalid state transition was attempted.
func (u *Updater) SetInvalidStateTransitionAttempted() {
	u.state.InvalidStateTransitionAttempted = true
	if u.state.NextEpochProtocolState != nil {
		u.state.NextEpochProtocolState.InvalidStateTransitionAttempted = true
	}
}

// Block returns the block header that is associated with this state updater.
// StateUpdater is created for a specific block where protocol state changes are incorporated.
func (u *Updater) Block() *flow.Header {
	return u.candidate
}

// ParentState returns parent protocol state that is associated with this state updater.
func (u *Updater) ParentState() *flow.RichProtocolStateEntry {
	return u.parentState
}

// ensureLookupPopulated ensures that current and next epoch identities lookups are populated.
// We use this to avoid populating lookups on every UpdateIdentity call.
func (u *Updater) ensureLookupPopulated() {
	if len(u.currentEpochIdentitiesLookup) > 0 {
		return
	}
	u.invalidateLookup()
}

// invalidateLookup invalidates current and next epoch identities lookup.
func (u *Updater) invalidateLookup() {
	u.currentEpochIdentitiesLookup = u.state.Identities.Lookup()
	if u.state.NextEpochProtocolState != nil {
		u.nextEpochIdentitiesLookup = u.state.NextEpochProtocolState.Identities.Lookup()
	}
}<|MERGE_RESOLUTION|>--- conflicted
+++ resolved
@@ -28,14 +28,8 @@
 
 var _ protocol.StateUpdater = (*Updater)(nil)
 
-<<<<<<< HEAD
-// NewUpdater creates a new protocol state updater, when candidate block enters new epoch we will discard
-// previous protocol state and move to the next epoch protocol state.
+// NewUpdater creates a new protocol state updater.
 func NewUpdater(candidate *flow.Header, parentState *flow.RichProtocolStateEntry) *Updater {
-=======
-// newUpdater creates a new protocol state updater.
-func newUpdater(candidate *flow.Header, parentState *flow.RichProtocolStateEntry) *Updater {
->>>>>>> 963520d8
 	updater := &Updater{
 		parentState: parentState,
 		state:       parentState.ProtocolStateEntry.Copy(),
