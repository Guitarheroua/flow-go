package kvstore

import (
	"fmt"

	clone "github.com/huandu/go-clone/generic" //nolint:goimports

	"github.com/onflow/flow-go/model/flow"
	"github.com/onflow/flow-go/module/irrecoverable"
	"github.com/onflow/flow-go/state/protocol"
	"github.com/onflow/flow-go/state/protocol/protocol_state"
)

// This file contains the concrete types that define the structure of the underlying key-value store
// for a particular Protocol State version.
// Essentially enumerating the set of keys and values that are supported.
// When a key is added or removed, this requires a new protocol state version.
// To use new version of the protocol state, create a new versioned model in models.go (eg. modelv3 if latest model is modelv2)
// ATTENTION: All models should be public with public fields otherwise the encoding/decoding will not work.

// UpgradableModel is a utility struct that must be embedded in all model versions to provide
// a common interface for managing protocol version upgrades.
type UpgradableModel struct {
	VersionUpgrade *protocol.ViewBasedActivator[uint64]
}

// SetVersionUpgrade sets the protocol upgrade version. This method is used
// to update the Protocol State version when a flow.ProtocolStateVersionUpgrade is processed.
// It contains the new version and the view at which it has to be applied.
func (model *UpgradableModel) SetVersionUpgrade(activator *protocol.ViewBasedActivator[uint64]) {
	model.VersionUpgrade = activator
}

// GetVersionUpgrade returns the upgrade version of protocol.
// VersionUpgrade is a view-based activator that specifies the version which has to be applied
// and the view from which it has to be applied. It may return the current protocol version
// with a past view if the upgrade has already been activated.
func (model *UpgradableModel) GetVersionUpgrade() *protocol.ViewBasedActivator[uint64] {
	return model.VersionUpgrade
}

// This file contains the concrete types that define the structure of the
// underlying key-value store for a particular Protocol State version.
// Essentially enumerating the set of keys and values that are supported.
//
// When a key is added or removed, this requires a new protocol state version:
//  - Create a new versioned model in models.go (eg. modelv3 if latest model is modelv2)
//  - Update the KVStoreReader and KVStoreAPI interfaces to include any new keys

// Modelv0 is v0 of the Protocol State key-value store.
// This model version is not intended to ever be the latest version supported by
// any software version. Since it is important that the store support managing
// different model version, this is here so that we can test the implementation
// with multiple supported KV model versions from the beginning.
type Modelv0 struct {
	UpgradableModel
	EpochStateID                flow.Identifier
	EpochExtensionViewCount     uint64
	FinalizationSafetyThreshold uint64
}

var _ protocol_state.KVStoreAPI = (*Modelv0)(nil)
var _ protocol_state.KVStoreMutator = (*Modelv0)(nil)

// ID returns an identifier for this key-value store snapshot by hashing internal fields and version number.
func (model *Modelv0) ID() flow.Identifier {
	return makeVersionedModelID(model)
}

// Replicate instantiates a Protocol State Snapshot of the given `protocolVersion`.
// It clones existing snapshot and performs a migration if `protocolVersion = 1`.
// Expected errors during normal operations:
//   - ErrIncompatibleVersionChange if replicating the Parent Snapshot into a Snapshot
//     with the specified `protocolVersion` is not supported.
func (model *Modelv0) Replicate(protocolVersion uint64) (protocol_state.KVStoreMutator, error) {
	version := model.GetProtocolStateVersion()
	if version == protocolVersion {
		// no need for migration, return a complete copy
		return clone.Clone(model), nil
	} else if protocolVersion != 1 {
		return nil, fmt.Errorf("unsupported replication version %d, expect %d: %w",
			protocolVersion, 1, ErrIncompatibleVersionChange)
	}

	// perform actual replication to the next version
	v1 := &Modelv1{
		Modelv0: clone.Clone(*model),
	}
	return v1, nil
}

// VersionedEncode encodes the key-value store, returning the version separately
// from the encoded bytes.
// No errors are expected during normal operation.
func (model *Modelv0) VersionedEncode() (uint64, []byte, error) {
	return versionedEncode(model.GetProtocolStateVersion(), model)
}

// GetProtocolStateVersion returns the version of the Protocol State Snapshot
// that is backing the `Reader` interface. It is the protocol version that originally
// created the Protocol State Snapshot. Changes in the protocol state version
// correspond to changes in the set of key-value pairs which are supported,
// and which model is used for serialization.
func (model *Modelv0) GetProtocolStateVersion() uint64 {
	return 0
}

// GetEpochStateID returns the state ID of the epoch state.
// This is part of the most basic model and is used to commit the epoch state to the KV store.
func (model *Modelv0) GetEpochStateID() flow.Identifier {
	return model.EpochStateID
}

// SetEpochStateID sets the state ID of the epoch state.
// This method is used to commit the epoch state to the KV store when the state of the epoch is updated.
func (model *Modelv0) SetEpochStateID(id flow.Identifier) {
	model.EpochStateID = id
}

// SetEpochExtensionViewCount sets the number of views for a hypothetical epoch extension.
// Expected errors during normal operations:
//   - kvstore.ErrInvalidValue - if the view count is less than FinalizationSafetyThreshold*2.
func (model *Modelv0) SetEpochExtensionViewCount(viewCount uint64) error {
	// Strictly speaking it should be perfectly fine to use a value viewCount >= model.FinalizationSafetyThreshold.
	// By using a sligtly higher value(factor of 2) we ensure that extension is big enough in practice to give operators a bigger
	// window in which a valid epoch recover event could be submitted.
	if viewCount < model.FinalizationSafetyThreshold*2 {
		return fmt.Errorf("invalid view count %d, expect at least %d: %w", viewCount, model.FinalizationSafetyThreshold*2, ErrInvalidValue)
	}
	model.EpochExtensionViewCount = viewCount
	return nil
}

// GetEpochExtensionViewCount returns the number of views for a hypothetical epoch extension. Note
// that this value can change at runtime (through a service event). When a new extension is added,
// the view count is used right at this point in the protocol state's evolution. In other words,
// different extensions can have different view counts.
func (model *Modelv0) GetEpochExtensionViewCount() uint64 {
	return model.EpochExtensionViewCount
}

<<<<<<< HEAD
func (model *Modelv0) GetFinalizationSafetyThreshold() uint64 {
	return model.EpochCommitSafetyThreshold
=======
func (model *Modelv0) GetEpochCommitSafetyThreshold() uint64 {
	return model.FinalizationSafetyThreshold
>>>>>>> a01877f5
}

// Modelv1 is v1 of the Protocol State key-value store.
// This represents the first model version which will be considered "latest" by any
// deployed software version.
type Modelv1 struct {
	Modelv0
}

var _ protocol_state.KVStoreAPI = (*Modelv1)(nil)
var _ protocol_state.KVStoreMutator = (*Modelv1)(nil)

// ID returns an identifier for this key-value store snapshot by hashing internal fields and version number.
func (model *Modelv1) ID() flow.Identifier {
	return makeVersionedModelID(model)
}

// Replicate instantiates a Protocol State Snapshot of the given `protocolVersion`.
// It clones existing snapshot if `protocolVersion = 1`, other versions are not supported yet.
// Expected errors during normal operations:
//   - ErrIncompatibleVersionChange if replicating the Parent Snapshot into a Snapshot
//     with the specified `protocolVersion` is not supported.
func (model *Modelv1) Replicate(protocolVersion uint64) (protocol_state.KVStoreMutator, error) {
	version := model.GetProtocolStateVersion()
	if version == protocolVersion {
		// no need for migration, return a complete copy
		return clone.Clone(model), nil
	} else {
		return nil, fmt.Errorf("unsupported replication version %d: %w",
			protocolVersion, ErrIncompatibleVersionChange)
	}
}

// VersionedEncode encodes the key-value store, returning the version separately
// from the encoded bytes.
// No errors are expected during normal operation.
func (model *Modelv1) VersionedEncode() (uint64, []byte, error) {
	return versionedEncode(model.GetProtocolStateVersion(), model)
}

// GetProtocolStateVersion returns the version of the Protocol State Snapshot
// that is backing the `Reader` interface. It is the protocol version that originally
// created the Protocol State Snapshot. Changes in the protocol state version
// correspond to changes in the set of key-value pairs which are supported,
// and which model is used for serialization.
func (model *Modelv1) GetProtocolStateVersion() uint64 {
	return 1
}

// NewDefaultKVStore constructs a default Key-Value Store of the *latest* protocol version for bootstrapping.
// Currently, the KV store is largely empty.
// TODO: Shortcut in bootstrapping; we will probably have to start with a non-empty KV store in the future;
// Potentially we may need to carry over the KVStore during a spork (with possible migrations).
func NewDefaultKVStore(finalizationSafetyThreshold, epochExtensionViewCount uint64, epochStateID flow.Identifier) (protocol_state.KVStoreAPI, error) {
	modelv0, err := newKVStoreV0(finalizationSafetyThreshold, epochExtensionViewCount, epochStateID)
	if err != nil {
		return nil, fmt.Errorf("could not construct v0 kvstore: %w", err)
	}
	return &Modelv1{
		Modelv0: *modelv0,
	}, nil
}

// NewKVStoreV0 constructs a KVStore using the v0 model. This is used to test
// version upgrades, from v0 to v1.
func newKVStoreV0(finalizationSafetyThreshold, epochExtensionViewCount uint64, epochStateID flow.Identifier) (*Modelv0, error) {
	model := &Modelv0{
		UpgradableModel:             UpgradableModel{},
		EpochStateID:                epochStateID,
		FinalizationSafetyThreshold: finalizationSafetyThreshold,
	}
	// use a setter to ensure the default value is valid and is not accidentally lower than the safety threshold.
	err := model.SetEpochExtensionViewCount(epochExtensionViewCount)
	if err != nil {
		return nil, irrecoverable.NewExceptionf("could not set default epoch extension view count: %s", err.Error())
	}
	return model, nil
}

// NewKVStoreV0 constructs a KVStore using the v0 model. This is used to test
// version upgrades, from v0 to v1.
func NewKVStoreV0(finalizationSafetyThreshold, epochExtensionViewCount uint64, epochStateID flow.Identifier) (protocol_state.KVStoreAPI, error) {
	return newKVStoreV0(finalizationSafetyThreshold, epochExtensionViewCount, epochStateID)
}

// versionedModel generically represents a versioned protocol state model.
type versionedModel interface {
	GetProtocolStateVersion() uint64
	*Modelv0 | *Modelv1
}

// makeVersionedModelID produces an Identifier which includes both the model's
// internal fields and its version. This guarantees that two models with different
// versions but otherwise identical fields will have different IDs, a requirement
// of the protocol.KVStoreReader API.
func makeVersionedModelID[T versionedModel](model T) flow.Identifier {
	return flow.MakeID(struct {
		Version uint64
		Model   T
	}{
		Version: model.GetProtocolStateVersion(),
		Model:   model,
	})
}<|MERGE_RESOLUTION|>--- conflicted
+++ resolved
@@ -139,13 +139,8 @@
 	return model.EpochExtensionViewCount
 }
 
-<<<<<<< HEAD
 func (model *Modelv0) GetFinalizationSafetyThreshold() uint64 {
-	return model.EpochCommitSafetyThreshold
-=======
-func (model *Modelv0) GetEpochCommitSafetyThreshold() uint64 {
 	return model.FinalizationSafetyThreshold
->>>>>>> a01877f5
 }
 
 // Modelv1 is v1 of the Protocol State key-value store.
