--- conflicted
+++ resolved
@@ -12,37 +12,6 @@
 	mock.Mock
 }
 
-<<<<<<< HEAD
-=======
-// EpochFallbackTriggered provides a mock function with given fields:
-func (_m *InstanceParams) EpochFallbackTriggered() (bool, error) {
-	ret := _m.Called()
-
-	if len(ret) == 0 {
-		panic("no return value specified for EpochFallbackTriggered")
-	}
-
-	var r0 bool
-	var r1 error
-	if rf, ok := ret.Get(0).(func() (bool, error)); ok {
-		return rf()
-	}
-	if rf, ok := ret.Get(0).(func() bool); ok {
-		r0 = rf()
-	} else {
-		r0 = ret.Get(0).(bool)
-	}
-
-	if rf, ok := ret.Get(1).(func() error); ok {
-		r1 = rf()
-	} else {
-		r1 = ret.Error(1)
-	}
-
-	return r0, r1
-}
-
->>>>>>> 61b1f267
 // FinalizedRoot provides a mock function with given fields:
 func (_m *InstanceParams) FinalizedRoot() *flow.Header {
 	ret := _m.Called()
