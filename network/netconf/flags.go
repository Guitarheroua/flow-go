--- conflicted
+++ resolved
@@ -31,70 +31,24 @@
 	bandwidthRateLimit  = "unicast-bandwidth-rate-limit"
 	bandwidthBurstLimit = "unicast-bandwidth-burst-limit"
 	// resource manager config
-	rootResourceManagerPrefix  = "libp2p-resource-manager"
-	memoryLimitRatioPrefix     = "memory-limit-ratio"
-	fileDescriptorsRatioPrefix = "file-descriptors-ratio"
-	limitsOverridePrefix       = "limits-override"
-	systemScope                = "system"
-	transientScope             = "transient"
-	protocolScope              = "protocol"
-	peerScope                  = "peer"
-	peerProtocolScope          = "peer-protocol"
-	inboundStreamLimit         = "streams-inbound"
-	outboundStreamLimit        = "streams-outbound"
-	inboundConnectionLimit     = "connections-inbound"
-	outboundConnectionLimit    = "connections-outbound"
-	fileDescriptorsLimit       = "fd"
-	memoryLimitBytes           = "memory-bytes"
-
-	// connection manager
-<<<<<<< HEAD
-	highWatermark = "libp2p-high-watermark"
-	lowWatermark  = "libp2p-low-watermark"
-	gracePeriod   = "libp2p-grace-period"
-	silencePeriod = "libp2p-silence-period"
-	// gossipsub
-	peerScoring                  = "gossipsub-peer-scoring-enabled"
-	localMeshLogInterval         = "gossipsub-local-mesh-logging-interval"
-	rpcSentTrackerCacheSize      = "gossipsub-rpc-sent-tracker-cache-size"
-	rpcSentTrackerQueueCacheSize = "gossipsub-rpc-sent-tracker-queue-cache-size"
-	rpcSentTrackerNumOfWorkers   = "gossipsub-rpc-sent-tracker-workers"
-	scoreTracerInterval          = "gossipsub-score-tracer-interval"
-
+	rootResourceManagerPrefix        = "libp2p-resource-manager"
+	memoryLimitRatioPrefix           = "memory-limit-ratio"
+	fileDescriptorsRatioPrefix       = "file-descriptors-ratio"
+	limitsOverridePrefix             = "limits-override"
+	systemScope                      = "system"
+	transientScope                   = "transient"
+	protocolScope                    = "protocol"
+	peerScope                        = "peer"
+	peerProtocolScope                = "peer-protocol"
+	inboundStreamLimit               = "streams-inbound"
+	outboundStreamLimit              = "streams-outbound"
+	inboundConnectionLimit           = "connections-inbound"
+	outboundConnectionLimit          = "connections-outbound"
+	fileDescriptorsLimit             = "fd"
+	memoryLimitBytes                 = "memory-bytes"
 	duplicateMessageTrackerCacheSize = "gossipsub-duplicate-message-cache-tracker-size"
 	duplicateMessageTrackerDecay     = "gossipsub-duplicate-message-cache-tracker-decay"
-
-	gossipSubSubscriptionProviderUpdateInterval = "gossipsub-subscription-provider-update-interval"
-	gossipSubSubscriptionProviderCacheSize      = "gossipsub-subscription-provider-cache-size"
-
-	// gossipsub validation inspector
-	gossipSubRPCInspectorNotificationCacheSize                 = "gossipsub-rpc-inspector-notification-cache-size"
-	validationInspectorNumberOfWorkers                         = "gossipsub-rpc-validation-inspector-workers"
-	validationInspectorInspectMessageQueueCacheSize            = "gossipsub-rpc-validation-inspector-queue-cache-size"
-	validationInspectorClusterPrefixedTopicsReceivedCacheSize  = "gossipsub-cluster-prefix-tracker-cache-size"
-	validationInspectorClusterPrefixedTopicsReceivedCacheDecay = "gossipsub-cluster-prefix-tracker-cache-decay"
-	validationInspectorClusterPrefixHardThreshold              = "gossipsub-rpc-cluster-prefixed-hard-threshold"
-
-	ihaveMaxSampleSize           = "gossipsub-rpc-ihave-max-sample-size"
-	ihaveMaxMessageIDSampleSize  = "gossipsub-rpc-ihave-max-message-id-sample-size"
-	controlMessageMaxSampleSize  = "gossipsub-rpc-graft-and-prune-message-max-sample-size"
-	iwantMaxSampleSize           = "gossipsub-rpc-iwant-max-sample-size"
-	iwantMaxMessageIDSampleSize  = "gossipsub-rpc-iwant-max-message-id-sample-size"
-	iwantCacheMissThreshold      = "gossipsub-rpc-iwant-cache-miss-threshold"
-	iwantCacheMissCheckSize      = "gossipsub-rpc-iwant-cache-miss-check-size"
-	iwantDuplicateMsgIDThreshold = "gossipsub-rpc-iwant-duplicate-message-id-threshold"
-	rpcMessageMaxSampleSize      = "gossipsub-rpc-message-max-sample-size"
-	rpcMessageErrorThreshold     = "gossipsub-rpc-message-error-threshold"
-	// gossipsub metrics inspector
-	metricsInspectorNumberOfWorkers = "gossipsub-rpc-metrics-inspector-workers"
-	metricsInspectorCacheSize       = "gossipsub-rpc-metrics-inspector-cache-size"
-
-	alspDisabled            = "alsp-disable-penalty"
-	alspSpamRecordCacheSize = "alsp-spam-record-cache-size"
-	alspSpamRecordQueueSize = "alsp-spam-report-queue-size"
-	alspHearBeatInterval    = "alsp-heart-beat-interval"
-
-=======
+	// connection manager
 	highWatermark                      = "libp2p-high-watermark"
 	lowWatermark                       = "libp2p-low-watermark"
 	gracePeriod                        = "libp2p-grace-period"
@@ -104,7 +58,6 @@
 	alspSpamRecordCacheSize            = "alsp-spam-record-cache-size"
 	alspSpamRecordQueueSize            = "alsp-spam-report-queue-size"
 	alspHearBeatInterval               = "alsp-heart-beat-interval"
->>>>>>> eb7e444c
 	alspSyncEngineBatchRequestBaseProb = "alsp-sync-engine-batch-request-base-prob"
 	alspSyncEngineRangeRequestBaseProb = "alsp-sync-engine-range-request-base-prob"
 	alspSyncEngineSyncRequestProb      = "alsp-sync-engine-sync-request-prob"
@@ -141,19 +94,8 @@
 		alspSyncEngineBatchRequestBaseProb,
 		alspSyncEngineRangeRequestBaseProb,
 		alspSyncEngineSyncRequestProb,
-<<<<<<< HEAD
-		iwantMaxSampleSize,
-		iwantMaxMessageIDSampleSize,
-		ihaveMaxMessageIDSampleSize,
-		iwantCacheMissThreshold,
-		controlMessageMaxSampleSize,
-		iwantDuplicateMsgIDThreshold,
-		iwantCacheMissCheckSize,
-		rpcMessageMaxSampleSize,
-		rpcMessageErrorThreshold,
 		duplicateMessageTrackerCacheSize,
 		duplicateMessageTrackerDecay,
-=======
 		BuildFlagName(gossipSub, p2pconf.PeerScoringEnabledKey),
 		BuildFlagName(gossipSub, p2pconf.RpcTracerKey, p2pconf.LocalMeshLogIntervalKey),
 		BuildFlagName(gossipSub, p2pconf.RpcTracerKey, p2pconf.ScoreTracerIntervalKey),
@@ -188,7 +130,6 @@
 		BuildFlagName(gossipSub, p2pconf.ScoreParamsKey, p2pconf.SpamRecordCacheKey, p2pconf.DecayRateReductionFactorKey),
 		BuildFlagName(gossipSub, p2pconf.ScoreParamsKey, p2pconf.SpamRecordCacheKey, p2pconf.PenaltyDecayEvaluationPeriodKey),
 		BuildFlagName(gossipSub, p2pconf.ScoreParamsKey, p2pconf.DecayIntervalKey),
->>>>>>> eb7e444c
 	}
 
 	for _, scope := range []string{systemScope, transientScope, protocolScope, peerScope, peerProtocolScope} {
@@ -263,21 +204,15 @@
 		"cache size of the rpc sent tracker used by the gossipsub mesh tracer.")
 	flags.Uint32(BuildFlagName(gossipSub, p2pconf.RpcTracerKey, p2pconf.RPCSentTrackerQueueCacheSizeKey), config.GossipSub.RpcTracer.RPCSentTrackerQueueCacheSize,
 		"cache size of the rpc sent tracker worker queue.")
-<<<<<<< HEAD
 	flags.Uint32(
 		duplicateMessageTrackerCacheSize,
-		config.GossipSubConfig.DuplicateMessageTrackerCacheSize,
+		config.GossipSub.DuplicateMessageTrackerCacheSize,
 		"cache size of the gossipsub duplicate message tracker.")
 	flags.Float64(
 		duplicateMessageTrackerDecay,
-		config.GossipSubConfig.DuplicateMessageTrackerGuageDecay,
+		config.GossipSub.DuplicateMessageTrackerGuageDecay,
 		"decay rate for the peer duplicate message counters.")
-	flags.Int(
-		rpcSentTrackerNumOfWorkers,
-		config.GossipSubConfig.RpcSentTrackerNumOfWorkers,
-=======
 	flags.Int(BuildFlagName(gossipSub, p2pconf.RpcTracerKey, p2pconf.RPCSentTrackerNumOfWorkersKey), config.GossipSub.RpcTracer.RpcSentTrackerNumOfWorkers,
->>>>>>> eb7e444c
 		"number of workers for the rpc sent tracker worker pool.")
 	// gossipsub RPC control message validation limits used for validation configuration and rate limiting
 	flags.Int(BuildFlagName(gossipSub, p2pconf.RpcInspectorKey, p2pconf.ValidationConfigKey, p2pconf.NumberOfWorkersKey),
