package p2p_test

import (
	"context"
	"fmt"
	"testing"
	"time"

	"github.com/libp2p/go-libp2p/core/network"
	"github.com/libp2p/go-libp2p/core/peer"
	"github.com/libp2p/go-libp2p/core/peerstore"
	"github.com/stretchr/testify/assert"
	"github.com/stretchr/testify/require"

	"github.com/onflow/flow-go/model/flow"
	"github.com/onflow/flow-go/module/irrecoverable"
	"github.com/onflow/flow-go/network/p2p"
	"github.com/onflow/flow-go/utils/unittest"
)

// TestMultiAddress evaluates correct translations from
// dns and ip4 to libp2p multi-address
func TestMultiAddress(t *testing.T) {
	key := generateNetworkingKey(t)

	tt := []struct {
		identity     *flow.Identity
		multiaddress string
	}{
		{ // ip4 test case
			identity:     unittest.IdentityFixture(unittest.WithNetworkingKey(key.PublicKey()), unittest.WithAddress("172.16.254.1:72")),
			multiaddress: "/ip4/172.16.254.1/tcp/72",
		},
		{ // dns test case
			identity:     unittest.IdentityFixture(unittest.WithNetworkingKey(key.PublicKey()), unittest.WithAddress("consensus:2222")),
			multiaddress: "/dns4/consensus/tcp/2222",
		},
		{ // dns test case
			identity:     unittest.IdentityFixture(unittest.WithNetworkingKey(key.PublicKey()), unittest.WithAddress("flow.com:3333")),
			multiaddress: "/dns4/flow.com/tcp/3333",
		},
	}

	for _, tc := range tt {
		ip, port, _, err := p2p.NetworkingInfo(*tc.identity)
		require.NoError(t, err)

		actualAddress := p2p.MultiAddressStr(ip, port)
		assert.Equal(t, tc.multiaddress, actualAddress, "incorrect multi-address translation")
	}

}

// TestSingleNodeLifeCycle evaluates correct lifecycle translation from start to stop the node
func TestSingleNodeLifeCycle(t *testing.T) {
	ctx, cancel := context.WithCancel(context.Background())

	signalCtx, errChan := irrecoverable.WithSignaler(ctx)
	go unittest.NoIrrecoverableError(ctx, t, errChan)

	node, _ := nodeFixture(
		t,
		unittest.IdentifierFixture(),
		"test_single_node_life_cycle",
	)

	node.Start(signalCtx)
	unittest.RequireComponentsReadyBefore(t, 100*time.Millisecond, node)

	cancel()
	unittest.RequireComponentsDoneBefore(t, 100*time.Millisecond, node)
}

// TestGetPeerInfo evaluates the deterministic translation between the nodes address and
// their libp2p info. It generates an address, and checks whether repeated translations
// yields the same info or not.
func TestGetPeerInfo(t *testing.T) {
	for i := 0; i < 10; i++ {
		key := generateNetworkingKey(t)

		// creates node-i identity
		identity := unittest.IdentityFixture(unittest.WithNetworkingKey(key.PublicKey()), unittest.WithAddress("1.1.1.1:0"))

		// translates node-i address into info
		info, err := p2p.PeerAddressInfo(*identity)
		require.NoError(t, err)

		// repeats the translation for node-i
		for j := 0; j < 10; j++ {
			rinfo, err := p2p.PeerAddressInfo(*identity)
			require.NoError(t, err)
			assert.Equal(t, rinfo.String(), info.String(), "inconsistent id generated")
		}
	}
}

// TestAddPeers checks if nodes can be added as peers to a given node
func TestAddPeers(t *testing.T) {
	count := 3
	ctx, cancel := context.WithCancel(context.Background())

	signalCtx, errChan := irrecoverable.WithSignaler(ctx)
	go unittest.NoIrrecoverableError(ctx, t, errChan)

	// create nodes
	nodes, identities := nodesFixture(t, unittest.IdentifierFixture(), "test_add_peers", count)
	startNodes(t, signalCtx, nodes, 100*time.Millisecond)
	defer stopNodes(t, nodes, cancel, 100*time.Millisecond)

	// add the remaining nodes to the first node as its set of peers
	for _, identity := range identities[1:] {
		peerInfo, err := p2p.PeerAddressInfo(*identity)
		require.NoError(t, err)
		require.NoError(t, nodes[0].AddPeer(ctx, peerInfo))
	}

	// Checks if both of the other nodes have been added as peers to the first node
	assert.Len(t, nodes[0].Host().Network().Peers(), count-1)
}

// TestRemovePeers checks if nodes can be removed as peers from a given node
func TestRemovePeers(t *testing.T) {
	count := 3
	ctx, cancel := context.WithCancel(context.Background())

	signalCtx, errChan := irrecoverable.WithSignaler(ctx)
	go unittest.NoIrrecoverableError(ctx, t, errChan)

	// create nodes
	nodes, identities := nodesFixture(t, unittest.IdentifierFixture(), "test_remove_peers", count)
	peerInfos, errs := p2p.PeerInfosFromIDs(identities)
	assert.Len(t, errs, 0)

	startNodes(t, signalCtx, nodes, 100*time.Millisecond)
	defer stopNodes(t, nodes, cancel, 100*time.Millisecond)

	// add nodes two and three to the first node as its peers
	for _, pInfo := range peerInfos[1:] {
		require.NoError(t, nodes[0].AddPeer(ctx, pInfo))
	}

	// check if all other nodes have been added as peers to the first node
	assert.Len(t, nodes[0].Host().Network().Peers(), count-1)

	// disconnect from each peer and assert that the connection no longer exists
	for _, pInfo := range peerInfos[1:] {
		require.NoError(t, nodes[0].RemovePeer(pInfo.ID))
		assert.Equal(t, network.NotConnected, nodes[0].Host().Network().Connectedness(pInfo.ID))
	}
}

func TestConnGater(t *testing.T) {
	ctx, cancel := context.WithCancel(context.Background())

	signalCtx, errChan := irrecoverable.WithSignaler(ctx)
	go unittest.NoIrrecoverableError(ctx, t, errChan)

	sporkID := unittest.IdentifierFixture()

	node1Peers := make(map[peer.ID]struct{})
<<<<<<< HEAD
	node1, identity1 := nodeFixture(t, sporkID, "test_conn_gater", withPeerFilter(func(pid peer.ID) bool {
		_, ok := node1Peers[pid]
		return ok
=======
	node1, identity1 := nodeFixture(t, ctx, sporkID, "test_conn_gater", withPeerFilter(func(pid peer.ID) error {
		if _, ok := node1Peers[pid]; !ok {
			return fmt.Errorf("peer id not found: %s", pid.Pretty())
		}
		return nil
>>>>>>> c3d5cb11
	}))

	startNode(t, signalCtx, node1, 100*time.Millisecond)
	defer stopNode(t, node1, cancel, 100*time.Millisecond)

	node1Info, err := p2p.PeerAddressInfo(identity1)
	assert.NoError(t, err)

	node2Peers := make(map[peer.ID]struct{})
<<<<<<< HEAD
	node2, identity2 := nodeFixture(t, sporkID, "test_conn_gater", withPeerFilter(func(pid peer.ID) bool {
		_, ok := node2Peers[pid]
		return ok
=======
	node2, identity2 := nodeFixture(t, ctx, sporkID, "test_conn_gater", withPeerFilter(func(pid peer.ID) error {
		if _, ok := node2Peers[pid]; !ok {
			return fmt.Errorf("id not found: %s", pid.Pretty())
		}
		return nil
>>>>>>> c3d5cb11
	}))
	startNode(t, signalCtx, node2, 100*time.Millisecond)
	defer stopNode(t, node2, cancel, 100*time.Millisecond)

	node2Info, err := p2p.PeerAddressInfo(identity2)
	assert.NoError(t, err)

	node1.Host().Peerstore().AddAddrs(node2Info.ID, node2Info.Addrs, peerstore.PermanentAddrTTL)
	node2.Host().Peerstore().AddAddrs(node1Info.ID, node1Info.Addrs, peerstore.PermanentAddrTTL)

	_, err = node1.CreateStream(ctx, node2Info.ID)
	assert.Error(t, err, "connection should not be possible")

	_, err = node2.CreateStream(ctx, node1Info.ID)
	assert.Error(t, err, "connection should not be possible")

	node1Peers[node2Info.ID] = struct{}{}
	_, err = node1.CreateStream(ctx, node2Info.ID)
	assert.Error(t, err, "connection should not be possible")

	node2Peers[node1Info.ID] = struct{}{}
	_, err = node1.CreateStream(ctx, node2Info.ID)
	assert.NoError(t, err, "connection should not be blocked")
}<|MERGE_RESOLUTION|>--- conflicted
+++ resolved
@@ -158,17 +158,11 @@
 	sporkID := unittest.IdentifierFixture()
 
 	node1Peers := make(map[peer.ID]struct{})
-<<<<<<< HEAD
-	node1, identity1 := nodeFixture(t, sporkID, "test_conn_gater", withPeerFilter(func(pid peer.ID) bool {
-		_, ok := node1Peers[pid]
-		return ok
-=======
-	node1, identity1 := nodeFixture(t, ctx, sporkID, "test_conn_gater", withPeerFilter(func(pid peer.ID) error {
+	node1, identity1 := nodeFixture(t, sporkID, "test_conn_gater", withPeerFilter(func(pid peer.ID) error {
 		if _, ok := node1Peers[pid]; !ok {
 			return fmt.Errorf("peer id not found: %s", pid.Pretty())
 		}
 		return nil
->>>>>>> c3d5cb11
 	}))
 
 	startNode(t, signalCtx, node1, 100*time.Millisecond)
@@ -178,17 +172,11 @@
 	assert.NoError(t, err)
 
 	node2Peers := make(map[peer.ID]struct{})
-<<<<<<< HEAD
-	node2, identity2 := nodeFixture(t, sporkID, "test_conn_gater", withPeerFilter(func(pid peer.ID) bool {
-		_, ok := node2Peers[pid]
-		return ok
-=======
-	node2, identity2 := nodeFixture(t, ctx, sporkID, "test_conn_gater", withPeerFilter(func(pid peer.ID) error {
+	node2, identity2 := nodeFixture(t, sporkID, "test_conn_gater", withPeerFilter(func(pid peer.ID) error {
 		if _, ok := node2Peers[pid]; !ok {
 			return fmt.Errorf("id not found: %s", pid.Pretty())
 		}
 		return nil
->>>>>>> c3d5cb11
 	}))
 	startNode(t, signalCtx, node2, 100*time.Millisecond)
 	defer stopNode(t, node2, cancel, 100*time.Millisecond)
