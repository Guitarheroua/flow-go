--- conflicted
+++ resolved
@@ -65,13 +65,9 @@
 )
 
 var (
-<<<<<<< HEAD
-	_ network.Middleware      = (*Middleware)(nil)
-	_ p2p.RateLimiterConsumer = (*Middleware)(nil)
-=======
 	_ network.Middleware        = (*Middleware)(nil)
+	_ p2p.RateLimiterConsumer   = (*Middleware)(nil)
 	_ p2p.NodeBlockListConsumer = (*Middleware)(nil)
->>>>>>> e695eab0
 
 	// ErrUnicastMsgWithoutSub error is provided to the slashing violations consumer in the case where
 	// the middleware receives a message via unicast but does not have a corresponding subscription for
@@ -846,14 +842,16 @@
 
 // OnRateLimitedPeer removes rate limited peer from underlying libp2pnode.
 func (m *Middleware) OnRateLimitedPeer(peerID peer.ID, role, msgType, topic, reason string) {
-	m.log.Warn().
+	lg := m.log.With().
 		Str("peer_id", peerID.String()).
 		Str("role", role).
 		Str("message_type", msgType).
 		Str("topic", topic).
 		Str("reason", reason).
-		Bool(logging.KeySuspicious, true).
-		Msg("pruning connection to rate-limited peer")
-
-	m.libP2PNode.RequestPeerUpdate()
+		Bool(logging.KeySuspicious, true).Logger()
+	err := m.libP2PNode.RemovePeer(peerID)
+	if err != nil {
+		m.log.Error().Err(err).Str("peer_id", peerID.String()).Msg("failed to disconnect from blocklisted peer")
+	}
+	lg.Warn().Msg("pruning connection to rate-limited peer")
 }