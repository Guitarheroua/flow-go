--- conflicted
+++ resolved
@@ -99,13 +99,7 @@
 			Logger()
 
 		if len(c.onInterceptSecuredFilters) == 0 {
-<<<<<<< HEAD
-			c.log.Debug().
-				Str("peer_id", p.String()).
-				Msg("allowing inbound connection intercept secured has no peer filters set")
-=======
 			lg.Info().Msg("inbound connection established")
->>>>>>> 379e79e3
 			return true
 		}
 
@@ -113,10 +107,6 @@
 			// log the illegal connection attempt from the remote node
 			lg.Error().
 				Err(err).
-<<<<<<< HEAD
-				Str("peer_id", p.String()).
-=======
->>>>>>> 379e79e3
 				Str("local_address", addr.LocalMultiaddr().String()).
 				Bool(logging.KeySuspicious, true).
 				Msg("rejected inbound connection")
