package p2pbuilder

import (
	"context"
	"errors"
	"fmt"
	"net"
	"time"

	"github.com/libp2p/go-libp2p"
	pubsub "github.com/libp2p/go-libp2p-pubsub"
	"github.com/libp2p/go-libp2p/config"
	"github.com/libp2p/go-libp2p/core/connmgr"
	"github.com/libp2p/go-libp2p/core/host"
	"github.com/libp2p/go-libp2p/core/network"
	"github.com/libp2p/go-libp2p/core/routing"
	"github.com/libp2p/go-libp2p/core/transport"
	rcmgr "github.com/libp2p/go-libp2p/p2p/host/resource-manager"
	"github.com/libp2p/go-libp2p/p2p/transport/tcp"
	"github.com/multiformats/go-multiaddr"
	madns "github.com/multiformats/go-multiaddr-dns"
	"github.com/rs/zerolog"

	fcrypto "github.com/onflow/flow-go/crypto"
	"github.com/onflow/flow-go/model/flow"
	"github.com/onflow/flow-go/module"
	"github.com/onflow/flow-go/module/component"
	"github.com/onflow/flow-go/module/irrecoverable"
	"github.com/onflow/flow-go/module/metrics"
	flownet "github.com/onflow/flow-go/network"
	"github.com/onflow/flow-go/network/netconf"
	"github.com/onflow/flow-go/network/p2p"
	"github.com/onflow/flow-go/network/p2p/connection"
	"github.com/onflow/flow-go/network/p2p/dht"
	"github.com/onflow/flow-go/network/p2p/keyutils"
	p2pconfig "github.com/onflow/flow-go/network/p2p/p2pbuilder/config"
	gossipsubbuilder "github.com/onflow/flow-go/network/p2p/p2pbuilder/gossipsub"
	"github.com/onflow/flow-go/network/p2p/p2pconf"
	"github.com/onflow/flow-go/network/p2p/p2pnode"
	"github.com/onflow/flow-go/network/p2p/subscription"
	"github.com/onflow/flow-go/network/p2p/tracer"
	"github.com/onflow/flow-go/network/p2p/unicast"
	unicastcache "github.com/onflow/flow-go/network/p2p/unicast/cache"
	"github.com/onflow/flow-go/network/p2p/unicast/protocols"
	"github.com/onflow/flow-go/network/p2p/unicast/stream"
	"github.com/onflow/flow-go/network/p2p/utils"
)

type DhtSystemActivation bool

const (
	DhtSystemEnabled  DhtSystemActivation = true
	DhtSystemDisabled DhtSystemActivation = false
)

type LibP2PNodeBuilder struct {
	gossipSubBuilder p2p.GossipSubBuilder
	sporkId          flow.Identifier
	address          string
	networkKey       fcrypto.PrivateKey
	logger           zerolog.Logger
	metricsConfig    *p2pconfig.MetricsConfig
	basicResolver    madns.BasicResolver

	resourceManager      network.ResourceManager
	resourceManagerCfg   *p2pconf.ResourceManagerConfig
	connManager          connmgr.ConnManager
	connGater            p2p.ConnectionGater
	routingFactory       func(context.Context, host.Host) (routing.Routing, error)
	peerManagerConfig    *p2pconfig.PeerManagerConfig
	createNode           p2p.CreateNodeFunc
	gossipSubTracer      p2p.PubSubTracer
	disallowListCacheCfg *p2p.DisallowListCacheConfig
	unicastConfig        *p2pconfig.UnicastConfig
	networkingType       flownet.NetworkingType // whether the node is running in private (staked) or public (unstaked) network
}

func NewNodeBuilder(
	logger zerolog.Logger,
	metricsConfig *p2pconfig.MetricsConfig,
	networkingType flownet.NetworkingType,
	address string,
	networkKey fcrypto.PrivateKey,
	sporkId flow.Identifier,
	idProvider module.IdentityProvider,
	rCfg *p2pconf.ResourceManagerConfig,
	rpcInspectorCfg *p2pconf.GossipSubRPCInspectorsConfig,
	peerManagerConfig *p2pconfig.PeerManagerConfig,
	subscriptionProviderParam *p2pconf.SubscriptionProviderParameters,
	disallowListCacheCfg *p2p.DisallowListCacheConfig,
	rpcTracker p2p.RpcControlTracking,
	unicastConfig *p2pconfig.UnicastConfig,
) *LibP2PNodeBuilder {
	return &LibP2PNodeBuilder{
		logger:               logger,
		sporkId:              sporkId,
		address:              address,
		networkKey:           networkKey,
		createNode:           DefaultCreateNodeFunc,
		metricsConfig:        metricsConfig,
		resourceManagerCfg:   rCfg,
		disallowListCacheCfg: disallowListCacheCfg,
		networkingType:       networkingType,
		gossipSubBuilder: gossipsubbuilder.NewGossipSubBuilder(logger,
			metricsConfig,
			networkingType,
			sporkId,
			idProvider,
			rpcInspectorCfg, subscriptionProviderParam,
			rpcTracker),
		peerManagerConfig: peerManagerConfig,
		unicastConfig:     unicastConfig,
	}
}

var _ p2p.NodeBuilder = &LibP2PNodeBuilder{}

// SetBasicResolver sets the DNS resolver for the node.
func (builder *LibP2PNodeBuilder) SetBasicResolver(br madns.BasicResolver) p2p.NodeBuilder {
	builder.basicResolver = br
	return builder
}

// SetSubscriptionFilter sets the pubsub subscription filter for the node.
func (builder *LibP2PNodeBuilder) SetSubscriptionFilter(filter pubsub.SubscriptionFilter) p2p.NodeBuilder {
	builder.gossipSubBuilder.SetSubscriptionFilter(filter)
	return builder
}

// SetResourceManager sets the resource manager for the node.
func (builder *LibP2PNodeBuilder) SetResourceManager(manager network.ResourceManager) p2p.NodeBuilder {
	builder.resourceManager = manager
	return builder
}

// SetConnectionManager sets the connection manager for the node.
func (builder *LibP2PNodeBuilder) SetConnectionManager(manager connmgr.ConnManager) p2p.NodeBuilder {
	builder.connManager = manager
	return builder
}

// SetConnectionGater sets the connection gater for the node.
func (builder *LibP2PNodeBuilder) SetConnectionGater(gater p2p.ConnectionGater) p2p.NodeBuilder {
	builder.connGater = gater
	return builder
}

// SetRoutingSystem sets the routing system factory function.
func (builder *LibP2PNodeBuilder) SetRoutingSystem(f func(context.Context, host.Host) (routing.Routing, error)) p2p.NodeBuilder {
	builder.routingFactory = f
	return builder
}

func (builder *LibP2PNodeBuilder) SetGossipSubFactory(gf p2p.GossipSubFactoryFunc, cf p2p.GossipSubAdapterConfigFunc) p2p.NodeBuilder {
	builder.gossipSubBuilder.SetGossipSubFactory(gf)
	builder.gossipSubBuilder.SetGossipSubConfigFunc(cf)
	return builder
}

// EnableGossipSubScoringWithOverride enables peer scoring for the GossipSub pubsub system with the given override.
// Any existing peer scoring config attribute that is set in the override will override the default peer scoring config.
// Anything that is left to nil or zero value in the override will be ignored and the default value will be used.
// Note: it is not recommended to override the default peer scoring config in production unless you know what you are doing.
// Production Tip: use PeerScoringConfigNoOverride as the argument to this function to enable peer scoring without any override.
// Args:
// - PeerScoringConfigOverride: override for the peer scoring config- Recommended to use PeerScoringConfigNoOverride for production.
// Returns:
// none
func (builder *LibP2PNodeBuilder) EnableGossipSubScoringWithOverride(config *p2p.PeerScoringConfigOverride) p2p.NodeBuilder {
	builder.gossipSubBuilder.EnableGossipSubScoringWithOverride(config)
	return builder
}

func (builder *LibP2PNodeBuilder) SetGossipSubTracer(tracer p2p.PubSubTracer) p2p.NodeBuilder {
	builder.gossipSubBuilder.SetGossipSubTracer(tracer)
	builder.gossipSubTracer = tracer
	return builder
}

func (builder *LibP2PNodeBuilder) SetCreateNode(f p2p.CreateNodeFunc) p2p.NodeBuilder {
	builder.createNode = f
	return builder
}

func (builder *LibP2PNodeBuilder) SetGossipSubScoreTracerInterval(interval time.Duration) p2p.NodeBuilder {
	builder.gossipSubBuilder.SetGossipSubScoreTracerInterval(interval)
	return builder
}

func (builder *LibP2PNodeBuilder) OverrideDefaultRpcInspectorSuiteFactory(factory p2p.GossipSubRpcInspectorSuiteFactoryFunc) p2p.NodeBuilder {
	builder.gossipSubBuilder.OverrideDefaultRpcInspectorSuiteFactory(factory)
	return builder
}

// Build creates a new libp2p node using the configured options.
func (builder *LibP2PNodeBuilder) Build() (p2p.LibP2PNode, error) {
	var opts []libp2p.Option

	if builder.basicResolver != nil {
		resolver, err := madns.NewResolver(madns.WithDefaultResolver(builder.basicResolver))

		if err != nil {
			return nil, fmt.Errorf("could not create resolver: %w", err)
		}

		opts = append(opts, libp2p.MultiaddrResolver(resolver))
	}

	if builder.resourceManager != nil {
		opts = append(opts, libp2p.ResourceManager(builder.resourceManager))
		builder.logger.Warn().
			Msg("libp2p resource manager is overridden by the node builder, metrics may not be available")
	} else {
		// setting up default resource manager, by hooking in the resource manager metrics reporter.
		limits := rcmgr.DefaultLimits
		libp2p.SetDefaultServiceLimits(&limits)

		mem, err := allowedMemory(builder.resourceManagerCfg.MemoryLimitRatio)
		if err != nil {
			return nil, fmt.Errorf("could not get allowed memory: %w", err)
		}
		fd, err := allowedFileDescriptors(builder.resourceManagerCfg.FileDescriptorsRatio)
		if err != nil {
			return nil, fmt.Errorf("could not get allowed file descriptors: %w", err)
		}
		limits.PeerBaseLimit.ConnsInbound = builder.resourceManagerCfg.PeerBaseLimitConnsInbound
		l := limits.Scale(mem, fd)
		mgr, err := rcmgr.NewResourceManager(rcmgr.NewFixedLimiter(l), rcmgr.WithMetrics(builder.metricsConfig.Metrics))
		if err != nil {
			return nil, fmt.Errorf("could not create libp2p resource manager: %w", err)
		}
		builder.logger.Info().
			Str("key", keyResourceManagerLimit).
			Int64("allowed_memory", mem).
			Int("allowed_file_descriptors", fd).
			Msg("allowed memory and file descriptors are fetched from the system")
		newLimitConfigLogger(builder.logger).logResourceManagerLimits(l)

		opts = append(opts, libp2p.ResourceManager(mgr))
		builder.logger.Info().Msg("libp2p resource manager is set to default with metrics")
	}

	if builder.connManager != nil {
		opts = append(opts, libp2p.ConnectionManager(builder.connManager))
	}

	if builder.connGater != nil {
		opts = append(opts, libp2p.ConnectionGater(builder.connGater))
	}

	h, err := DefaultLibP2PHost(builder.address, builder.networkKey, opts...)
	if err != nil {
		return nil, err
	}
	builder.gossipSubBuilder.SetHost(h)

	pCache, err := p2pnode.NewProtocolPeerCache(builder.logger, h)
	if err != nil {
		return nil, err
	}

	var peerManager p2p.PeerManager
	if builder.peerManagerConfig.UpdateInterval > 0 {
		connector, err := builder.peerManagerConfig.ConnectorFactory(h)
		if err != nil {
			return nil, fmt.Errorf("failed to create libp2p connector: %w", err)
		}
		peerUpdater, err := connection.NewPeerUpdater(
			&connection.PeerUpdaterConfig{
				PruneConnections: builder.peerManagerConfig.ConnectionPruning,
				Logger:           builder.logger,
				Host:             connection.NewConnectorHost(h),
				Connector:        connector,
			})
		if err != nil {
			return nil, fmt.Errorf("failed to create libp2p connector: %w", err)
		}

		peerManager = connection.NewPeerManager(builder.logger, builder.peerManagerConfig.UpdateInterval, peerUpdater)

		if builder.unicastConfig.RateLimiterDistributor != nil {
			builder.unicastConfig.RateLimiterDistributor.AddConsumer(peerManager)
		}
	}

	node := builder.createNode(builder.logger, h, pCache, peerManager, builder.disallowListCacheCfg)

	if builder.connGater != nil {
		builder.connGater.SetDisallowListOracle(node)
	}

<<<<<<< HEAD
	unicastManager := unicast.NewUnicastManager(
		builder.logger,
		stream.NewLibP2PStreamFactory(h),
		builder.sporkId,
		builder.createStreamRetryInterval,
		node,
		builder.metrics)
=======
	unicastManager, err := unicast.NewUnicastManager(&unicast.ManagerConfig{
		Logger:                             builder.logger,
		StreamFactory:                      stream.NewLibP2PStreamFactory(h),
		SporkId:                            builder.sporkId,
		ConnStatus:                         node,
		CreateStreamBackoffDelay:           builder.unicastConfig.CreateStreamBackoffDelay,
		DialBackoffDelay:                   builder.unicastConfig.DialBackoffDelay,
		DialInProgressBackoffDelay:         builder.unicastConfig.DialInProgressBackoffDelay,
		Metrics:                            builder.metricsConfig.Metrics,
		StreamZeroRetryResetThreshold:      builder.unicastConfig.StreamZeroRetryResetThreshold,
		DialZeroRetryResetThreshold:        builder.unicastConfig.DialZeroRetryResetThreshold,
		MaxStreamCreationRetryAttemptTimes: builder.unicastConfig.MaxStreamCreationRetryAttemptTimes,
		MaxDialRetryAttemptTimes:           builder.unicastConfig.MaxDialRetryAttemptTimes,
		DialConfigCacheFactory: func(configFactory func() unicast.DialConfig) unicast.DialConfigCache {
			return unicastcache.NewDialConfigCache(builder.unicastConfig.DialConfigCacheSize,
				builder.logger,
				metrics.DialConfigCacheMetricFactory(builder.metricsConfig.HeroCacheFactory, builder.networkingType),
				configFactory)
		},
	})
	if err != nil {
		return nil, fmt.Errorf("could not create unicast manager: %w", err)
	}
>>>>>>> 864190cf
	node.SetUnicastManager(unicastManager)

	cm := component.NewComponentManagerBuilder().
		AddWorker(
			func(ctx irrecoverable.SignalerContext, ready component.ReadyFunc) {
<<<<<<< HEAD
				// routing system is created here, because it needs to be created during the node startup.
				routingSystem, err := builder.buildRouting(ctx, h)
				if err != nil {
					ctx.Throw(fmt.Errorf("could not create routing system: %w", err))
				}
				node.SetRouting(routingSystem)
				builder.gossipSubBuilder.SetRoutingSystem(routingSystem)

=======
				if builder.routingFactory != nil {
					routingSystem, err := builder.routingFactory(ctx, h)
					if err != nil {
						ctx.Throw(fmt.Errorf("could not create routing system: %w", err))
					}
					if err := node.SetRouting(routingSystem); err != nil {
						ctx.Throw(fmt.Errorf("could not set routing system: %w", err))
					}
					builder.gossipSubBuilder.SetRoutingSystem(routingSystem)
					builder.logger.Debug().Msg("routing system created")
				}
>>>>>>> 864190cf
				// gossipsub is created here, because it needs to be created during the node startup.
				gossipSub, err := builder.gossipSubBuilder.Build(ctx)
				if err != nil {
					ctx.Throw(fmt.Errorf("could not create gossipsub: %w", err))
				}
				node.SetPubSub(gossipSub)
				gossipSub.Start(ctx)
				ready()

				<-gossipSub.Done()
			}).
		AddWorker(
			func(ctx irrecoverable.SignalerContext, ready component.ReadyFunc) {
				// encapsulates shutdown logic for the libp2p node.
				ready()
				<-ctx.Done()
				// we wait till the context is done, and then we stop the libp2p node.

				err = node.Stop()
				if err != nil {
					// ignore context cancellation errors
					if !errors.Is(err, context.Canceled) && !errors.Is(err, context.DeadlineExceeded) {
						ctx.Throw(fmt.Errorf("could not stop libp2p node: %w", err))
					}
				}
			})

	node.SetComponentManager(cm.Build())

	return node, nil
}

// DefaultLibP2PHost returns a libp2p host initialized to listen on the given address and using the given private key and
// customized with options
func DefaultLibP2PHost(address string, key fcrypto.PrivateKey, options ...config.Option) (host.Host, error) {
	defaultOptions, err := defaultLibP2POptions(address, key)
	if err != nil {
		return nil, err
	}

	allOptions := append(defaultOptions, options...)

	// create the libp2p host
	libP2PHost, err := libp2p.New(allOptions...)
	if err != nil {
		return nil, fmt.Errorf("could not create libp2p host: %w", err)
	}

	return libP2PHost, nil
}

// defaultLibP2POptions creates and returns the standard LibP2P host options that are used for the Flow Libp2p network
func defaultLibP2POptions(address string, key fcrypto.PrivateKey) ([]config.Option, error) {

	libp2pKey, err := keyutils.LibP2PPrivKeyFromFlow(key)
	if err != nil {
		return nil, fmt.Errorf("could not generate libp2p key: %w", err)
	}

	ip, port, err := net.SplitHostPort(address)
	if err != nil {
		return nil, fmt.Errorf("could not split node address %s:%w", address, err)
	}

	sourceMultiAddr, err := multiaddr.NewMultiaddr(utils.MultiAddressStr(ip, port))
	if err != nil {
		return nil, fmt.Errorf("failed to translate Flow address to Libp2p multiaddress: %w", err)
	}

	// create a transport which disables port reuse and web socket.
	// Port reuse enables listening and dialing from the same TCP port (https://github.com/libp2p/go-reuseport)
	// While this sounds great, it intermittently causes a 'broken pipe' error
	// as the 1-k discovery process and the 1-1 messaging both sometimes attempt to open connection to the same target
	// As of now there is no requirement of client sockets to be a well-known port, so disabling port reuse all together.
	t := libp2p.Transport(
		func(u transport.Upgrader) (*tcp.TcpTransport, error) {
			return tcp.NewTCPTransport(u, nil, tcp.DisableReuseport())
		})

	// gather all the options for the libp2p node
	options := []config.Option{
		libp2p.ListenAddrs(sourceMultiAddr), // set the listen address
		libp2p.Identity(libp2pKey),          // pass in the networking key
		t,                                   // set the transport
	}

	return options, nil
}

// DefaultCreateNodeFunc returns new libP2P node.
func DefaultCreateNodeFunc(
	logger zerolog.Logger,
	host host.Host,
	pCache p2p.ProtocolPeerCache,
	peerManager p2p.PeerManager,
	disallowListCacheCfg *p2p.DisallowListCacheConfig,
) p2p.LibP2PNode {
	return p2pnode.NewNode(logger, host, pCache, peerManager, disallowListCacheCfg)
}

// DefaultNodeBuilder returns a node builder.
func DefaultNodeBuilder(
	logger zerolog.Logger,
	address string,
	networkingType flownet.NetworkingType,
	flowKey fcrypto.PrivateKey,
	sporkId flow.Identifier,
	idProvider module.IdentityProvider,
	metricsCfg *p2pconfig.MetricsConfig,
	resolver madns.BasicResolver,
	role string,
	connGaterCfg *p2pconfig.ConnectionGaterConfig,
	peerManagerCfg *p2pconfig.PeerManagerConfig,
	gossipCfg *p2pconf.GossipSubConfig,
	rpcInspectorCfg *p2pconf.GossipSubRPCInspectorsConfig,
	rCfg *p2pconf.ResourceManagerConfig,
	uniCfg *p2pconfig.UnicastConfig,
	connMgrConfig *netconf.ConnectionManagerConfig,
	disallowListCacheCfg *p2p.DisallowListCacheConfig,
	dhtSystemActivation DhtSystemActivation,
) (p2p.NodeBuilder, error) {

	connManager, err := connection.NewConnManager(logger, metricsCfg.Metrics, connMgrConfig)
	if err != nil {
		return nil, fmt.Errorf("could not create connection manager: %w", err)
	}

	// set the default connection gater peer filters for both InterceptPeerDial and InterceptSecured callbacks
	peerFilter := notEjectedPeerFilter(idProvider)
	peerFilters := []p2p.PeerFilter{peerFilter}

	connGater := connection.NewConnGater(
		logger,
		idProvider,
		connection.WithOnInterceptPeerDialFilters(append(peerFilters, connGaterCfg.InterceptPeerDialFilters...)),
		connection.WithOnInterceptSecuredFilters(append(peerFilters, connGaterCfg.InterceptSecuredFilters...)))

	meshTracerCfg := &tracer.GossipSubMeshTracerConfig{
		Logger:                             logger,
		Metrics:                            metricsCfg.Metrics,
		IDProvider:                         idProvider,
		LoggerInterval:                     gossipCfg.LocalMeshLogInterval,
		RpcSentTrackerCacheSize:            gossipCfg.RPCSentTrackerCacheSize,
		RpcSentTrackerWorkerQueueCacheSize: gossipCfg.RPCSentTrackerQueueCacheSize,
		RpcSentTrackerNumOfWorkers:         gossipCfg.RpcSentTrackerNumOfWorkers,
		HeroCacheMetricsFactory:            metricsCfg.HeroCacheFactory,
		NetworkingType:                     flownet.PrivateNetwork,
	}
	meshTracer := tracer.NewGossipSubMeshTracer(meshTracerCfg)

	builder := NewNodeBuilder(logger,
		metricsCfg,
		networkingType,
		address,
		flowKey,
		sporkId,
		idProvider,
		rCfg,
		rpcInspectorCfg, peerManagerCfg, &gossipCfg.SubscriptionProviderConfig,
		disallowListCacheCfg,
		meshTracer,
		uniCfg).
		SetBasicResolver(resolver).
		SetConnectionManager(connManager).
		SetConnectionGater(connGater).
<<<<<<< HEAD
		SetRoutingSystem(
			func(ctx context.Context, host host.Host) (routing.Routing, error) {
				return dht.NewDHT(ctx, host, protocols.FlowDHTProtocolID(sporkId), logger, metricsCfg.Metrics, dht.AsServer())
			}).
		SetStreamCreationRetryInterval(uniCfg.StreamRetryInterval).
		SetCreateNode(DefaultCreateNodeFunc).
		SetRateLimiterDistributor(uniCfg.RateLimiterDistributor)
=======
		SetCreateNode(DefaultCreateNodeFunc)
>>>>>>> 864190cf

	if gossipCfg.PeerScoring {
		// In production, we never override the default scoring config.
		builder.EnableGossipSubScoringWithOverride(p2p.PeerScoringConfigNoOverride)
	}

	builder.SetGossipSubTracer(meshTracer)
	builder.SetGossipSubScoreTracerInterval(gossipCfg.ScoreTracerInterval)

	if role != "ghost" {
		r, err := flow.ParseRole(role)
		if err != nil {
			return nil, fmt.Errorf("could not parse role: %w", err)
		}
		builder.SetSubscriptionFilter(subscription.NewRoleBasedFilter(r, idProvider))

		if dhtSystemActivation == DhtSystemEnabled {
			builder.SetRoutingSystem(
				func(ctx context.Context, host host.Host) (routing.Routing, error) {
					return dht.NewDHT(ctx, host, protocols.FlowDHTProtocolID(sporkId), logger, metricsCfg.Metrics, dht.AsServer())
				})
		}
	}

	return builder, nil
}<|MERGE_RESOLUTION|>--- conflicted
+++ resolved
@@ -289,15 +289,6 @@
 		builder.connGater.SetDisallowListOracle(node)
 	}
 
-<<<<<<< HEAD
-	unicastManager := unicast.NewUnicastManager(
-		builder.logger,
-		stream.NewLibP2PStreamFactory(h),
-		builder.sporkId,
-		builder.createStreamRetryInterval,
-		node,
-		builder.metrics)
-=======
 	unicastManager, err := unicast.NewUnicastManager(&unicast.ManagerConfig{
 		Logger:                             builder.logger,
 		StreamFactory:                      stream.NewLibP2PStreamFactory(h),
@@ -321,22 +312,11 @@
 	if err != nil {
 		return nil, fmt.Errorf("could not create unicast manager: %w", err)
 	}
->>>>>>> 864190cf
 	node.SetUnicastManager(unicastManager)
 
 	cm := component.NewComponentManagerBuilder().
 		AddWorker(
 			func(ctx irrecoverable.SignalerContext, ready component.ReadyFunc) {
-<<<<<<< HEAD
-				// routing system is created here, because it needs to be created during the node startup.
-				routingSystem, err := builder.buildRouting(ctx, h)
-				if err != nil {
-					ctx.Throw(fmt.Errorf("could not create routing system: %w", err))
-				}
-				node.SetRouting(routingSystem)
-				builder.gossipSubBuilder.SetRoutingSystem(routingSystem)
-
-=======
 				if builder.routingFactory != nil {
 					routingSystem, err := builder.routingFactory(ctx, h)
 					if err != nil {
@@ -348,7 +328,6 @@
 					builder.gossipSubBuilder.SetRoutingSystem(routingSystem)
 					builder.logger.Debug().Msg("routing system created")
 				}
->>>>>>> 864190cf
 				// gossipsub is created here, because it needs to be created during the node startup.
 				gossipSub, err := builder.gossipSubBuilder.Build(ctx)
 				if err != nil {
@@ -514,17 +493,7 @@
 		SetBasicResolver(resolver).
 		SetConnectionManager(connManager).
 		SetConnectionGater(connGater).
-<<<<<<< HEAD
-		SetRoutingSystem(
-			func(ctx context.Context, host host.Host) (routing.Routing, error) {
-				return dht.NewDHT(ctx, host, protocols.FlowDHTProtocolID(sporkId), logger, metricsCfg.Metrics, dht.AsServer())
-			}).
-		SetStreamCreationRetryInterval(uniCfg.StreamRetryInterval).
-		SetCreateNode(DefaultCreateNodeFunc).
-		SetRateLimiterDistributor(uniCfg.RateLimiterDistributor)
-=======
 		SetCreateNode(DefaultCreateNodeFunc)
->>>>>>> 864190cf
 
 	if gossipCfg.PeerScoring {
 		// In production, we never override the default scoring config.
