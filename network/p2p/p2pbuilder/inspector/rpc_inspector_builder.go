package inspector

import (
	"fmt"

<<<<<<< HEAD
	"github.com/prometheus/client_golang/prometheus"
=======
>>>>>>> a15bf4bd
	"github.com/rs/zerolog"

	"github.com/onflow/flow-go/model/flow"
	"github.com/onflow/flow-go/module/mempool/queue"
	"github.com/onflow/flow-go/module/metrics"
	"github.com/onflow/flow-go/network/p2p"
	"github.com/onflow/flow-go/network/p2p/inspector"
	"github.com/onflow/flow-go/network/p2p/inspector/validation"
	p2pconfig "github.com/onflow/flow-go/network/p2p/p2pbuilder/config"
	"github.com/onflow/flow-go/network/p2p/p2pbuilder/inspector/suite"
	"github.com/onflow/flow-go/network/p2p/p2pnode"
)

<<<<<<< HEAD
type metricsCollectorFactory func() *metrics.HeroCacheCollector
=======
// GossipSubRPCValidationInspectorConfigs validation limits used for gossipsub RPC control message inspection.
type GossipSubRPCValidationInspectorConfigs struct {
	// NumberOfWorkers number of worker pool workers.
	NumberOfWorkers int
	// CacheSize size of the queue used by worker pool for the control message validation inspector.
	CacheSize uint32
	// GraftLimits GRAFT control message validation limits.
	GraftLimits map[string]int
	// PruneLimits PRUNE control message validation limits.
	PruneLimits map[string]int
}

// GossipSubRPCMetricsInspectorConfigs rpc metrics observer inspector configuration.
type GossipSubRPCMetricsInspectorConfigs struct {
	// NumberOfWorkers number of worker pool workers.
	NumberOfWorkers int
	// CacheSize size of the queue used by worker pool for the control message metrics inspector.
	CacheSize uint32
}

// GossipSubRPCInspectorsConfig encompasses configuration related to gossipsub RPC message inspectors.
type GossipSubRPCInspectorsConfig struct {
	// GossipSubRPCInspectorNotificationCacheSize size of the queue for notifications about invalid RPC messages.
	GossipSubRPCInspectorNotificationCacheSize uint32
	// ValidationInspectorConfigs control message validation inspector validation configuration and limits.
	ValidationInspectorConfigs *GossipSubRPCValidationInspectorConfigs
	// MetricsInspectorConfigs control message metrics inspector configuration.
	MetricsInspectorConfigs *GossipSubRPCMetricsInspectorConfigs
}

func DefaultGossipSubRPCInspectorsConfig() *GossipSubRPCInspectorsConfig {
	return &GossipSubRPCInspectorsConfig{
		GossipSubRPCInspectorNotificationCacheSize: distributor.DefaultGossipSubInspectorNotificationQueueCacheSize,
		ValidationInspectorConfigs: &GossipSubRPCValidationInspectorConfigs{
			NumberOfWorkers: validation.DefaultNumberOfWorkers,
			CacheSize:       validation.DefaultControlMsgValidationInspectorQueueCacheSize,
			GraftLimits: map[string]int{
				validation.DiscardThresholdMapKey: validation.DefaultGraftDiscardThreshold,
				validation.SafetyThresholdMapKey:  validation.DefaultGraftSafetyThreshold,
				validation.RateLimitMapKey:        validation.DefaultGraftRateLimit,
			},
			PruneLimits: map[string]int{
				validation.DiscardThresholdMapKey: validation.DefaultPruneDiscardThreshold,
				validation.SafetyThresholdMapKey:  validation.DefaultPruneSafetyThreshold,
				validation.RateLimitMapKey:        validation.DefaultPruneRateLimit,
			},
		},
		MetricsInspectorConfigs: &GossipSubRPCMetricsInspectorConfigs{
			NumberOfWorkers: inspector.DefaultControlMsgMetricsInspectorNumberOfWorkers,
			CacheSize:       inspector.DefaultControlMsgMetricsInspectorQueueCacheSize,
		},
	}
}
>>>>>>> a15bf4bd

// GossipSubInspectorBuilder builder that constructs all rpc inspectors used by gossip sub. The following
// rpc inspectors are created with this builder.
// - validation inspector: performs validation on all control messages.
// - metrics inspector: observes metrics for each rpc message received.
type GossipSubInspectorBuilder struct {
	logger           zerolog.Logger
	sporkID          flow.Identifier
	inspectorsConfig *GossipSubRPCInspectorsConfig
	metricsCfg       *p2pconfig.MetricsConfig
	publicNetwork    bool
}

// NewGossipSubInspectorBuilder returns new *GossipSubInspectorBuilder.
func NewGossipSubInspectorBuilder(logger zerolog.Logger, sporkID flow.Identifier, inspectorsConfig *GossipSubRPCInspectorsConfig) *GossipSubInspectorBuilder {
	return &GossipSubInspectorBuilder{
		logger:           logger,
		sporkID:          sporkID,
		inspectorsConfig: inspectorsConfig,
		metricsCfg: &p2pconfig.MetricsConfig{
			Metrics:          metrics.NewNoopCollector(),
			HeroCacheFactory: metrics.NewNoopHeroCacheMetricsFactory(),
		},
		publicNetwork: p2p.PublicNetwork,
	}
}

// SetMetrics sets the network metrics and registry.
func (b *GossipSubInspectorBuilder) SetMetrics(metricsCfg *p2pconfig.MetricsConfig) *GossipSubInspectorBuilder {
	b.metricsCfg = metricsCfg
	return b
}

// SetPublicNetwork used to differentiate between libp2p nodes used for public vs private networks.
// Currently, there are different metrics collectors for public vs private networks.
func (b *GossipSubInspectorBuilder) SetPublicNetwork(public bool) *GossipSubInspectorBuilder {
	b.publicNetwork = public
	return b
}

// buildGossipSubMetricsInspector builds the gossipsub rpc metrics inspector.
func (b *GossipSubInspectorBuilder) buildGossipSubMetricsInspector() p2p.GossipSubRPCInspector {
	gossipSubMetrics := p2pnode.NewGossipSubControlMessageMetrics(b.metricsCfg.Metrics, b.logger)
	metricsInspector := inspector.NewControlMsgMetricsInspector(
		b.logger,
		gossipSubMetrics,
		b.inspectorsConfig.MetricsInspectorConfigs.NumberOfWorkers,
		[]queue.HeroStoreConfigOption{
			queue.WithHeroStoreSizeLimit(b.inspectorsConfig.MetricsInspectorConfigs.CacheSize),
			queue.WithHeroStoreCollector(metrics.GossipSubRPCMetricsObserverInspectorQueueMetricFactory(b.metricsCfg.HeroCacheFactory, b.publicNetwork)),
		}...)
	return metricsInspector
}

// validationInspectorConfig returns a new inspector.ControlMsgValidationInspectorConfig using configuration provided by the node builder.
func (b *GossipSubInspectorBuilder) validationInspectorConfig(validationConfigs *GossipSubRPCValidationInspectorConfigs) (*validation.ControlMsgValidationInspectorConfig, error) {
	// setup rpc validation configuration for each control message type
	graftValidationCfg, err := validation.NewCtrlMsgValidationConfig(p2p.CtrlMsgGraft, validationConfigs.GraftLimits)
	if err != nil {
		return nil, fmt.Errorf("failed to create gossupsub RPC validation configuration: %w", err)
	}
	pruneValidationCfg, err := validation.NewCtrlMsgValidationConfig(p2p.CtrlMsgPrune, validationConfigs.PruneLimits)
	if err != nil {
		return nil, fmt.Errorf("failed to create gossupsub RPC validation configuration: %w", err)
	}
	iHaveValidationCfg, err := validation.NewCtrlMsgValidationConfig(p2p.CtrlMsgIHave, validationConfigs.IHaveLimitsConfig.IHaveLimits, validationConfigs.IHaveLimitsConfig.IhaveConfigurationOpts()...)
	if err != nil {
		return nil, fmt.Errorf("failed to create gossupsub RPC validation configuration: %w", err)
	}
	// setup gossip sub RPC control message inspector config
	controlMsgRPCInspectorCfg := &validation.ControlMsgValidationInspectorConfig{
<<<<<<< HEAD
		NumberOfWorkers:     validationConfigs.NumberOfWorkers,
		InspectMsgStoreOpts: opts,
		GraftValidationCfg:  graftValidationCfg,
		PruneValidationCfg:  pruneValidationCfg,
		IHaveValidationCfg:  iHaveValidationCfg,
=======
		NumberOfWorkers: validationConfigs.NumberOfWorkers,
		InspectMsgStoreOpts: []queue.HeroStoreConfigOption{
			queue.WithHeroStoreSizeLimit(validationConfigs.CacheSize),
			queue.WithHeroStoreCollector(metrics.GossipSubRPCInspectorQueueMetricFactory(b.metricsCfg.HeroCacheFactory, b.publicNetwork))},
		GraftValidationCfg: graftValidationCfg,
		PruneValidationCfg: pruneValidationCfg,
>>>>>>> a15bf4bd
	}
	return controlMsgRPCInspectorCfg, nil
}

// buildGossipSubValidationInspector builds the gossipsub rpc validation inspector.
func (b *GossipSubInspectorBuilder) buildGossipSubValidationInspector() (p2p.GossipSubRPCInspector, *distributor.GossipSubInspectorNotifDistributor, error) {
	controlMsgRPCInspectorCfg, err := b.validationInspectorConfig(b.inspectorsConfig.ValidationInspectorConfigs)
	if err != nil {
		return nil, nil, fmt.Errorf("failed to create gossipsub rpc inspector config: %w", err)
	}
<<<<<<< HEAD
	rpcValidationInspector := validation.NewControlMsgValidationInspector(b.logger, b.sporkID, controlMsgRPCInspectorCfg, b.distributor, b.netMetrics)
	return rpcValidationInspector, nil
=======

	notificationDistributor := distributor.DefaultGossipSubInspectorNotificationDistributor(
		b.logger,
		[]queue.HeroStoreConfigOption{
			queue.WithHeroStoreSizeLimit(b.inspectorsConfig.GossipSubRPCInspectorNotificationCacheSize),
			queue.WithHeroStoreCollector(metrics.RpcInspectorNotificationQueueMetricFactory(b.metricsCfg.HeroCacheFactory, b.publicNetwork))}...)

	rpcValidationInspector := validation.NewControlMsgValidationInspector(
		b.logger,
		b.sporkID,
		controlMsgRPCInspectorCfg,
		notificationDistributor,
	)
	return rpcValidationInspector, notificationDistributor, nil
>>>>>>> a15bf4bd
}

// Build builds the rpc inspectors used by gossipsub.
// Any returned error from this func indicates a problem setting up rpc inspectors.
// In libp2p node setup, the returned error should be treated as a fatal error.
func (b *GossipSubInspectorBuilder) Build() (p2p.GossipSubInspectorSuite, error) {
	metricsInspector := b.buildGossipSubMetricsInspector()
	validationInspector, notificationDistributor, err := b.buildGossipSubValidationInspector()
	if err != nil {
		return nil, err
	}
<<<<<<< HEAD
	return []p2p.GossipSubRPCInspector{metricsInspector, validationInspector}, nil
=======
	return suite.NewGossipSubInspectorSuite([]p2p.GossipSubRPCInspector{metricsInspector, validationInspector}, notificationDistributor), nil
}

// DefaultRPCValidationConfig returns default RPC control message inspector config.
func DefaultRPCValidationConfig(opts ...queue.HeroStoreConfigOption) *validation.ControlMsgValidationInspectorConfig {
	graftCfg, _ := validation.NewCtrlMsgValidationConfig(p2p.CtrlMsgGraft, validation.CtrlMsgValidationLimits{
		validation.DiscardThresholdMapKey: validation.DefaultGraftDiscardThreshold,
		validation.SafetyThresholdMapKey:  validation.DefaultGraftSafetyThreshold,
		validation.RateLimitMapKey:        validation.DefaultGraftRateLimit,
	})
	pruneCfg, _ := validation.NewCtrlMsgValidationConfig(p2p.CtrlMsgPrune, validation.CtrlMsgValidationLimits{
		validation.DiscardThresholdMapKey: validation.DefaultPruneDiscardThreshold,
		validation.SafetyThresholdMapKey:  validation.DefaultPruneSafetyThreshold,
		validation.RateLimitMapKey:        validation.DefaultPruneRateLimit,
	})

	return &validation.ControlMsgValidationInspectorConfig{
		NumberOfWorkers:     validation.DefaultNumberOfWorkers,
		InspectMsgStoreOpts: opts,
		GraftValidationCfg:  graftCfg,
		PruneValidationCfg:  pruneCfg,
	}
>>>>>>> a15bf4bd
}<|MERGE_RESOLUTION|>--- conflicted
+++ resolved
@@ -3,80 +3,19 @@
 import (
 	"fmt"
 
-<<<<<<< HEAD
-	"github.com/prometheus/client_golang/prometheus"
-=======
->>>>>>> a15bf4bd
 	"github.com/rs/zerolog"
 
 	"github.com/onflow/flow-go/model/flow"
 	"github.com/onflow/flow-go/module/mempool/queue"
 	"github.com/onflow/flow-go/module/metrics"
 	"github.com/onflow/flow-go/network/p2p"
+	"github.com/onflow/flow-go/network/p2p/distributor"
 	"github.com/onflow/flow-go/network/p2p/inspector"
 	"github.com/onflow/flow-go/network/p2p/inspector/validation"
 	p2pconfig "github.com/onflow/flow-go/network/p2p/p2pbuilder/config"
 	"github.com/onflow/flow-go/network/p2p/p2pbuilder/inspector/suite"
 	"github.com/onflow/flow-go/network/p2p/p2pnode"
 )
-
-<<<<<<< HEAD
-type metricsCollectorFactory func() *metrics.HeroCacheCollector
-=======
-// GossipSubRPCValidationInspectorConfigs validation limits used for gossipsub RPC control message inspection.
-type GossipSubRPCValidationInspectorConfigs struct {
-	// NumberOfWorkers number of worker pool workers.
-	NumberOfWorkers int
-	// CacheSize size of the queue used by worker pool for the control message validation inspector.
-	CacheSize uint32
-	// GraftLimits GRAFT control message validation limits.
-	GraftLimits map[string]int
-	// PruneLimits PRUNE control message validation limits.
-	PruneLimits map[string]int
-}
-
-// GossipSubRPCMetricsInspectorConfigs rpc metrics observer inspector configuration.
-type GossipSubRPCMetricsInspectorConfigs struct {
-	// NumberOfWorkers number of worker pool workers.
-	NumberOfWorkers int
-	// CacheSize size of the queue used by worker pool for the control message metrics inspector.
-	CacheSize uint32
-}
-
-// GossipSubRPCInspectorsConfig encompasses configuration related to gossipsub RPC message inspectors.
-type GossipSubRPCInspectorsConfig struct {
-	// GossipSubRPCInspectorNotificationCacheSize size of the queue for notifications about invalid RPC messages.
-	GossipSubRPCInspectorNotificationCacheSize uint32
-	// ValidationInspectorConfigs control message validation inspector validation configuration and limits.
-	ValidationInspectorConfigs *GossipSubRPCValidationInspectorConfigs
-	// MetricsInspectorConfigs control message metrics inspector configuration.
-	MetricsInspectorConfigs *GossipSubRPCMetricsInspectorConfigs
-}
-
-func DefaultGossipSubRPCInspectorsConfig() *GossipSubRPCInspectorsConfig {
-	return &GossipSubRPCInspectorsConfig{
-		GossipSubRPCInspectorNotificationCacheSize: distributor.DefaultGossipSubInspectorNotificationQueueCacheSize,
-		ValidationInspectorConfigs: &GossipSubRPCValidationInspectorConfigs{
-			NumberOfWorkers: validation.DefaultNumberOfWorkers,
-			CacheSize:       validation.DefaultControlMsgValidationInspectorQueueCacheSize,
-			GraftLimits: map[string]int{
-				validation.DiscardThresholdMapKey: validation.DefaultGraftDiscardThreshold,
-				validation.SafetyThresholdMapKey:  validation.DefaultGraftSafetyThreshold,
-				validation.RateLimitMapKey:        validation.DefaultGraftRateLimit,
-			},
-			PruneLimits: map[string]int{
-				validation.DiscardThresholdMapKey: validation.DefaultPruneDiscardThreshold,
-				validation.SafetyThresholdMapKey:  validation.DefaultPruneSafetyThreshold,
-				validation.RateLimitMapKey:        validation.DefaultPruneRateLimit,
-			},
-		},
-		MetricsInspectorConfigs: &GossipSubRPCMetricsInspectorConfigs{
-			NumberOfWorkers: inspector.DefaultControlMsgMetricsInspectorNumberOfWorkers,
-			CacheSize:       inspector.DefaultControlMsgMetricsInspectorQueueCacheSize,
-		},
-	}
-}
->>>>>>> a15bf4bd
 
 // GossipSubInspectorBuilder builder that constructs all rpc inspectors used by gossip sub. The following
 // rpc inspectors are created with this builder.
@@ -148,20 +87,13 @@
 	}
 	// setup gossip sub RPC control message inspector config
 	controlMsgRPCInspectorCfg := &validation.ControlMsgValidationInspectorConfig{
-<<<<<<< HEAD
-		NumberOfWorkers:     validationConfigs.NumberOfWorkers,
-		InspectMsgStoreOpts: opts,
-		GraftValidationCfg:  graftValidationCfg,
-		PruneValidationCfg:  pruneValidationCfg,
-		IHaveValidationCfg:  iHaveValidationCfg,
-=======
 		NumberOfWorkers: validationConfigs.NumberOfWorkers,
 		InspectMsgStoreOpts: []queue.HeroStoreConfigOption{
 			queue.WithHeroStoreSizeLimit(validationConfigs.CacheSize),
 			queue.WithHeroStoreCollector(metrics.GossipSubRPCInspectorQueueMetricFactory(b.metricsCfg.HeroCacheFactory, b.publicNetwork))},
 		GraftValidationCfg: graftValidationCfg,
 		PruneValidationCfg: pruneValidationCfg,
->>>>>>> a15bf4bd
+		IHaveValidationCfg: iHaveValidationCfg,
 	}
 	return controlMsgRPCInspectorCfg, nil
 }
@@ -172,10 +104,6 @@
 	if err != nil {
 		return nil, nil, fmt.Errorf("failed to create gossipsub rpc inspector config: %w", err)
 	}
-<<<<<<< HEAD
-	rpcValidationInspector := validation.NewControlMsgValidationInspector(b.logger, b.sporkID, controlMsgRPCInspectorCfg, b.distributor, b.netMetrics)
-	return rpcValidationInspector, nil
-=======
 
 	notificationDistributor := distributor.DefaultGossipSubInspectorNotificationDistributor(
 		b.logger,
@@ -188,9 +116,9 @@
 		b.sporkID,
 		controlMsgRPCInspectorCfg,
 		notificationDistributor,
+		metrics.NewNoopCollector(),
 	)
 	return rpcValidationInspector, notificationDistributor, nil
->>>>>>> a15bf4bd
 }
 
 // Build builds the rpc inspectors used by gossipsub.
@@ -202,30 +130,5 @@
 	if err != nil {
 		return nil, err
 	}
-<<<<<<< HEAD
-	return []p2p.GossipSubRPCInspector{metricsInspector, validationInspector}, nil
-=======
 	return suite.NewGossipSubInspectorSuite([]p2p.GossipSubRPCInspector{metricsInspector, validationInspector}, notificationDistributor), nil
-}
-
-// DefaultRPCValidationConfig returns default RPC control message inspector config.
-func DefaultRPCValidationConfig(opts ...queue.HeroStoreConfigOption) *validation.ControlMsgValidationInspectorConfig {
-	graftCfg, _ := validation.NewCtrlMsgValidationConfig(p2p.CtrlMsgGraft, validation.CtrlMsgValidationLimits{
-		validation.DiscardThresholdMapKey: validation.DefaultGraftDiscardThreshold,
-		validation.SafetyThresholdMapKey:  validation.DefaultGraftSafetyThreshold,
-		validation.RateLimitMapKey:        validation.DefaultGraftRateLimit,
-	})
-	pruneCfg, _ := validation.NewCtrlMsgValidationConfig(p2p.CtrlMsgPrune, validation.CtrlMsgValidationLimits{
-		validation.DiscardThresholdMapKey: validation.DefaultPruneDiscardThreshold,
-		validation.SafetyThresholdMapKey:  validation.DefaultPruneSafetyThreshold,
-		validation.RateLimitMapKey:        validation.DefaultPruneRateLimit,
-	})
-
-	return &validation.ControlMsgValidationInspectorConfig{
-		NumberOfWorkers:     validation.DefaultNumberOfWorkers,
-		InspectMsgStoreOpts: opts,
-		GraftValidationCfg:  graftCfg,
-		PruneValidationCfg:  pruneCfg,
-	}
->>>>>>> a15bf4bd
 }