package gossipsubbuilder

import (
	"context"
	"fmt"
	"time"

	pubsub "github.com/libp2p/go-libp2p-pubsub"
	"github.com/libp2p/go-libp2p/core/host"
	"github.com/libp2p/go-libp2p/core/routing"
	"github.com/rs/zerolog"

	"github.com/onflow/flow-go/model/flow"
	"github.com/onflow/flow-go/module"
	"github.com/onflow/flow-go/module/irrecoverable"
	"github.com/onflow/flow-go/module/mempool/queue"
	"github.com/onflow/flow-go/module/metrics"
	"github.com/onflow/flow-go/network"
	"github.com/onflow/flow-go/network/p2p"
	"github.com/onflow/flow-go/network/p2p/distributor"
	"github.com/onflow/flow-go/network/p2p/inspector"
	"github.com/onflow/flow-go/network/p2p/inspector/validation"
	p2pconfig "github.com/onflow/flow-go/network/p2p/p2pbuilder/config"
	inspectorbuilder "github.com/onflow/flow-go/network/p2p/p2pbuilder/inspector"
	"github.com/onflow/flow-go/network/p2p/p2pconf"
	"github.com/onflow/flow-go/network/p2p/p2pnode"
	"github.com/onflow/flow-go/network/p2p/scoring"
	"github.com/onflow/flow-go/network/p2p/tracer"
	"github.com/onflow/flow-go/network/p2p/utils"
	"github.com/onflow/flow-go/utils/logging"
)

// The Builder struct is used to configure and create a new GossipSub pubsub system.
type Builder struct {
	networkType                  network.NetworkingType
	sporkId                      flow.Identifier
	logger                       zerolog.Logger
	metricsCfg                   *p2pconfig.MetricsConfig
	h                            host.Host
	subscriptionFilter           pubsub.SubscriptionFilter
	gossipSubFactory             p2p.GossipSubFactoryFunc
	gossipSubConfigFunc          p2p.GossipSubAdapterConfigFunc
	gossipSubPeerScoring         bool          // whether to enable gossipsub peer scoring
	gossipSubScoreTracerInterval time.Duration // the interval at which the gossipsub score tracer logs the peer scores.
	// gossipSubTracer is a callback interface that is called by the gossipsub implementation upon
	// certain events. Currently, we use it to log and observe the local mesh of the node.
	gossipSubTracer          p2p.PubSubTracer
	scoreOptionConfig        *scoring.ScoreOptionConfig
	idProvider               module.IdentityProvider
	routingSystem            routing.Routing
	rpcInspectorConfig       *p2pconf.GossipSubRPCInspectorsConfig
	rpcInspectorSuiteFactory p2p.GossipSubRpcInspectorSuiteFactoryFunc
}

var _ p2p.GossipSubBuilder = (*Builder)(nil)

// SetHost sets the host of the builder.
// If the host has already been set, a fatal error is logged.
func (g *Builder) SetHost(h host.Host) {
	if g.h != nil {
		g.logger.Fatal().Msg("host has already been set")
		return
	}
	g.h = h
}

// SetSubscriptionFilter sets the subscription filter of the builder.
// If the subscription filter has already been set, a fatal error is logged.
func (g *Builder) SetSubscriptionFilter(subscriptionFilter pubsub.SubscriptionFilter) {
	if g.subscriptionFilter != nil {
		g.logger.Fatal().Msg("subscription filter has already been set")
	}
	g.subscriptionFilter = subscriptionFilter
}

// SetGossipSubFactory sets the gossipsub factory of the builder.
// We expect the node to initialize with a default gossipsub factory. Hence, this function overrides the default config.
func (g *Builder) SetGossipSubFactory(gossipSubFactory p2p.GossipSubFactoryFunc) {
	if g.gossipSubFactory != nil {
		g.logger.Warn().Msg("gossipsub factory has already been set, overriding the previous factory.")
	}
	g.gossipSubFactory = gossipSubFactory
}

// SetGossipSubConfigFunc sets the gossipsub config function of the builder.
// We expect the node to initialize with a default gossipsub config. Hence, this function overrides the default config.
func (g *Builder) SetGossipSubConfigFunc(gossipSubConfigFunc p2p.GossipSubAdapterConfigFunc) {
	if g.gossipSubConfigFunc != nil {
		g.logger.Warn().Msg("gossipsub config function has already been set, overriding the previous config function.")
	}
	g.gossipSubConfigFunc = gossipSubConfigFunc
}

// EnableGossipSubScoringWithOverride enables peer scoring for the GossipSub pubsub system with the given override.
// Any existing peer scoring config attribute that is set in the override will override the default peer scoring config.
// Anything that is left to nil or zero value in the override will be ignored and the default value will be used.
// Note: it is not recommended to override the default peer scoring config in production unless you know what you are doing.
// Production Tip: use PeerScoringConfigNoOverride as the argument to this function to enable peer scoring without any override.
// Args:
// - PeerScoringConfigOverride: override for the peer scoring config- Recommended to use PeerScoringConfigNoOverride for production.
// Returns:
// none
func (g *Builder) EnableGossipSubScoringWithOverride(override *p2p.PeerScoringConfigOverride) {
	g.gossipSubPeerScoring = true // TODO: we should enable peer scoring by default.
	if override == nil {
		return
	}
	if override.AppSpecificScoreParams != nil {
		g.logger.Warn().
			Str(logging.KeyNetworkingSecurity, "true").
			Msg("overriding app specific score params for gossipsub")
		g.scoreOptionConfig.OverrideAppSpecificScoreFunction(override.AppSpecificScoreParams)
	}
	if override.TopicScoreParams != nil {
		for topic, params := range override.TopicScoreParams {
			topicLogger := utils.TopicScoreParamsLogger(g.logger, topic.String(), params)
			topicLogger.Warn().
				Str(logging.KeyNetworkingSecurity, "true").
				Msg("overriding topic score params for gossipsub")
			g.scoreOptionConfig.OverrideTopicScoreParams(topic, params)
		}
	}
	if override.DecayInterval > 0 {
		g.logger.Warn().
			Str(logging.KeyNetworkingSecurity, "true").
			Dur("decay_interval", override.DecayInterval).
			Msg("overriding decay interval for gossipsub")
		g.scoreOptionConfig.OverrideDecayInterval(override.DecayInterval)
	}
}

// SetGossipSubScoreTracerInterval sets the gossipsub score tracer interval of the builder.
// If the gossipsub score tracer interval has already been set, a fatal error is logged.
func (g *Builder) SetGossipSubScoreTracerInterval(gossipSubScoreTracerInterval time.Duration) {
	if g.gossipSubScoreTracerInterval != time.Duration(0) {
		g.logger.Fatal().Msg("gossipsub score tracer interval has already been set")
		return
	}
	g.gossipSubScoreTracerInterval = gossipSubScoreTracerInterval
}

// SetGossipSubTracer sets the gossipsub tracer of the builder.
// If the gossipsub tracer has already been set, a fatal error is logged.
func (g *Builder) SetGossipSubTracer(gossipSubTracer p2p.PubSubTracer) {
	if g.gossipSubTracer != nil {
		g.logger.Fatal().Msg("gossipsub tracer has already been set")
		return
	}
	g.gossipSubTracer = gossipSubTracer
}

// SetRoutingSystem sets the routing system of the builder.
// If the routing system has already been set, a fatal error is logged.
func (g *Builder) SetRoutingSystem(routingSystem routing.Routing) {
	if g.routingSystem != nil {
		g.logger.Fatal().Msg("routing system has already been set")
		return
	}
	g.routingSystem = routingSystem
}

// OverrideDefaultRpcInspectorSuiteFactory overrides the default rpc inspector suite factory.
// Note: this function should only be used for testing purposes. Never override the default rpc inspector suite factory unless you know what you are doing.
func (g *Builder) OverrideDefaultRpcInspectorSuiteFactory(factory p2p.GossipSubRpcInspectorSuiteFactoryFunc) {
	g.logger.Warn().Msg("overriding default rpc inspector suite factory")
	g.rpcInspectorSuiteFactory = factory
}

// NewGossipSubBuilder returns a new gossipsub builder.
// Args:
// - logger: the logger of the node.
// - metricsCfg: the metrics config of the node.
// - networkType: the network type of the node.
// - sporkId: the spork id of the node.
// - idProvider: the identity provider of the node.
// - rpcInspectorConfig: the rpc inspector config of the node.
// Returns:
// - a new gossipsub builder.
// Note: the builder is not thread-safe. It should only be used in the main thread.
func NewGossipSubBuilder(
	logger zerolog.Logger,
	metricsCfg *p2pconfig.MetricsConfig,
	networkType network.NetworkingType,
	sporkId flow.Identifier,
	idProvider module.IdentityProvider,
	rpcInspectorConfig *p2pconf.GossipSubRPCInspectorsConfig,
	rpcTracker p2p.RpcControlTracking,
) *Builder {
	lg := logger.With().
		Str("component", "gossipsub").
		Str("network-type", networkType.String()).
		Logger()

	b := &Builder{
		logger:                   lg,
		metricsCfg:               metricsCfg,
		sporkId:                  sporkId,
		networkType:              networkType,
		idProvider:               idProvider,
		gossipSubFactory:         defaultGossipSubFactory(),
		gossipSubConfigFunc:      defaultGossipSubAdapterConfig(),
		scoreOptionConfig:        scoring.NewScoreOptionConfig(lg, idProvider),
		rpcInspectorConfig:       rpcInspectorConfig,
		rpcInspectorSuiteFactory: defaultInspectorSuite(rpcTracker),
	}

	return b
}

// defaultGossipSubFactory returns the default gossipsub factory function. It is used to create the default gossipsub factory.
// Note: always use the default gossipsub factory function to create the gossipsub factory (unless you know what you are doing).
func defaultGossipSubFactory() p2p.GossipSubFactoryFunc {
	return func(
		ctx context.Context,
		logger zerolog.Logger,
		h host.Host,
		cfg p2p.PubSubAdapterConfig,
		clusterChangeConsumer p2p.CollectionClusterChangesConsumer) (p2p.PubSubAdapter, error) {
		return p2pnode.NewGossipSubAdapter(ctx, logger, h, cfg, clusterChangeConsumer)
	}
}

// defaultGossipSubAdapterConfig returns the default gossipsub config function. It is used to create the default gossipsub config.
// Note: always use the default gossipsub config function to create the gossipsub config (unless you know what you are doing).
func defaultGossipSubAdapterConfig() p2p.GossipSubAdapterConfigFunc {
	return func(cfg *p2p.BasePubSubAdapterConfig) p2p.PubSubAdapterConfig {
		return p2pnode.NewGossipSubAdapterConfig(cfg)
	}
}

// defaultInspectorSuite returns the default inspector suite factory function. It is used to create the default inspector suite.
// Inspector suite is utilized to inspect the incoming gossipsub rpc messages from different perspectives.
// Note: always use the default inspector suite factory function to create the inspector suite (unless you know what you are doing).
func defaultInspectorSuite(rpcTracker p2p.RpcControlTracking) p2p.GossipSubRpcInspectorSuiteFactoryFunc {
	return func(
		ctx irrecoverable.SignalerContext,
		logger zerolog.Logger,
		sporkId flow.Identifier,
		inspectorCfg *p2pconf.GossipSubRPCInspectorsConfig,
		gossipSubMetrics module.GossipSubMetrics,
		heroCacheMetricsFactory metrics.HeroCacheMetricsFactory,
		networkType network.NetworkingType,
		idProvider module.IdentityProvider) (p2p.GossipSubInspectorSuite, error) {
		metricsInspector := inspector.NewControlMsgMetricsInspector(
			logger,
			p2pnode.NewGossipSubControlMessageMetrics(gossipSubMetrics, logger),
			inspectorCfg.GossipSubRPCMetricsInspectorConfigs.NumberOfWorkers,
			[]queue.HeroStoreConfigOption{
				queue.WithHeroStoreSizeLimit(inspectorCfg.GossipSubRPCMetricsInspectorConfigs.CacheSize),
				queue.WithHeroStoreCollector(
					metrics.GossipSubRPCMetricsObserverInspectorQueueMetricFactory(
						heroCacheMetricsFactory,
						networkType)),
			}...)
		notificationDistributor := distributor.DefaultGossipSubInspectorNotificationDistributor(
			logger,
			[]queue.HeroStoreConfigOption{
				queue.WithHeroStoreSizeLimit(inspectorCfg.GossipSubRPCInspectorNotificationCacheSize),
				queue.WithHeroStoreCollector(metrics.RpcInspectorNotificationQueueMetricFactory(heroCacheMetricsFactory, networkType))}...)

<<<<<<< HEAD
		params := &validation.InspectorParams{
			Logger:                  logger,
			SporkID:                 sporkId,
			Config:                  &inspectorCfg.GossipSubRPCValidationInspectorConfigs,
			Distributor:             notificationDistributor,
			HeroCacheMetricsFactory: heroCacheMetricsFactory,
			IdProvider:              idProvider,
			InspectorMetrics:        gossipSubMetrics,
			RpcTracker:              rpcTracker,
			NetworkingType:          networkType,
		}
		rpcValidationInspector, err := validation.NewControlMsgValidationInspector(params)
=======
		inspectMsgQueueCacheCollector := metrics.GossipSubRPCInspectorQueueMetricFactory(heroCacheMetricsFactory, networkType)
		clusterPrefixedCacheCollector := metrics.GossipSubRPCInspectorClusterPrefixedCacheMetricFactory(
			heroCacheMetricsFactory,
			networkType)
		rpcValidationInspector, err := validation.NewControlMsgValidationInspector(
			ctx,
			logger,
			sporkId,
			&inspectorCfg.GossipSubRPCValidationInspectorConfigs,
			notificationDistributor,
			inspectMsgQueueCacheCollector,
			clusterPrefixedCacheCollector,
			idProvider,
			gossipSubMetrics,
			rpcTracker,
		)
>>>>>>> 3704b144
		if err != nil {
			return nil, fmt.Errorf("failed to create new control message valiadation inspector: %w", err)
		}
		return inspectorbuilder.NewGossipSubInspectorSuite(metricsInspector, rpcValidationInspector, notificationDistributor), nil
	}
}

// Build creates a new GossipSub pubsub system.
// It returns the newly created GossipSub pubsub system and any errors encountered during its creation.
// Arguments:
// - ctx: the irrecoverable context of the node.
//
// Returns:
// - p2p.PubSubAdapter: a GossipSub pubsub system for the libp2p node.
// - p2p.PeerScoreTracer: a peer score tracer for the GossipSub pubsub system (if enabled, otherwise nil).
// - error: if an error occurs during the creation of the GossipSub pubsub system, it is returned. Otherwise, nil is returned.
// Note that on happy path, the returned error is nil. Any error returned is unexpected and should be handled as irrecoverable.
func (g *Builder) Build(ctx irrecoverable.SignalerContext) (p2p.PubSubAdapter, error) {
	gossipSubConfigs := g.gossipSubConfigFunc(
		&p2p.BasePubSubAdapterConfig{
			MaxMessageSize: p2pnode.DefaultMaxPubSubMsgSize,
		})
	gossipSubConfigs.WithMessageIdFunction(utils.MessageID)

	if g.routingSystem != nil {
		gossipSubConfigs.WithRoutingDiscovery(g.routingSystem)
	}

	if g.subscriptionFilter != nil {
		gossipSubConfigs.WithSubscriptionFilter(g.subscriptionFilter)
	}

	inspectorSuite, err := g.rpcInspectorSuiteFactory(
		ctx,
		g.logger,
		g.sporkId,
		g.rpcInspectorConfig,
		g.metricsCfg.Metrics,
		g.metricsCfg.HeroCacheFactory,
		g.networkType,
		g.idProvider)
	if err != nil {
		return nil, fmt.Errorf("could not create gossipsub inspector suite: %w", err)
	}
	gossipSubConfigs.WithInspectorSuite(inspectorSuite)

	var scoreOpt *scoring.ScoreOption
	var scoreTracer p2p.PeerScoreTracer
	if g.gossipSubPeerScoring {
		g.scoreOptionConfig.SetRegisterNotificationConsumerFunc(inspectorSuite.AddInvalidControlMessageConsumer)
		scoreOpt = scoring.NewScoreOption(g.scoreOptionConfig)
		gossipSubConfigs.WithScoreOption(scoreOpt)

		if g.gossipSubScoreTracerInterval > 0 {
			scoreTracer = tracer.NewGossipSubScoreTracer(
				g.logger,
				g.idProvider,
				g.metricsCfg.Metrics,
				g.gossipSubScoreTracerInterval)
			gossipSubConfigs.WithScoreTracer(scoreTracer)
		}

	} else {
		g.logger.Warn().
			Str(logging.KeyNetworkingSecurity, "true").
			Msg("gossipsub peer scoring is disabled")
	}

	if g.gossipSubTracer != nil {
		gossipSubConfigs.WithTracer(g.gossipSubTracer)
	}

	if g.h == nil {
		return nil, fmt.Errorf("could not create gossipsub: host is nil")
	}

	gossipSub, err := g.gossipSubFactory(ctx, g.logger, g.h, gossipSubConfigs, inspectorSuite)
	if err != nil {
		return nil, fmt.Errorf("could not create gossipsub: %w", err)
	}

	err = inspectorSuite.SetTopicOracle(gossipSub.GetTopics)
	if err != nil {
		return nil, fmt.Errorf("could not set topic oracle on inspector suite: %w", err)
	}

	if scoreOpt != nil {
		err := scoreOpt.SetSubscriptionProvider(scoring.NewSubscriptionProvider(g.logger, gossipSub))
		if err != nil {
			return nil, fmt.Errorf("could not set subscription provider: %w", err)
		}
	}

	return gossipSub, nil
}<|MERGE_RESOLUTION|>--- conflicted
+++ resolved
@@ -258,7 +258,6 @@
 				queue.WithHeroStoreSizeLimit(inspectorCfg.GossipSubRPCInspectorNotificationCacheSize),
 				queue.WithHeroStoreCollector(metrics.RpcInspectorNotificationQueueMetricFactory(heroCacheMetricsFactory, networkType))}...)
 
-<<<<<<< HEAD
 		params := &validation.InspectorParams{
 			Logger:                  logger,
 			SporkID:                 sporkId,
@@ -271,24 +270,6 @@
 			NetworkingType:          networkType,
 		}
 		rpcValidationInspector, err := validation.NewControlMsgValidationInspector(params)
-=======
-		inspectMsgQueueCacheCollector := metrics.GossipSubRPCInspectorQueueMetricFactory(heroCacheMetricsFactory, networkType)
-		clusterPrefixedCacheCollector := metrics.GossipSubRPCInspectorClusterPrefixedCacheMetricFactory(
-			heroCacheMetricsFactory,
-			networkType)
-		rpcValidationInspector, err := validation.NewControlMsgValidationInspector(
-			ctx,
-			logger,
-			sporkId,
-			&inspectorCfg.GossipSubRPCValidationInspectorConfigs,
-			notificationDistributor,
-			inspectMsgQueueCacheCollector,
-			clusterPrefixedCacheCollector,
-			idProvider,
-			gossipSubMetrics,
-			rpcTracker,
-		)
->>>>>>> 3704b144
 		if err != nil {
 			return nil, fmt.Errorf("failed to create new control message valiadation inspector: %w", err)
 		}
