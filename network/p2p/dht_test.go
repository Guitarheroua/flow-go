package p2p

import (
	"context"
	"os"
	"strings"
	"testing"
	"time"

	golog "github.com/ipfs/go-log"
	"github.com/libp2p/go-libp2p-core/network"
	"github.com/libp2p/go-libp2p-core/peer"
	pubsub "github.com/libp2p/go-libp2p-pubsub"
	"github.com/rs/zerolog"
	"github.com/rs/zerolog/log"
	"github.com/stretchr/testify/assert"
	"github.com/stretchr/testify/require"
	"github.com/stretchr/testify/suite"

	"github.com/onflow/flow-go/model/flow"
	"github.com/onflow/flow-go/module/metrics"
	flownet "github.com/onflow/flow-go/network"
	"github.com/onflow/flow-go/utils/unittest"
)

type DHTTestSuite struct {
	suite.Suite
	ctx    context.Context
	cancel context.CancelFunc // used to cancel the context
}

// TestDHTTestSuite test the libp2p pubsub with DHT for discovery
func TestDHTTestSuite(t *testing.T) {
	suite.Run(t, new(DHTTestSuite))
}

// SetupTests initiates the test setups prior to each test
func (suite *DHTTestSuite) SetupTest() {
	suite.ctx, suite.cancel = context.WithCancel(context.Background())
}

func (suite *DHTTestSuite) TearDownTest() {
	suite.cancel()
}

<<<<<<< HEAD
=======
// TestFindPeerWithDHT checks that if a node is configured to participate in the DHT, it is
// able to create new streams with peers even without knowing their address info beforehand.
>>>>>>> b22f4db7
func (suite *DHTTestSuite) TestFindPeerWithDHT() {
	count := 10
	golog.SetAllLoggers(golog.LevelFatal) // change this to Debug if libp2p logs are needed

	dhtServerNodes := suite.CreateNodes(2, true)
	require.Len(suite.T(), dhtServerNodes, 2)

	dhtClientNodes := suite.CreateNodes(count-2, false)

	nodes := append(dhtServerNodes, dhtClientNodes...)
	defer suite.StopNodes(nodes)

	getDhtServerAddr := func(i uint) peer.AddrInfo {
		return peer.AddrInfo{ID: dhtServerNodes[i].host.ID(), Addrs: dhtServerNodes[i].host.Addrs()}
	}

<<<<<<< HEAD
=======
	// connect even numbered clients to the first DHT server, and odd number clients to the second
>>>>>>> b22f4db7
	for i, clientNode := range dhtClientNodes {
		err := clientNode.host.Connect(suite.ctx, getDhtServerAddr(uint(i%2)))
		require.NoError(suite.T(), err)
	}

<<<<<<< HEAD
=======
	// wait for clients to connect to DHT servers and update their routing tables
>>>>>>> b22f4db7
	require.Eventually(suite.T(), func() bool {
		for i, clientNode := range dhtClientNodes {
			if clientNode.dht.RoutingTable().Find(getDhtServerAddr(uint(i%2)).ID) == "" {
				return false
			}
		}
		return true
	}, time.Second*5, tickForAssertEventually, "nodes failed to connect")

<<<<<<< HEAD
	err := dhtServerNodes[0].host.Connect(suite.ctx, getDhtServerAddr(1))
	require.NoError(suite.T(), err)

=======
	// connect the two DHT servers to each other
	err := dhtServerNodes[0].host.Connect(suite.ctx, getDhtServerAddr(1))
	require.NoError(suite.T(), err)

	// wait for the first server to connect to the second and update its routing table
>>>>>>> b22f4db7
	require.Eventually(suite.T(), func() bool {
		return dhtServerNodes[0].dht.RoutingTable().Find(getDhtServerAddr(1).ID) != ""
	}, time.Second*5, tickForAssertEventually, "dht servers failed to connect")

<<<<<<< HEAD
	for i := 0; i < len(dhtClientNodes); i += 2 {
		for j := 1; j < len(dhtClientNodes); j += 2 {
			dhtClientNodes[i].host.Peerstore().ClearAddrs(dhtClientNodes[j].host.ID())
=======
	// check that all even numbered clients can create streams with all odd numbered clients
	for i := 0; i < len(dhtClientNodes); i += 2 {
		for j := 1; j < len(dhtClientNodes); j += 2 {
			// client i should not yet know the address of client j, but we clear any addresses
			// here just in case.
			dhtClientNodes[i].host.Peerstore().ClearAddrs(dhtClientNodes[j].host.ID())

			// Try to create a stream from client i to client j. This should resort to a DHT
			// lookup since client i does not know client j's address.
>>>>>>> b22f4db7
			_, err = dhtClientNodes[i].CreateStream(suite.ctx, dhtClientNodes[j].host.ID())
			require.NoError(suite.T(), err)
		}
	}
}

// TestPubSub checks if nodes can subscribe to a topic and send and receive a message on that topic. The DHT discovery
// mechanism is used for nodes to find each other.
func (suite *DHTTestSuite) TestPubSubWithDHTDiscovery() {
	topic := flownet.Topic("/flow/" + unittest.IdentifierFixture().String())
	count := 5
	golog.SetAllLoggers(golog.LevelFatal) // change this to Debug if libp2p logs are needed

	// Step 1: Creates nodes
	// Nodes will be connected in a hub and spoke configuration where one node will act as the DHT server,
	// while the other nodes will act as the client.
	// The hub-spoke configuration should eventually converge to a fully connected graph as all nodes discover
	// each other via the central node.
	// We have less than 6 nodes in play, hence the full mesh. LibP2P would limit max connections to 12 if there were
	// more nodes.
	//
	//  Initial configuration  =>  Final/expected configuration
	//   N2      N3                     N2-----N3
	//      \  /                        | \   / |
	//       N1             =>          |   N1  |
	//     /   \                        | /   \ |
	//   N4     N5                      N4-----N5

	// create one node running the DHT Server (mimicking the staked AN)
	dhtServerNodes := suite.CreateNodes(1, true)
	require.Len(suite.T(), dhtServerNodes, 1)
	dhtServerNode := dhtServerNodes[0]

	// crate other nodes running the DHT Client (mimicking the unstaked ANs)
	dhtClientNodes := suite.CreateNodes(count-1, false)

	nodes := append(dhtServerNodes, dhtClientNodes...)
	defer suite.StopNodes(nodes)

	// Step 2: Connect all nodes running a DHT client to the node running the DHT server
	// This has to be done before subscribing to any topic, otherwise the node gives up on advertising
	// its topics of interest and becomes undiscoverable by other nodes
	// (see: https://github.com/libp2p/go-libp2p-pubsub/issues/442)
	dhtServerAddr := peer.AddrInfo{ID: dhtServerNode.host.ID(), Addrs: dhtServerNode.host.Addrs()}
	for _, clientNode := range dhtClientNodes {
		err := clientNode.host.Connect(suite.ctx, dhtServerAddr)
		require.NoError(suite.T(), err)
	}

	// Step 3: Subscribe to the test topic
	// A node will receive its own message (https://github.com/libp2p/go-libp2p-pubsub/issues/65)
	// hence expect count and not count - 1 messages to be received (one by each node, including the sender)
	ch := make(chan flow.Identifier, count)
	for _, n := range nodes {
		m := n.id
		// defines a func to read from the subscription
		subReader := func(s *pubsub.Subscription) {
			msg, err := s.Next(suite.ctx)
			require.NoError(suite.T(), err)
			require.NotNil(suite.T(), msg)
			assert.Equal(suite.T(), []byte("hello"), msg.Data)
			ch <- m
		}

		// Subscribes to the test topic
		s, err := n.Subscribe(suite.ctx, topic)
		require.NoError(suite.T(), err)

		// kick off the reader
		go subReader(s)

	}

	// fullyConnectedGraph checks that each node is directly connected to all the other nodes
	fullyConnectedGraph := func() bool {
		for i := 0; i < len(nodes); i++ {
			for j := i + 1; j < len(nodes); j++ {
				if nodes[i].host.Network().Connectedness(nodes[j].host.ID()) == network.NotConnected {
					return false
				}
			}
		}
		return true
	}
	// assert that the graph is fully connected
	require.Eventually(suite.T(), fullyConnectedGraph, time.Second*5, tickForAssertEventually, "nodes failed to discover each other")

	// Step 4: publish a message to the topic
	require.NoError(suite.T(), dhtServerNode.Publish(suite.ctx, topic, []byte("hello")))

	// Step 5: By now, all peers would have been discovered and the message should have been successfully published
	// A hash set to keep track of the nodes who received the message
	recv := make(map[flow.Identifier]bool, count)
	for i := 0; i < count; i++ {
		select {
		case res := <-ch:
			recv[res] = true
		case <-time.After(3 * time.Second):
			var missing flow.IdentifierList
			for _, n := range nodes {
				if _, found := recv[n.id]; !found {
					missing = append(missing, n.id)
				}
			}
			assert.Fail(suite.T(), " messages not received by nodes: "+strings.Join(missing.Strings(), ","))
			break
		}
	}

	// Step 6: unsubscribes all nodes from the topic
	for _, n := range nodes {
		assert.NoError(suite.T(), n.UnSubscribe(topic))
	}
}

// CreateNode creates the given number of libp2pnodes
// if dhtServer is true, the DHTServer is used as for Discovery else DHTClient
func (suite *DHTTestSuite) CreateNodes(count int, dhtServer bool) (nodes []*Node) {

	// keeps track of errors on creating a node
	var err error
	logger := log.Output(zerolog.ConsoleWriter{Out: os.Stderr}).With().Caller().Logger()
	defer func() {
		if err != nil && nodes != nil {
			// stops all nodes upon an error in starting even one single node
			suite.StopNodes(nodes)
		}
	}()

	handlerFunc := func(network.Stream) {}

	// creating nodes
	for i := 1; i <= count; i++ {
		key := generateNetworkingKey(suite.T())
		noopMetrics := metrics.NewNoopCollector()

		pingInfoProvider, _, _ := MockPingInfoProvider()

		connManager := NewConnManager(logger, noopMetrics)

		n, err := NewDefaultLibP2PNodeBuilder(flow.Identifier{}, "0.0.0.0:0", key).
			SetRootBlockID(rootBlockID).
			SetConnectionManager(connManager).
			SetDHTOptions(AsServer(dhtServer)).
			SetPingInfoProvider(pingInfoProvider).
			SetLogger(logger).
			Build(suite.ctx)
		require.NoError(suite.T(), err)

		n.SetFlowProtocolStreamHandler(handlerFunc)

		nodes = append(nodes, n)
	}
	return nodes
}

// StopNodes stop all nodes in the input slice
func (suite *DHTTestSuite) StopNodes(nodes []*Node) {
	for _, n := range nodes {
		done, err := n.Stop()
		assert.NoError(suite.T(), err)
		<-done
	}
}<|MERGE_RESOLUTION|>--- conflicted
+++ resolved
@@ -43,11 +43,8 @@
 	suite.cancel()
 }
 
-<<<<<<< HEAD
-=======
 // TestFindPeerWithDHT checks that if a node is configured to participate in the DHT, it is
 // able to create new streams with peers even without knowing their address info beforehand.
->>>>>>> b22f4db7
 func (suite *DHTTestSuite) TestFindPeerWithDHT() {
 	count := 10
 	golog.SetAllLoggers(golog.LevelFatal) // change this to Debug if libp2p logs are needed
@@ -64,19 +61,13 @@
 		return peer.AddrInfo{ID: dhtServerNodes[i].host.ID(), Addrs: dhtServerNodes[i].host.Addrs()}
 	}
 
-<<<<<<< HEAD
-=======
 	// connect even numbered clients to the first DHT server, and odd number clients to the second
->>>>>>> b22f4db7
 	for i, clientNode := range dhtClientNodes {
 		err := clientNode.host.Connect(suite.ctx, getDhtServerAddr(uint(i%2)))
 		require.NoError(suite.T(), err)
 	}
 
-<<<<<<< HEAD
-=======
 	// wait for clients to connect to DHT servers and update their routing tables
->>>>>>> b22f4db7
 	require.Eventually(suite.T(), func() bool {
 		for i, clientNode := range dhtClientNodes {
 			if clientNode.dht.RoutingTable().Find(getDhtServerAddr(uint(i%2)).ID) == "" {
@@ -86,26 +77,15 @@
 		return true
 	}, time.Second*5, tickForAssertEventually, "nodes failed to connect")
 
-<<<<<<< HEAD
-	err := dhtServerNodes[0].host.Connect(suite.ctx, getDhtServerAddr(1))
-	require.NoError(suite.T(), err)
-
-=======
 	// connect the two DHT servers to each other
 	err := dhtServerNodes[0].host.Connect(suite.ctx, getDhtServerAddr(1))
 	require.NoError(suite.T(), err)
 
 	// wait for the first server to connect to the second and update its routing table
->>>>>>> b22f4db7
 	require.Eventually(suite.T(), func() bool {
 		return dhtServerNodes[0].dht.RoutingTable().Find(getDhtServerAddr(1).ID) != ""
 	}, time.Second*5, tickForAssertEventually, "dht servers failed to connect")
 
-<<<<<<< HEAD
-	for i := 0; i < len(dhtClientNodes); i += 2 {
-		for j := 1; j < len(dhtClientNodes); j += 2 {
-			dhtClientNodes[i].host.Peerstore().ClearAddrs(dhtClientNodes[j].host.ID())
-=======
 	// check that all even numbered clients can create streams with all odd numbered clients
 	for i := 0; i < len(dhtClientNodes); i += 2 {
 		for j := 1; j < len(dhtClientNodes); j += 2 {
@@ -115,7 +95,6 @@
 
 			// Try to create a stream from client i to client j. This should resort to a DHT
 			// lookup since client i does not know client j's address.
->>>>>>> b22f4db7
 			_, err = dhtClientNodes[i].CreateStream(suite.ctx, dhtClientNodes[j].host.ID())
 			require.NoError(suite.T(), err)
 		}
