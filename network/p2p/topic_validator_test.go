package p2p_test

import (
	"context"
	"os"
	"sync"
	"testing"
	"time"

	"sync/atomic"

	"github.com/libp2p/go-libp2p-core/host"
	"github.com/libp2p/go-libp2p-core/peer"
	pubsub "github.com/libp2p/go-libp2p-pubsub"
	"github.com/rs/zerolog"
	"github.com/stretchr/testify/require"

	"github.com/onflow/flow-go/model/messages"
	cborcodec "github.com/onflow/flow-go/network/codec/cbor"

	"github.com/onflow/flow-go/engine"
	"github.com/onflow/flow-go/model/flow"
	"github.com/onflow/flow-go/network/message"
	"github.com/onflow/flow-go/network/p2p"
	validator "github.com/onflow/flow-go/network/validator/pubsub"
	"github.com/onflow/flow-go/utils/unittest"
)

// TestAuthorizedSenderValidator_Unauthorized tests that the authorized sender validator rejects messages from nodes that are not authorized to send the message
func TestAuthorizedSenderValidator_Unauthorized(t *testing.T) {
	sporkId := unittest.IdentifierFixture()
	identity1, privateKey1 := unittest.IdentityWithNetworkingKeyFixture(unittest.WithRole(flow.RoleConsensus))
	sn1 := createNode(t, identity1.NodeID, privateKey1, sporkId)

	identity2, privateKey2 := unittest.IdentityWithNetworkingKeyFixture(unittest.WithRole(flow.RoleConsensus))
	sn2 := createNode(t, identity2.NodeID, privateKey2, sporkId)

	identity3, privateKey3 := unittest.IdentityWithNetworkingKeyFixture(unittest.WithRole(flow.RoleAccess))
	an1 := createNode(t, identity3.NodeID, privateKey3, sporkId)

<<<<<<< HEAD
	ids := flow.IdentityList{identity1, identity2}
	translator, err := p2p.NewFixedTableIdentityTranslator(ids)
=======
	channel := engine.ConsensusCommittee
	topic := engine.TopicFromChannel(channel, sporkId)

	ids := flow.IdentityList{identity1, identity2, identity3}
	translator, err := NewFixedTableIdentityTranslator(ids)
>>>>>>> 495fa476
	require.NoError(t, err)

	// setup hooked logger
	var hookCalls uint64
	hook := zerolog.HookFunc(func(e *zerolog.Event, level zerolog.Level, message string) {
		if level == zerolog.WarnLevel {
			atomic.AddUint64(&hookCalls, 1)
		}
	})
	logger := zerolog.New(os.Stdout).Level(zerolog.WarnLevel).Hook(hook)

	authorizedSenderValidator := validator.AuthorizedSenderValidator(logger, channel, func(pid peer.ID) (*flow.Identity, bool) {
		fid, err := translator.GetFlowID(pid)
		if err != nil {
			return &flow.Identity{}, false
		}

		return ids.ByNodeID(fid)
	})

	// node1 is connected to node2, and the an1 is connected to node1
	// an1 <-> sn1 <-> sn2
	require.NoError(t, sn1.AddPeer(context.TODO(), *host.InfoFromHost(sn2.host)))
	require.NoError(t, an1.AddPeer(context.TODO(), *host.InfoFromHost(sn1.host)))

	// sn1 and sn2 subscribe to the topic with the topic validator
	sub1, err := sn1.Subscribe(topic, authorizedSenderValidator)
	require.NoError(t, err)
	sub2, err := sn2.Subscribe(topic, authorizedSenderValidator)
	require.NoError(t, err)
	sub3, err := an1.Subscribe(topic)
	require.NoError(t, err)

<<<<<<< HEAD
	// node1 is connected to node2, and the unstaked node is connected to node1
	// unstaked Node <-> node1 <-> node2
	require.NoError(t, node1.AddPeer(context.TODO(), *host.InfoFromHost(node2.Host())))
	require.NoError(t, unstakedNode.AddPeer(context.TODO(), *host.InfoFromHost(node1.Host())))
=======
	// assert that the nodes are connected as expected
	require.Eventually(t, func() bool {
		return len(sn1.pubSub.ListPeers(topic.String())) > 0 &&
			len(sn2.pubSub.ListPeers(topic.String())) > 0 &&
			len(an1.pubSub.ListPeers(topic.String())) > 0
	}, 3*time.Second, 100*time.Millisecond)
>>>>>>> 495fa476

	timedCtx, cancel5s := context.WithTimeout(context.Background(), 5*time.Second)
	defer cancel5s()
	// create a dummy block proposal to publish from our SN node
	header := unittest.BlockHeaderFixture()
	data1 := getMsgFixtureBz(t, &messages.BlockProposal{Header: &header})

	// sn2 publishes the block proposal, sn1 and an1 should receive the message because
	// SN nodes are authorized to send block proposals
	err = sn2.Publish(timedCtx, topic, data1)
	require.NoError(t, err)

	// sn1 gets the message
	checkReceive(timedCtx, t, data1, sub1, nil, true)

	// sn2 also gets the message (as part of the libp2p loopback of published topic messages)
	checkReceive(timedCtx, t, data1, sub2, nil, true)

	// an1 also gets the message
	checkReceive(timedCtx, t, data1, sub3, nil, true)

	timedCtx, cancel2s := context.WithTimeout(context.Background(), 2*time.Second)
	defer cancel2s()
	header = unittest.BlockHeaderFixture()
	data2 := getMsgFixtureBz(t, &messages.BlockProposal{Header: &header})

	// the access node now publishes the block proposal message, AN are not authorized to publish block proposals
	// the message should be rejected by the topic validator on sn1
	err = an1.Publish(timedCtx, topic, data2)
	require.NoError(t, err)

	// an1 receives its own message
	checkReceive(timedCtx, t, data2, sub3, nil, true)

	var wg sync.WaitGroup

	// sn1 does NOT receive the message due to the topic validator
	timedCtx, cancel := context.WithTimeout(context.Background(), time.Second)
	defer cancel()
	checkReceive(timedCtx, t, nil, sub1, &wg, false)

	// sn2 also does not receive the message via gossip from the sn1 (event after the 1 second hearbeat)
	timedCtx, cancel = context.WithTimeout(context.Background(), 2*time.Second)
	defer cancel()
	checkReceive(timedCtx, t, nil, sub2, &wg, false)

	unittest.RequireReturnsBefore(t, wg.Wait, 5*time.Second, "could not receive message on time")

	// expecting 1 warn calls for each rejected message from unauthorized node
	require.Equalf(t, uint64(1), hookCalls, "expected 1 warning to be logged")
}

// TestAuthorizedSenderValidator_Authorized tests that the authorized sender validator rejects messages being sent on the wrong channel
func TestAuthorizedSenderValidator_InvalidMsg(t *testing.T) {
	sporkId := unittest.IdentifierFixture()
	identity1, privateKey1 := unittest.IdentityWithNetworkingKeyFixture(unittest.WithRole(flow.RoleConsensus))
	sn1 := createNode(t, identity1.NodeID, privateKey1, sporkId)

	identity2, privateKey2 := unittest.IdentityWithNetworkingKeyFixture(unittest.WithRole(flow.RoleConsensus))
	sn2 := createNode(t, identity2.NodeID, privateKey2, sporkId)

	// try to publish BlockProposal on invalid SyncCommittee channel
	channel := engine.SyncCommittee
	topic := engine.TopicFromChannel(channel, sporkId)

	ids := flow.IdentityList{identity1, identity2}
	translator, err := NewFixedTableIdentityTranslator(ids)
	require.NoError(t, err)

	// setup hooked logger
	var hookCalls uint64
	hook := zerolog.HookFunc(func(e *zerolog.Event, level zerolog.Level, message string) {
		if level == zerolog.WarnLevel {
			atomic.AddUint64(&hookCalls, 1)
		}
	})
	logger := zerolog.New(os.Stdout).Level(zerolog.WarnLevel).Hook(hook)

	authorizedSenderValidator := validator.AuthorizedSenderValidator(logger, channel, func(pid peer.ID) (*flow.Identity, bool) {
		fid, err := translator.GetFlowID(pid)
		if err != nil {
			return &flow.Identity{}, false
		}
		return ids.ByNodeID(fid)
	})

	// node1 is connected to node2
	// sn1 <-> sn2
	require.NoError(t, sn1.AddPeer(context.TODO(), *host.InfoFromHost(sn2.host)))

	// sn1 subscribe to the topic with the topic validator, while sn2 will subscribe without the topic validator to allow sn2 to publish unauthorized messages
	sub1, err := sn1.Subscribe(topic, authorizedSenderValidator)
	require.NoError(t, err)
	_, err = sn2.Subscribe(topic)
	require.NoError(t, err)

	// assert that the nodes are connected as expected
	require.Eventually(t, func() bool {
<<<<<<< HEAD
		return len(node1.ListPeers(badTopic.String())) > 0 &&
			len(node2.ListPeers(badTopic.String())) > 0 &&
			len(unstakedNode.ListPeers(badTopic.String())) > 0
=======
		return len(sn1.pubSub.ListPeers(topic.String())) > 0 &&
			len(sn2.pubSub.ListPeers(topic.String())) > 0
>>>>>>> 495fa476
	}, 3*time.Second, 100*time.Millisecond)

	timedCtx, cancel5s := context.WithTimeout(context.Background(), 5*time.Second)
	defer cancel5s()
	// create a dummy block proposal to publish from our SN node
	header := unittest.BlockHeaderFixture()
	data1 := getMsgFixtureBz(t, &messages.BlockProposal{Header: &header})

	// sn2 publishes the block proposal on the sync committee channel
	err = sn2.Publish(timedCtx, topic, data1)
	require.NoError(t, err)

	var wg sync.WaitGroup

	// sn1 should not receive message from sn2
	timedCtx, cancel := context.WithTimeout(context.Background(), time.Second)
	defer cancel()
	checkReceive(timedCtx, t, nil, sub1, &wg, false)

	unittest.RequireReturnsBefore(t, wg.Wait, 5*time.Second, "could not receive message on time")

	// expecting 1 warn calls for each rejected message from ejected node
	require.Equalf(t, uint64(1), hookCalls, "expected 1 warning to be logged")
}

// TestAuthorizedSenderValidator_Authorized tests that the authorized sender validator rejects messages from unstaked nodes
func TestAuthorizedSenderValidator_Unstaked(t *testing.T) {
	sporkId := unittest.IdentifierFixture()
	identity1, privateKey1 := unittest.IdentityWithNetworkingKeyFixture(unittest.WithRole(flow.RoleConsensus))
	sn1 := createNode(t, identity1.NodeID, privateKey1, sporkId)

	identity2, privateKey2 := unittest.IdentityWithNetworkingKeyFixture(unittest.WithRole(flow.RoleConsensus))
	sn2 := createNode(t, identity2.NodeID, privateKey2, sporkId)

	channel := engine.ConsensusCommittee
	topic := engine.TopicFromChannel(channel, sporkId)

	//NOTE: identity2 is not in the ids list simulating an un-staked node
	ids := flow.IdentityList{identity1}
	translator, err := NewFixedTableIdentityTranslator(ids)
	require.NoError(t, err)

	// setup hooked logger
	var hookCalls uint64
	hook := zerolog.HookFunc(func(e *zerolog.Event, level zerolog.Level, message string) {
		if level == zerolog.WarnLevel {
			atomic.AddUint64(&hookCalls, 1)
		}
	})
	logger := zerolog.New(os.Stdout).Level(zerolog.WarnLevel).Hook(hook)

	authorizedSenderValidator := validator.AuthorizedSenderValidator(logger, channel, func(pid peer.ID) (*flow.Identity, bool) {
		fid, err := translator.GetFlowID(pid)
		if err != nil {
			return &flow.Identity{}, false
		}
		return ids.ByNodeID(fid)
	})

	// node1 is connected to node2
	// sn1 <-> sn2
	require.NoError(t, sn1.AddPeer(context.TODO(), *host.InfoFromHost(sn2.host)))

	// sn1 subscribe to the topic with the topic validator, while sn2 will subscribe without the topic validator to allow sn2 to publish unauthorized messages
	sub1, err := sn1.Subscribe(topic, authorizedSenderValidator)
	require.NoError(t, err)
	_, err = sn2.Subscribe(topic)
	require.NoError(t, err)

	// assert that the nodes are connected as expected
	require.Eventually(t, func() bool {
		return len(sn1.pubSub.ListPeers(topic.String())) > 0 &&
			len(sn2.pubSub.ListPeers(topic.String())) > 0
	}, 3*time.Second, 100*time.Millisecond)

	timedCtx, cancel5s := context.WithTimeout(context.Background(), 5*time.Second)
	defer cancel5s()
	// create a dummy block proposal to publish from our SN node
	header := unittest.BlockHeaderFixture()
	data1 := getMsgFixtureBz(t, &messages.BlockProposal{Header: &header})

	// sn2 publishes the block proposal on the sync committee channel
	err = sn2.Publish(timedCtx, topic, data1)
	require.NoError(t, err)

	var wg sync.WaitGroup

	// sn1 should not receive message from sn2
	timedCtx, cancel := context.WithTimeout(context.Background(), time.Second)
	defer cancel()
	checkReceive(timedCtx, t, nil, sub1, &wg, false)

	unittest.RequireReturnsBefore(t, wg.Wait, 5*time.Second, "could not receive message on time")

	// expecting 1 warn calls for each rejected message from ejected node
	require.Equalf(t, uint64(1), hookCalls, "expected 1 warning to be logged")
}

// TestAuthorizedSenderValidator_Ejected tests that the authorized sender validator rejects messages from nodes that are ejected
func TestAuthorizedSenderValidator_Ejected(t *testing.T) {
	sporkId := unittest.IdentifierFixture()
	identity1, privateKey1 := unittest.IdentityWithNetworkingKeyFixture(unittest.WithRole(flow.RoleConsensus))
	sn1 := createNode(t, identity1.NodeID, privateKey1, sporkId)

	identity2, privateKey2 := unittest.IdentityWithNetworkingKeyFixture(unittest.WithRole(flow.RoleConsensus))
	sn2 := createNode(t, identity2.NodeID, privateKey2, sporkId)

	identity3, privateKey3 := unittest.IdentityWithNetworkingKeyFixture(unittest.WithRole(flow.RoleAccess))
	an1 := createNode(t, identity3.NodeID, privateKey3, sporkId)

	channel := engine.ConsensusCommittee
	topic := engine.TopicFromChannel(channel, sporkId)

	ids := flow.IdentityList{identity1, identity2, identity3}
	translator, err := NewFixedTableIdentityTranslator(ids)
	require.NoError(t, err)

	// setup hooked logger
	var hookCalls uint64
	hook := zerolog.HookFunc(func(e *zerolog.Event, level zerolog.Level, message string) {
		if level == zerolog.WarnLevel {
			atomic.AddUint64(&hookCalls, 1)
		}
	})
	logger := zerolog.New(os.Stdout).Level(zerolog.WarnLevel).Hook(hook)

	authorizedSenderValidator := validator.AuthorizedSenderValidator(logger, channel, func(pid peer.ID) (*flow.Identity, bool) {
		fid, err := translator.GetFlowID(pid)
		if err != nil {
			return &flow.Identity{}, false
		}
		return ids.ByNodeID(fid)
	})

	// node1 is connected to node2, and the an1 is connected to node1
	// an1 <-> sn1 <-> sn2
	require.NoError(t, sn1.AddPeer(context.TODO(), *host.InfoFromHost(sn2.host)))
	require.NoError(t, an1.AddPeer(context.TODO(), *host.InfoFromHost(sn1.host)))

	// sn1 subscribe to the topic with the topic validator, while sn2 will subscribe without the topic validator to allow sn2 to publish unauthorized messages
	sub1, err := sn1.Subscribe(topic, authorizedSenderValidator)
	require.NoError(t, err)
	sub2, err := sn2.Subscribe(topic)
	require.NoError(t, err)
	sub3, err := an1.Subscribe(topic)
	require.NoError(t, err)

	// assert that the nodes are connected as expected
	require.Eventually(t, func() bool {
		return len(sn1.pubSub.ListPeers(topic.String())) > 0 &&
			len(sn2.pubSub.ListPeers(topic.String())) > 0 &&
			len(an1.pubSub.ListPeers(topic.String())) > 0
	}, 3*time.Second, 100*time.Millisecond)

	timedCtx, cancel5s := context.WithTimeout(context.Background(), 5*time.Second)
	defer cancel5s()
	// create a dummy block proposal to publish from our SN node
	header := unittest.BlockHeaderFixture()
	data1 := getMsgFixtureBz(t, &messages.BlockProposal{Header: &header})

	// sn2 publishes the block proposal, sn1 and an1 should receive the message because
	// SN nodes are authorized to send block proposals
	err = sn2.Publish(timedCtx, topic, data1)
	require.NoError(t, err)

	// sn1 gets the message
	checkReceive(timedCtx, t, data1, sub1, nil, true)

	// sn2 also gets the message (as part of the libp2p loopback of published topic messages)
	checkReceive(timedCtx, t, data1, sub2, nil, true)

	// an1 also gets the message
	checkReceive(timedCtx, t, data1, sub3, nil, true)

	var wg sync.WaitGroup
	// "eject" sn2 to ensure messages published by ejected nodes get rejected
	identity2.Ejected = true
	header = unittest.BlockHeaderFixture()
	data3 := getMsgFixtureBz(t, &messages.BlockProposal{Header: &header})
	timedCtx, cancel2s := context.WithTimeout(context.Background(), time.Second)
	defer cancel2s()
	err = sn2.Publish(timedCtx, topic, data3)
	require.NoError(t, err)

	// sn1 should not receive rejected message from ejected sn2
	timedCtx, cancel := context.WithTimeout(context.Background(), time.Second)
	defer cancel()
	checkReceive(timedCtx, t, nil, sub1, &wg, false)

	unittest.RequireReturnsBefore(t, wg.Wait, 5*time.Second, "could not receive message on time")

	// expecting 1 warn calls for each rejected message from ejected node
	require.Equalf(t, uint64(1), hookCalls, "expected 1 warning to be logged")
}

// checkReceive checks that the subscription can receive the next message or not
func checkReceive(ctx context.Context, t *testing.T, expectedData []byte, sub *pubsub.Subscription, wg *sync.WaitGroup, shouldReceive bool) {
	if shouldReceive {
		// assert we can receive the next message
		msg, err := sub.Next(ctx)
		require.NoError(t, err)
		require.Equal(t, expectedData, msg.Data)
	} else {
		wg.Add(1)
		go func() {
			_, err := sub.Next(ctx)
			require.ErrorIs(t, err, context.DeadlineExceeded)
			wg.Done()
		}()
	}
}

func getMsgFixtureBz(t *testing.T, v interface{}) []byte {
	bz, err := cborcodec.NewCodec().Encode(v)
	require.NoError(t, err)

	msg := message.Message{
		Payload: bz,
	}
	data, err := msg.Marshal()
	require.NoError(t, err)

	return data
}<|MERGE_RESOLUTION|>--- conflicted
+++ resolved
@@ -4,10 +4,9 @@
 	"context"
 	"os"
 	"sync"
+	"sync/atomic"
 	"testing"
 	"time"
-
-	"sync/atomic"
 
 	"github.com/libp2p/go-libp2p-core/host"
 	"github.com/libp2p/go-libp2p-core/peer"
@@ -15,11 +14,10 @@
 	"github.com/rs/zerolog"
 	"github.com/stretchr/testify/require"
 
+	"github.com/onflow/flow-go/engine"
+	"github.com/onflow/flow-go/model/flow"
 	"github.com/onflow/flow-go/model/messages"
 	cborcodec "github.com/onflow/flow-go/network/codec/cbor"
-
-	"github.com/onflow/flow-go/engine"
-	"github.com/onflow/flow-go/model/flow"
 	"github.com/onflow/flow-go/network/message"
 	"github.com/onflow/flow-go/network/p2p"
 	validator "github.com/onflow/flow-go/network/validator/pubsub"
@@ -38,16 +36,11 @@
 	identity3, privateKey3 := unittest.IdentityWithNetworkingKeyFixture(unittest.WithRole(flow.RoleAccess))
 	an1 := createNode(t, identity3.NodeID, privateKey3, sporkId)
 
-<<<<<<< HEAD
-	ids := flow.IdentityList{identity1, identity2}
-	translator, err := p2p.NewFixedTableIdentityTranslator(ids)
-=======
 	channel := engine.ConsensusCommittee
 	topic := engine.TopicFromChannel(channel, sporkId)
 
 	ids := flow.IdentityList{identity1, identity2, identity3}
-	translator, err := NewFixedTableIdentityTranslator(ids)
->>>>>>> 495fa476
+	translator, err := p2p.NewFixedTableIdentityTranslator(ids)
 	require.NoError(t, err)
 
 	// setup hooked logger
@@ -70,8 +63,8 @@
 
 	// node1 is connected to node2, and the an1 is connected to node1
 	// an1 <-> sn1 <-> sn2
-	require.NoError(t, sn1.AddPeer(context.TODO(), *host.InfoFromHost(sn2.host)))
-	require.NoError(t, an1.AddPeer(context.TODO(), *host.InfoFromHost(sn1.host)))
+	require.NoError(t, sn1.AddPeer(context.TODO(), *host.InfoFromHost(sn2.Host())))
+	require.NoError(t, an1.AddPeer(context.TODO(), *host.InfoFromHost(sn1.Host())))
 
 	// sn1 and sn2 subscribe to the topic with the topic validator
 	sub1, err := sn1.Subscribe(topic, authorizedSenderValidator)
@@ -81,19 +74,12 @@
 	sub3, err := an1.Subscribe(topic)
 	require.NoError(t, err)
 
-<<<<<<< HEAD
-	// node1 is connected to node2, and the unstaked node is connected to node1
-	// unstaked Node <-> node1 <-> node2
-	require.NoError(t, node1.AddPeer(context.TODO(), *host.InfoFromHost(node2.Host())))
-	require.NoError(t, unstakedNode.AddPeer(context.TODO(), *host.InfoFromHost(node1.Host())))
-=======
 	// assert that the nodes are connected as expected
 	require.Eventually(t, func() bool {
-		return len(sn1.pubSub.ListPeers(topic.String())) > 0 &&
-			len(sn2.pubSub.ListPeers(topic.String())) > 0 &&
-			len(an1.pubSub.ListPeers(topic.String())) > 0
+		return len(sn1.ListPeers(topic.String())) > 0 &&
+			len(sn2.ListPeers(topic.String())) > 0 &&
+			len(an1.ListPeers(topic.String())) > 0
 	}, 3*time.Second, 100*time.Millisecond)
->>>>>>> 495fa476
 
 	timedCtx, cancel5s := context.WithTimeout(context.Background(), 5*time.Second)
 	defer cancel5s()
@@ -160,7 +146,7 @@
 	topic := engine.TopicFromChannel(channel, sporkId)
 
 	ids := flow.IdentityList{identity1, identity2}
-	translator, err := NewFixedTableIdentityTranslator(ids)
+	translator, err := p2p.NewFixedTableIdentityTranslator(ids)
 	require.NoError(t, err)
 
 	// setup hooked logger
@@ -182,7 +168,7 @@
 
 	// node1 is connected to node2
 	// sn1 <-> sn2
-	require.NoError(t, sn1.AddPeer(context.TODO(), *host.InfoFromHost(sn2.host)))
+	require.NoError(t, sn1.AddPeer(context.TODO(), *host.InfoFromHost(sn2.Host())))
 
 	// sn1 subscribe to the topic with the topic validator, while sn2 will subscribe without the topic validator to allow sn2 to publish unauthorized messages
 	sub1, err := sn1.Subscribe(topic, authorizedSenderValidator)
@@ -192,14 +178,8 @@
 
 	// assert that the nodes are connected as expected
 	require.Eventually(t, func() bool {
-<<<<<<< HEAD
-		return len(node1.ListPeers(badTopic.String())) > 0 &&
-			len(node2.ListPeers(badTopic.String())) > 0 &&
-			len(unstakedNode.ListPeers(badTopic.String())) > 0
-=======
-		return len(sn1.pubSub.ListPeers(topic.String())) > 0 &&
-			len(sn2.pubSub.ListPeers(topic.String())) > 0
->>>>>>> 495fa476
+		return len(sn1.ListPeers(topic.String())) > 0 &&
+			len(sn2.ListPeers(topic.String())) > 0
 	}, 3*time.Second, 100*time.Millisecond)
 
 	timedCtx, cancel5s := context.WithTimeout(context.Background(), 5*time.Second)
@@ -239,7 +219,7 @@
 
 	//NOTE: identity2 is not in the ids list simulating an un-staked node
 	ids := flow.IdentityList{identity1}
-	translator, err := NewFixedTableIdentityTranslator(ids)
+	translator, err := p2p.NewFixedTableIdentityTranslator(ids)
 	require.NoError(t, err)
 
 	// setup hooked logger
@@ -261,7 +241,7 @@
 
 	// node1 is connected to node2
 	// sn1 <-> sn2
-	require.NoError(t, sn1.AddPeer(context.TODO(), *host.InfoFromHost(sn2.host)))
+	require.NoError(t, sn1.AddPeer(context.TODO(), *host.InfoFromHost(sn2.Host())))
 
 	// sn1 subscribe to the topic with the topic validator, while sn2 will subscribe without the topic validator to allow sn2 to publish unauthorized messages
 	sub1, err := sn1.Subscribe(topic, authorizedSenderValidator)
@@ -271,8 +251,8 @@
 
 	// assert that the nodes are connected as expected
 	require.Eventually(t, func() bool {
-		return len(sn1.pubSub.ListPeers(topic.String())) > 0 &&
-			len(sn2.pubSub.ListPeers(topic.String())) > 0
+		return len(sn1.ListPeers(topic.String())) > 0 &&
+			len(sn2.ListPeers(topic.String())) > 0
 	}, 3*time.Second, 100*time.Millisecond)
 
 	timedCtx, cancel5s := context.WithTimeout(context.Background(), 5*time.Second)
@@ -314,7 +294,7 @@
 	topic := engine.TopicFromChannel(channel, sporkId)
 
 	ids := flow.IdentityList{identity1, identity2, identity3}
-	translator, err := NewFixedTableIdentityTranslator(ids)
+	translator, err := p2p.NewFixedTableIdentityTranslator(ids)
 	require.NoError(t, err)
 
 	// setup hooked logger
@@ -336,8 +316,8 @@
 
 	// node1 is connected to node2, and the an1 is connected to node1
 	// an1 <-> sn1 <-> sn2
-	require.NoError(t, sn1.AddPeer(context.TODO(), *host.InfoFromHost(sn2.host)))
-	require.NoError(t, an1.AddPeer(context.TODO(), *host.InfoFromHost(sn1.host)))
+	require.NoError(t, sn1.AddPeer(context.TODO(), *host.InfoFromHost(sn2.Host())))
+	require.NoError(t, an1.AddPeer(context.TODO(), *host.InfoFromHost(sn1.Host())))
 
 	// sn1 subscribe to the topic with the topic validator, while sn2 will subscribe without the topic validator to allow sn2 to publish unauthorized messages
 	sub1, err := sn1.Subscribe(topic, authorizedSenderValidator)
@@ -349,9 +329,9 @@
 
 	// assert that the nodes are connected as expected
 	require.Eventually(t, func() bool {
-		return len(sn1.pubSub.ListPeers(topic.String())) > 0 &&
-			len(sn2.pubSub.ListPeers(topic.String())) > 0 &&
-			len(an1.pubSub.ListPeers(topic.String())) > 0
+		return len(sn1.ListPeers(topic.String())) > 0 &&
+			len(sn2.ListPeers(topic.String())) > 0 &&
+			len(an1.ListPeers(topic.String())) > 0
 	}, 3*time.Second, 100*time.Millisecond)
 
 	timedCtx, cancel5s := context.WithTimeout(context.Background(), 5*time.Second)
