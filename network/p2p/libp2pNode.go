--- conflicted
+++ resolved
@@ -31,7 +31,6 @@
 	fcrypto "github.com/onflow/flow-go/crypto"
 	"github.com/onflow/flow-go/model/flow"
 	"github.com/onflow/flow-go/module"
-	"github.com/onflow/flow-go/module/id"
 	flownet "github.com/onflow/flow-go/network"
 	"github.com/onflow/flow-go/network/message"
 	"github.com/onflow/flow-go/network/p2p/dns"
@@ -60,10 +59,6 @@
 
 // DefaultLibP2PNodeFactory returns a LibP2PFactoryFunc which generates the libp2p host initialized with the
 // default options for the host, the pubsub and the ping service.
-<<<<<<< HEAD
-func DefaultLibP2PNodeFactory(ctx context.Context, log zerolog.Logger, me flow.Identifier, address string, flowKey fcrypto.PrivateKey, rootBlockID flow.Identifier,
-	maxPubSubMsgSize int, metrics module.NetworkMetrics, pingInfoProvider PingInfoProvider, idProvider id.IdentityProvider, idTranslator IDTranslator) (LibP2PFactoryFunc, error) {
-=======
 func DefaultLibP2PNodeFactory(ctx context.Context,
 	log zerolog.Logger,
 	me flow.Identifier,
@@ -74,36 +69,22 @@
 	metrics module.NetworkMetrics,
 	pingInfoProvider PingInfoProvider,
 	dnsResolverTTL time.Duration) (LibP2PFactoryFunc, error) {
->>>>>>> 0a8729c7
 
 	connManager := NewConnManager(log, metrics)
 
 	connGater := NewConnGater(log)
 
-<<<<<<< HEAD
-	// TODO: uncomment following lines to activate dns caching
-	// resolver, err := dns.NewResolver(metrics)
-	// if err != nil {
-	// 	return nil, fmt.Errorf("could not create dns resolver: %w", err)
-	// }
-
-	psOpts := DefaultPubsubOptions(maxPubSubMsgSize)
-	psOpts = append(psOpts, func(_ context.Context, h host.Host) (pubsub.Option, error) {
-		return pubsub.WithSubscriptionFilter(NewSubscriptionFilter(h.ID(), rootBlockID, idProvider, idTranslator)), nil
-	})
-=======
 	resolver, err := dns.NewResolver(metrics, dns.WithTTL(dnsResolverTTL))
 	if err != nil {
 		return nil, fmt.Errorf("could not create dns resolver: %w", err)
 	}
->>>>>>> 0a8729c7
 
 	return func() (*Node, error) {
 		return NewDefaultLibP2PNodeBuilder(me, address, flowKey).
 			SetRootBlockID(rootBlockID).
 			SetConnectionGater(connGater).
 			SetConnectionManager(connManager).
-			SetPubsubOptions(psOpts...).
+			SetPubsubOptions(DefaultPubsubOptions(maxPubSubMsgSize)...).
 			SetPingInfoProvider(pingInfoProvider).
 			SetLogger(log).
 			SetResolver(resolver).
@@ -112,7 +93,7 @@
 }
 
 type NodeBuilder interface {
-	SetRootBlockID(flow.Identifier) NodeBuilder
+	SetRootBlockID(string) NodeBuilder
 	SetConnectionManager(TagLessConnManager) NodeBuilder
 	SetConnectionGater(*ConnGater) NodeBuilder
 	SetPubsubOptions(...PubsubOption) NodeBuilder
@@ -125,7 +106,7 @@
 
 type DefaultLibP2PNodeBuilder struct {
 	id               flow.Identifier
-	rootBlockID      flow.Identifier
+	rootBlockID      string
 	logger           zerolog.Logger
 	connGater        *ConnGater
 	connMngr         TagLessConnManager
@@ -154,11 +135,7 @@
 	return builder
 }
 
-<<<<<<< HEAD
-func (builder *DefaultLibP2PNodeBuilder) SetRootBlockID(rootBlockId flow.Identifier) NodeBuilder {
-=======
 func (builder *DefaultLibP2PNodeBuilder) SetRootBlockID(rootBlockId string) NodeBuilder {
->>>>>>> 0a8729c7
 	builder.rootBlockID = rootBlockId
 	return builder
 }
@@ -209,7 +186,7 @@
 		return nil, errors.New("unable to create libp2p pubsub: factory function not provided")
 	}
 
-	if builder.rootBlockID == flow.ZeroID {
+	if builder.rootBlockID == "" {
 		return nil, errors.New("root block ID must be provided")
 	}
 	node.flowLibP2PProtocolID = generateFlowProtocolID(builder.rootBlockID)
@@ -225,6 +202,11 @@
 		opts = append(opts, libp2p.ConnectionManager(builder.connMngr))
 		node.connMgr = builder.connMngr
 	}
+
+	if builder.rootBlockID == "" {
+		return nil, errors.New("root block ID must be provided")
+	}
+	node.flowLibP2PProtocolID = generateFlowProtocolID(builder.rootBlockID)
 
 	if builder.pingInfoProvider != nil {
 		opts = append(opts, libp2p.Ping(true))
