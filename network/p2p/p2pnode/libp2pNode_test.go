package p2pnode_test

import (
	"context"
	"fmt"
	"sync"
	"testing"
	"time"

	"github.com/libp2p/go-libp2p/core/network"
	"github.com/libp2p/go-libp2p/core/peer"
	"github.com/libp2p/go-libp2p/core/peerstore"
	"github.com/stretchr/testify/assert"
	"github.com/stretchr/testify/require"

	"github.com/onflow/flow-go/model/flow"
	"github.com/onflow/flow-go/module/irrecoverable"
	mockmodule "github.com/onflow/flow-go/module/mock"
	"github.com/onflow/flow-go/network/channels"
	"github.com/onflow/flow-go/network/internal/p2pfixtures"
	"github.com/onflow/flow-go/network/internal/p2putils"
	"github.com/onflow/flow-go/network/p2p"
	"github.com/onflow/flow-go/network/p2p/p2plogging"
	p2ptest "github.com/onflow/flow-go/network/p2p/test"
	"github.com/onflow/flow-go/network/p2p/utils"
	validator "github.com/onflow/flow-go/network/validator/pubsub"
	"github.com/onflow/flow-go/utils/unittest"
)

// TestMultiAddress evaluates correct translations from
// dns and ip4 to libp2p multi-address
func TestMultiAddress(t *testing.T) {
	key := p2pfixtures.NetworkingKeyFixtures(t)

	tt := []struct {
		identity     *flow.Identity
		multiaddress string
	}{
		{
			// ip4 test case
			identity:     unittest.IdentityFixture(unittest.WithNetworkingKey(key.PublicKey()), unittest.WithAddress("172.16.254.1:72")),
			multiaddress: "/ip4/172.16.254.1/tcp/72",
		},
		{
			// dns test case
			identity:     unittest.IdentityFixture(unittest.WithNetworkingKey(key.PublicKey()), unittest.WithAddress("consensus:2222")),
			multiaddress: "/dns4/consensus/tcp/2222",
		},
		{
			// dns test case
			identity:     unittest.IdentityFixture(unittest.WithNetworkingKey(key.PublicKey()), unittest.WithAddress("flow.com:3333")),
			multiaddress: "/dns4/flow.com/tcp/3333",
		},
	}

	for _, tc := range tt {
		ip, port, _, err := p2putils.NetworkingInfo(*tc.identity)
		require.NoError(t, err)

		actualAddress := utils.MultiAddressStr(ip, port)
		assert.Equal(t, tc.multiaddress, actualAddress, "incorrect multi-address translation")
	}

}

// TestSingleNodeLifeCycle evaluates correct lifecycle translation from start to stop the node
func TestSingleNodeLifeCycle(t *testing.T) {
	ctx, cancel := context.WithCancel(context.Background())
	signalerCtx := irrecoverable.NewMockSignalerContext(t, ctx)
	idProvider := mockmodule.NewIdentityProvider(t)
	node, _ := p2ptest.NodeFixture(t, unittest.IdentifierFixture(), "test_single_node_life_cycle", idProvider)

	node.Start(signalerCtx)
	unittest.RequireComponentsReadyBefore(t, 100*time.Millisecond, node)

	cancel()
	unittest.RequireComponentsDoneBefore(t, 100*time.Millisecond, node)
}

// TestGetPeerInfo evaluates the deterministic translation between the nodes address and
// their libp2p info. It generates an address, and checks whether repeated translations
// yields the same info or not.
func TestGetPeerInfo(t *testing.T) {
	for i := 0; i < 10; i++ {
		key := p2pfixtures.NetworkingKeyFixtures(t)

		// creates node-i identity
		identity := unittest.IdentityFixture(unittest.WithNetworkingKey(key.PublicKey()), unittest.WithAddress("1.1.1.1:0"))

		// translates node-i address into info
		info, err := utils.PeerAddressInfo(*identity)
		require.NoError(t, err)

		// repeats the translation for node-i
		for j := 0; j < 10; j++ {
			rinfo, err := utils.PeerAddressInfo(*identity)
			require.NoError(t, err)
			assert.Equal(t, rinfo.String(), info.String(), "inconsistent id generated")
		}
	}
}

// TestAddPeers checks if nodes can be added as peers to a given node
func TestAddPeers(t *testing.T) {
	count := 3
	ctx, cancel := context.WithCancel(context.Background())
	signalerCtx := irrecoverable.NewMockSignalerContext(t, ctx)
	idProvider := unittest.NewUpdatableIDProvider(flow.IdentityList{})

	nodes, identities := p2ptest.NodesFixture(t, unittest.IdentifierFixture(), "test_add_peers", count, idProvider)
	p2ptest.StartNodes(t, signalerCtx, nodes)
	defer p2ptest.StopNodes(t, nodes, cancel)

	// add the remaining nodes to the first node as its set of peers
	for _, identity := range identities[1:] {
		peerInfo, err := utils.PeerAddressInfo(*identity)
		require.NoError(t, err)
		require.NoError(t, nodes[0].ConnectToPeer(ctx, peerInfo))
	}

	// Checks if both of the other nodes have been added as peers to the first node
	assert.Len(t, nodes[0].Host().Network().Peers(), count-1)
}

// TestRemovePeers checks if nodes can be removed as peers from a given node
func TestRemovePeers(t *testing.T) {
	count := 3
	ctx, cancel := context.WithCancel(context.Background())
	signalerCtx := irrecoverable.NewMockSignalerContext(t, ctx)
	idProvider := unittest.NewUpdatableIDProvider(flow.IdentityList{})
	// create nodes
	nodes, identities := p2ptest.NodesFixture(t, unittest.IdentifierFixture(), "test_remove_peers", count, idProvider)
	peerInfos, errs := utils.PeerInfosFromIDs(identities)
	assert.Len(t, errs, 0)

	p2ptest.StartNodes(t, signalerCtx, nodes)
	defer p2ptest.StopNodes(t, nodes, cancel)

	// add nodes two and three to the first node as its peers
	for _, pInfo := range peerInfos[1:] {
		require.NoError(t, nodes[0].ConnectToPeer(ctx, pInfo))
	}

	// check if all other nodes have been added as peers to the first node
	assert.Len(t, nodes[0].Host().Network().Peers(), count-1)

	// disconnect from each peer and assert that the connection no longer exists
	for _, pInfo := range peerInfos[1:] {
		require.NoError(t, nodes[0].RemovePeer(pInfo.ID))
		assert.Equal(t, network.NotConnected, nodes[0].Host().Network().Connectedness(pInfo.ID))
	}
}

func TestConnGater(t *testing.T) {
	ctx, cancel := context.WithCancel(context.Background())
	signalerCtx := irrecoverable.NewMockSignalerContext(t, ctx)

	sporkID := unittest.IdentifierFixture()
	idProvider := mockmodule.NewIdentityProvider(t)

	node1Peers := unittest.NewProtectedMap[peer.ID, struct{}]()
	node1, identity1 := p2ptest.NodeFixture(t, sporkID, t.Name(), idProvider, p2ptest.WithConnectionGater(p2ptest.NewConnectionGater(idProvider, func(pid peer.ID) error {
		if !node1Peers.Has(pid) {
			return fmt.Errorf("peer id not found: %s", p2plogging.PeerId(pid))
		}
		return nil
	})))
	idProvider.On("ByPeerID", node1.ID()).Return(&identity1, true).Maybe()

	p2ptest.StartNode(t, signalerCtx, node1)
	defer p2ptest.StopNode(t, node1, cancel)

	node1Info, err := utils.PeerAddressInfo(identity1)
	assert.NoError(t, err)

	node2Peers := unittest.NewProtectedMap[peer.ID, struct{}]()
	node2, identity2 := p2ptest.NodeFixture(t, sporkID, t.Name(), idProvider, p2ptest.WithConnectionGater(p2ptest.NewConnectionGater(idProvider, func(pid peer.ID) error {
		if !node2Peers.Has(pid) {
			return fmt.Errorf("id not found: %s", p2plogging.PeerId(pid))
		}
		return nil
	})))
	idProvider.On("ByPeerID", node2.ID()).Return(&identity2,

		true).Maybe()

	p2ptest.StartNode(t, signalerCtx, node2)
	defer p2ptest.StopNode(t, node2, cancel)

	node2Info, err := utils.PeerAddressInfo(identity2)
	assert.NoError(t, err)

	node1.Host().Peerstore().AddAddrs(node2Info.ID, node2Info.Addrs, peerstore.PermanentAddrTTL)
	node2.Host().Peerstore().AddAddrs(node1Info.ID, node1Info.Addrs, peerstore.PermanentAddrTTL)

	err = node1.OpenProtectedStream(ctx, node2Info.ID, t.Name(), func(stream network.Stream) error {
		// no-op, as the connection should not be possible
		return nil
	})
	require.ErrorContains(t, err, "target node is not on the approved list of nodes")

	err = node2.OpenProtectedStream(ctx, node1Info.ID, t.Name(), func(stream network.Stream) error {
		// no-op, as the connection should not be possible
		return nil
	})
	require.ErrorContains(t, err, "target node is not on the approved list of nodes")

	node1Peers.Add(node2Info.ID, struct{}{})
	err = node1.OpenProtectedStream(ctx, node2Info.ID, t.Name(), func(stream network.Stream) error {
		// no-op, as the connection should not be possible
		return nil
	})
	require.Error(t, err)

	node2Peers.Add(node1Info.ID, struct{}{})
	err = node1.OpenProtectedStream(ctx, node2Info.ID, t.Name(), func(stream network.Stream) error {
		// no-op, as the connection should not be possible
		return nil
	})
	require.NoError(t, err)
}

// TestNode_HasSubscription checks that when a node subscribes to a topic HasSubscription should return true.
func TestNode_HasSubscription(t *testing.T) {
	ctx, cancel := context.WithCancel(context.Background())
	signalerCtx := irrecoverable.NewMockSignalerContext(t, ctx)
	idProvider := unittest.NewUpdatableIDProvider(flow.IdentityList{})
	sporkID := unittest.IdentifierFixture()
	node, _ := p2ptest.NodeFixture(t, sporkID, "test_has_subscription", idProvider)

	p2ptest.StartNode(t, signalerCtx, node)
	defer p2ptest.StopNode(t, node, cancel)

	logger := unittest.Logger()

	topicValidator := validator.TopicValidator(logger, func(id peer.ID) error {
		return nil
	})

	// create test topic
	topic := channels.TopicFromChannel(channels.TestNetworkChannel, unittest.IdentifierFixture())
	_, err := node.Subscribe(topic, topicValidator)
	require.NoError(t, err)

	require.True(t, node.HasSubscription(topic))

	// create topic with no subscription
	topic = channels.TopicFromChannel(channels.ConsensusCommittee, unittest.IdentifierFixture())
	require.False(t, node.HasSubscription(topic))
}

// TestCreateStream_SinglePairwiseConnection ensures that despite the number of concurrent streams created from peer -> peer, only a single
// connection will ever be created between two peers on initial peer dialing and subsequent streams will reuse that connection.
func TestCreateStream_SinglePairwiseConnection(t *testing.T) {
	sporkId := unittest.IdentifierFixture()
	nodeCount := 3
	ctx, cancel := context.WithCancel(context.Background())
	defer cancel()
	signalerCtx := irrecoverable.NewMockSignalerContext(t, ctx)
	idProvider := unittest.NewUpdatableIDProvider(flow.IdentityList{})
	nodes, ids := p2ptest.NodesFixture(t, sporkId, "test_create_stream_single_pairwise_connection", nodeCount, idProvider, p2ptest.WithDefaultResourceManager())
	idProvider.SetIdentities(ids)

	p2ptest.StartNodes(t, signalerCtx, nodes)
	defer p2ptest.StopNodes(t, nodes, cancel)

	ctxWithTimeout, cancel := context.WithTimeout(ctx, 3*time.Second)
	defer cancel()
	done := make(chan struct{})
	numOfStreamsPerNode := 100 // create large number of streamChan per node per connection to ensure the resource manager does not cause starvation of resources
	expectedTotalNumOfStreams := 600

	// create a number of streamChan concurrently between each node
	streamChan := make(chan network.Stream, expectedTotalNumOfStreams)

	go createConcurrentStreams(t, ctxWithTimeout, nodes, ids, numOfStreamsPerNode, streamChan, done)
	unittest.RequireCloseBefore(t, done, 5*time.Second, "could not create streamChan on time")
	require.Len(t,
		streamChan,
		expectedTotalNumOfStreams,
		fmt.Sprintf("expected %d total number of streamChan created got %d", expectedTotalNumOfStreams, len(streamChan)))

	// ensure only a single connection exists between all nodes
	ensureSinglePairwiseConnection(t, nodes)
	close(streamChan)
}

<<<<<<< HEAD
// TestCreateStream_SinglePeerDial ensures that the unicast manager only attempts to dial a peer once, retries dialing a peer the expected max amount of times when an
// error is encountered and retries creating the stream the expected max amount of times when unicast.ErrDialInProgress is encountered.
func TestCreateStream_SinglePeerDial(t *testing.T) {
	createStreamRetries := atomic.NewInt64(0)
	dialPeerRetries := atomic.NewInt64(0)
	hook := zerolog.HookFunc(func(e *zerolog.Event, level zerolog.Level, message string) {
		if level == zerolog.WarnLevel {
			switch {
			case strings.Contains(message, "retrying create stream, dial to peer in progress"):
				createStreamRetries.Inc()
			case strings.Contains(message, "retrying peer dialing"):
				dialPeerRetries.Inc()
			}
		}
	})
	logger := zerolog.New(os.Stdout).Level(zerolog.InfoLevel).Hook(hook)
=======
// TestCreateStream_InboundConnResourceLimit ensures that the setting the resource limit config for
// PeerDefaultLimits.ConnsInbound restricts the number of inbound connections created from a peer to the configured value.
// NOTE: If this test becomes flaky, it indicates a violation of the single inbound connection guarantee.
// In such cases the test should not be quarantined but requires immediate resolution.
func TestCreateStream_InboundConnResourceLimit(t *testing.T) {
>>>>>>> 864190cf
	idProvider := mockmodule.NewIdentityProvider(t)
	ctx, cancel := context.WithCancel(context.Background())
	defer cancel()
	signalerCtx := irrecoverable.NewMockSignalerContext(t, ctx)

	sporkID := unittest.IdentifierFixture()

<<<<<<< HEAD
	// mock metrics we expected only a single call to CreateStream to initiate the dialing to the peer, which will result in 3 failed attempts
	// the next call to CreateStream will encounter a DialInProgress error which will result in 3 failed attempts
	m := mockmodule.NewNetworkMetrics(t)
	m.On("OnPeerDialFailure", mock.Anything, 3).Once()
	m.On("OnStreamCreationFailure", mock.Anything, mock.Anything).Twice().Run(func(args mock.Arguments) {
		attempts := args.Get(1).(int)
		// We expect OnCreateStream to be called twice: once in each separate call to CreateStream. The first call that initializes
		// the peer dialing should not attempt to retry CreateStream because all peer dialing attempts will be made which will not
		// return the DialInProgress err that kicks off the CreateStream retries so we expect attempts to be 1 in this case. In the
		// second call to CreateStream we expect all 3 attempts to be made as we wait for the DialInProgress to complete, in this case
		// we expect attempts to be 3. Thus we only expect this method to be called twice with either 1 or 3 attempts.
		require.False(t, attempts != 1 && attempts != 3, fmt.Sprintf("expected either 1 or 3 attempts got %d", attempts))
	})

	sender, id1 := p2ptest.NodeFixture(
		t,
		sporkID,
		t.Name(),
		idProvider,
		p2ptest.WithConnectionGater(p2ptest.NewConnectionGater(idProvider, func(pid peer.ID) error {
			// avoid connection gating outbound messages on sender
			return nil
		})),
		// add very small delay so that when the sender attempts to create multiple streams
		// the func fails fast before the first routine can finish the peer dialing retries
		// this prevents us from making another call to dial peer
		p2ptest.WithCreateStreamRetryDelay(10*time.Millisecond),
		p2ptest.WithLogger(logger),
		p2ptest.WithMetricsCollector(m))

	receiver, id2 := p2ptest.NodeFixture(
		t,
		sporkID,
		t.Name(),
		idProvider,
		p2ptest.WithConnectionGater(p2ptest.NewConnectionGater(idProvider, func(pid peer.ID) error {
			// connection gate all incoming connections forcing the senders unicast manager to perform retries
			return fmt.Errorf("gate keep")
		})),
		p2ptest.WithCreateStreamRetryDelay(10*time.Millisecond),
		p2ptest.WithLogger(logger))
=======
	sender, id1 := p2ptest.NodeFixture(t, sporkID, t.Name(), idProvider, p2ptest.WithDefaultResourceManager(), p2ptest.WithCreateStreamRetryDelay(10*time.Millisecond))

	receiver, id2 := p2ptest.NodeFixture(t, sporkID, t.Name(), idProvider, p2ptest.WithDefaultResourceManager(), p2ptest.WithCreateStreamRetryDelay(10*time.Millisecond))
>>>>>>> 864190cf

	idProvider.On("ByPeerID", sender.ID()).Return(&id1, true).Maybe()
	idProvider.On("ByPeerID", receiver.ID()).Return(&id2, true).Maybe()

	p2ptest.StartNodes(t, signalerCtx, []p2p.LibP2PNode{sender, receiver})
	defer p2ptest.StopNodes(t, []p2p.LibP2PNode{sender, receiver}, cancel)

<<<<<<< HEAD
	var wg sync.WaitGroup
	wg.Add(2)
	// attempt to create two concurrent streams
	go func() {
		defer wg.Done()
		err := sender.OpenProtectedStream(ctx, receiver.ID(), t.Name(), func(stream network.Stream) error {
			return nil
		})
		require.Error(t, err)
	}()
	go func() {
		defer wg.Done()
		err := sender.OpenProtectedStream(ctx, receiver.ID(), t.Name(), func(stream network.Stream) error {
			return nil
		})
		require.Error(t, err)
	}()

	unittest.RequireReturnsBefore(t, wg.Wait, 3*time.Second, "cannot create streams on time")

	// we expect a single routine to start attempting to dial thus the number of retries
	// before failure should be at most p2pnode.MaxConnectAttempt
	expectedNumOfDialRetries := int64(p2pnode.MaxConnectAttempt)
	// we expect the second routine to retry creating a stream p2pnode.MaxConnectAttempt when dialing is in progress
	expectedCreateStreamRetries := int64(p2pnode.MaxConnectAttempt)
	require.Equal(t,
		expectedNumOfDialRetries,
		dialPeerRetries.Load(),
		fmt.Sprintf("expected %d dial peer retries got %d", expectedNumOfDialRetries, dialPeerRetries.Load()))
	require.Equal(t,
		expectedCreateStreamRetries,
		createStreamRetries.Load(),
		fmt.Sprintf("expected %d dial peer retries got %d", expectedCreateStreamRetries, createStreamRetries.Load()))
=======
	p2ptest.LetNodesDiscoverEachOther(t, signalerCtx, []p2p.LibP2PNode{sender, receiver}, flow.IdentityList{&id1, &id2})

	var allStreamsCreated sync.WaitGroup
	// at this point both nodes have discovered each other and we can now create an
	// arbitrary number of streams from sender -> receiver. This will force libp2p
	// to create multiple streams concurrently and attempt to reuse the single pairwise
	// connection. If more than one connection is established while creating the conccurent
	// streams this indicates a bug in the libp2p PeerBaseLimitConnsInbound limit.
	defaultProtocolID := protocols.FlowProtocolID(sporkID)
	expectedNumOfStreams := int64(50)
	for i := int64(0); i < expectedNumOfStreams; i++ {
		allStreamsCreated.Add(1)
		go func() {
			defer allStreamsCreated.Done()
			_, err := sender.Host().NewStream(ctx, receiver.ID(), defaultProtocolID)
			require.NoError(t, err)
		}()
	}

	unittest.RequireReturnsBefore(t, allStreamsCreated.Wait, 2*time.Second, "could not create streams on time")
	require.Len(t, receiver.Host().Network().ConnsToPeer(sender.ID()), 1)
	actualNumOfStreams := p2putils.CountStream(sender.Host(), receiver.ID(), defaultProtocolID, network.DirOutbound)
	require.Equal(t, expectedNumOfStreams, int64(actualNumOfStreams), fmt.Sprintf("expected to create %d number of streams got %d", expectedNumOfStreams, actualNumOfStreams))
>>>>>>> 864190cf
}

// createStreams will attempt to create n number of streams concurrently between each combination of node pairs.
func createConcurrentStreams(t *testing.T, ctx context.Context, nodes []p2p.LibP2PNode, ids flow.IdentityList, n int, streams chan network.Stream, done chan struct{}) {
	defer close(done)
	var wg sync.WaitGroup
	for _, this := range nodes {
		for i, other := range nodes {
			if this == other {
				continue
			}

			pInfo, err := utils.PeerAddressInfo(*ids[i])
			require.NoError(t, err)
			this.Host().Peerstore().AddAddrs(pInfo.ID, pInfo.Addrs, peerstore.AddressTTL)

			for j := 0; j < n; j++ {
				wg.Add(1)
				go func(sender p2p.LibP2PNode) {
					defer wg.Done()
					err := sender.OpenProtectedStream(ctx, pInfo.ID, t.Name(), func(stream network.Stream) error {
						streams <- stream

						// wait for the done signal to close the stream
						<-ctx.Done()
						return nil
					})
					require.NoError(t, err)
				}(this)
			}
		}
		// brief sleep to prevent sender and receiver dialing each other at the same time if separate goroutines resulting
		// in 2 connections 1 created by each node, this happens because we are calling CreateStream concurrently.
		time.Sleep(500 * time.Millisecond)
	}
	unittest.RequireReturnsBefore(t, wg.Wait, 3*time.Second, "could not create streams on time")
}

// ensureSinglePairwiseConnection ensure each node in the list has exactly one connection to every other node in the list.
func ensureSinglePairwiseConnection(t *testing.T, nodes []p2p.LibP2PNode) {
	for _, this := range nodes {
		for _, other := range nodes {
			if this == other {
				continue
			}
			require.Len(t, this.Host().Network().ConnsToPeer(other.ID()), 1)
		}
	}
}<|MERGE_RESOLUTION|>--- conflicted
+++ resolved
@@ -285,7 +285,6 @@
 	close(streamChan)
 }
 
-<<<<<<< HEAD
 // TestCreateStream_SinglePeerDial ensures that the unicast manager only attempts to dial a peer once, retries dialing a peer the expected max amount of times when an
 // error is encountered and retries creating the stream the expected max amount of times when unicast.ErrDialInProgress is encountered.
 func TestCreateStream_SinglePeerDial(t *testing.T) {
@@ -302,13 +301,6 @@
 		}
 	})
 	logger := zerolog.New(os.Stdout).Level(zerolog.InfoLevel).Hook(hook)
-=======
-// TestCreateStream_InboundConnResourceLimit ensures that the setting the resource limit config for
-// PeerDefaultLimits.ConnsInbound restricts the number of inbound connections created from a peer to the configured value.
-// NOTE: If this test becomes flaky, it indicates a violation of the single inbound connection guarantee.
-// In such cases the test should not be quarantined but requires immediate resolution.
-func TestCreateStream_InboundConnResourceLimit(t *testing.T) {
->>>>>>> 864190cf
 	idProvider := mockmodule.NewIdentityProvider(t)
 	ctx, cancel := context.WithCancel(context.Background())
 	defer cancel()
@@ -316,7 +308,6 @@
 
 	sporkID := unittest.IdentifierFixture()
 
-<<<<<<< HEAD
 	// mock metrics we expected only a single call to CreateStream to initiate the dialing to the peer, which will result in 3 failed attempts
 	// the next call to CreateStream will encounter a DialInProgress error which will result in 3 failed attempts
 	m := mockmodule.NewNetworkMetrics(t)
@@ -358,11 +349,6 @@
 		})),
 		p2ptest.WithCreateStreamRetryDelay(10*time.Millisecond),
 		p2ptest.WithLogger(logger))
-=======
-	sender, id1 := p2ptest.NodeFixture(t, sporkID, t.Name(), idProvider, p2ptest.WithDefaultResourceManager(), p2ptest.WithCreateStreamRetryDelay(10*time.Millisecond))
-
-	receiver, id2 := p2ptest.NodeFixture(t, sporkID, t.Name(), idProvider, p2ptest.WithDefaultResourceManager(), p2ptest.WithCreateStreamRetryDelay(10*time.Millisecond))
->>>>>>> 864190cf
 
 	idProvider.On("ByPeerID", sender.ID()).Return(&id1, true).Maybe()
 	idProvider.On("ByPeerID", receiver.ID()).Return(&id2, true).Maybe()
@@ -370,7 +356,6 @@
 	p2ptest.StartNodes(t, signalerCtx, []p2p.LibP2PNode{sender, receiver})
 	defer p2ptest.StopNodes(t, []p2p.LibP2PNode{sender, receiver}, cancel)
 
-<<<<<<< HEAD
 	var wg sync.WaitGroup
 	wg.Add(2)
 	// attempt to create two concurrent streams
@@ -404,31 +389,6 @@
 		expectedCreateStreamRetries,
 		createStreamRetries.Load(),
 		fmt.Sprintf("expected %d dial peer retries got %d", expectedCreateStreamRetries, createStreamRetries.Load()))
-=======
-	p2ptest.LetNodesDiscoverEachOther(t, signalerCtx, []p2p.LibP2PNode{sender, receiver}, flow.IdentityList{&id1, &id2})
-
-	var allStreamsCreated sync.WaitGroup
-	// at this point both nodes have discovered each other and we can now create an
-	// arbitrary number of streams from sender -> receiver. This will force libp2p
-	// to create multiple streams concurrently and attempt to reuse the single pairwise
-	// connection. If more than one connection is established while creating the conccurent
-	// streams this indicates a bug in the libp2p PeerBaseLimitConnsInbound limit.
-	defaultProtocolID := protocols.FlowProtocolID(sporkID)
-	expectedNumOfStreams := int64(50)
-	for i := int64(0); i < expectedNumOfStreams; i++ {
-		allStreamsCreated.Add(1)
-		go func() {
-			defer allStreamsCreated.Done()
-			_, err := sender.Host().NewStream(ctx, receiver.ID(), defaultProtocolID)
-			require.NoError(t, err)
-		}()
-	}
-
-	unittest.RequireReturnsBefore(t, allStreamsCreated.Wait, 2*time.Second, "could not create streams on time")
-	require.Len(t, receiver.Host().Network().ConnsToPeer(sender.ID()), 1)
-	actualNumOfStreams := p2putils.CountStream(sender.Host(), receiver.ID(), defaultProtocolID, network.DirOutbound)
-	require.Equal(t, expectedNumOfStreams, int64(actualNumOfStreams), fmt.Sprintf("expected to create %d number of streams got %d", expectedNumOfStreams, actualNumOfStreams))
->>>>>>> 864190cf
 }
 
 // createStreams will attempt to create n number of streams concurrently between each combination of node pairs.
