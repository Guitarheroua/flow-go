package scoring_test

import (
	"context"
	"fmt"
	"math"
	"os"
	"sync"
	"testing"
	"time"

	"github.com/libp2p/go-libp2p/core/peer"
	"github.com/rs/zerolog"
	"github.com/stretchr/testify/assert"
	testifymock "github.com/stretchr/testify/mock"
	"github.com/stretchr/testify/require"
	"go.uber.org/atomic"

	"github.com/onflow/flow-go/config"
	"github.com/onflow/flow-go/model/flow"
	"github.com/onflow/flow-go/module/irrecoverable"
	"github.com/onflow/flow-go/module/metrics"
	"github.com/onflow/flow-go/module/mock"
	"github.com/onflow/flow-go/network"
	"github.com/onflow/flow-go/network/p2p"
	netcache "github.com/onflow/flow-go/network/p2p/cache"
	p2pconfig "github.com/onflow/flow-go/network/p2p/config"
	p2pmsg "github.com/onflow/flow-go/network/p2p/message"
	mockp2p "github.com/onflow/flow-go/network/p2p/mock"
	"github.com/onflow/flow-go/network/p2p/scoring"
	"github.com/onflow/flow-go/network/p2p/scoring/internal"
	"github.com/onflow/flow-go/utils/unittest"
)

// TestScoreRegistry_FreshStart tests the app specific score computation of the node when there is no spam record for the peer id upon fresh start of the registry.
// It tests the state that a staked peer with a valid role and valid subscriptions has no spam records; hence it should "eventually" be rewarded with the default reward
// for its GossipSub app specific score. The "eventually" comes from the fact that the app specific score is updated asynchronously in the cache, and the cache is
// updated when the app specific score function is called by GossipSub.
func TestScoreRegistry_FreshStart(t *testing.T) {
	peerID := peer.ID("peer-1")

	cfg, err := config.DefaultConfig()
	require.NoError(t, err)
	// refresh cached app-specific score every 100 milliseconds to speed up the test.
	cfg.NetworkConfig.GossipSub.ScoringParameters.ScoringRegistryParameters.AppSpecificScore.ScoreTTL = 100 * time.Millisecond

	reg, spamRecords, appScoreCache := newGossipSubAppSpecificScoreRegistry(t,
		cfg.NetworkConfig.GossipSub.ScoringParameters,
		scoring.InitAppScoreRecordStateFunc(cfg.NetworkConfig.GossipSub.ScoringParameters.ScoringRegistryParameters.SpamRecordCache.Decay.MaximumSpamPenaltyDecayFactor),
		withStakedIdentities(peerID),
		withValidSubscriptions(peerID))
	ctx, cancel := context.WithCancel(context.Background())
	signalerCtx := irrecoverable.NewMockSignalerContext(t, ctx)
	reg.Start(signalerCtx)
	unittest.RequireCloseBefore(t, reg.Ready(), 1*time.Second, "registry did not start in time")

	defer stopRegistry(t, cancel, reg)

	// initially, the spamRecords should not have the peer id, and there should be no app-specific score in the cache.
	require.False(t, spamRecords.Has(peerID))
	score, updated, exists := appScoreCache.Get(peerID) // get the score from the cache.
	require.False(t, exists)
	require.Equal(t, time.Time{}, updated)
	require.Equal(t, float64(0), score)

	maxAppSpecificReward := cfg.NetworkConfig.GossipSub.ScoringParameters.PeerScoring.Protocol.AppSpecificScore.MaxAppSpecificReward

	queryTime := time.Now()
	require.Eventually(t, func() bool {
		// calling the app specific score function when there is no app specific score in the cache should eventually update the cache.
		score := reg.AppSpecificScoreFunc()(peerID)
		// since the peer id does not have a spam record, the app specific score should be the max app specific reward, which
		// is the default reward for a staked peer that has valid subscriptions.
		return score == maxAppSpecificReward
	}, 5*time.Second, 100*time.Millisecond)

	// still the spamRecords should not have the peer id (as there is no spam record for the peer id).
	require.False(t, spamRecords.Has(peerID))

	// however, the app specific score should be updated in the cache.
	score, updated, exists = appScoreCache.Get(peerID) // get the score from the cache.
	require.True(t, exists)
	require.True(t, updated.After(queryTime))
	require.Equal(t, maxAppSpecificReward, score)

	// stop the registry.
	cancel()
	unittest.RequireCloseBefore(t, reg.Done(), 1*time.Second, "failed to stop GossipSubAppSpecificScoreRegistry")
}

// TestScoreRegistry_PeerWithSpamRecord is a test suite designed to assess the app-specific penalty computation
// in a scenario where a peer with a staked identity and valid subscriptions has a spam record. The suite runs multiple
// sub-tests, each targeting a specific type of control message (graft, prune, ihave, iwant, RpcPublishMessage). The focus
// is on the impact of spam records on the app-specific score, specifically how such records negate the default reward
// a staked peer would otherwise receive, leaving only the penalty as the app-specific score. This testing reflects the
// asynchronous nature of app-specific score updates in GossipSub's cache.
func TestScoreRegistry_PeerWithSpamRecord(t *testing.T) {
	t.Run("graft", func(t *testing.T) {
		testScoreRegistryPeerWithSpamRecord(t, p2pmsg.CtrlMsgGraft, penaltyValueFixtures().GraftMisbehaviour)
	})
	t.Run("prune", func(t *testing.T) {
		testScoreRegistryPeerWithSpamRecord(t, p2pmsg.CtrlMsgPrune, penaltyValueFixtures().PruneMisbehaviour)
	})
	t.Run("ihave", func(t *testing.T) {
		testScoreRegistryPeerWithSpamRecord(t, p2pmsg.CtrlMsgIHave, penaltyValueFixtures().IHaveMisbehaviour)
	})
	t.Run("iwant", func(t *testing.T) {
		testScoreRegistryPeerWithSpamRecord(t, p2pmsg.CtrlMsgIWant, penaltyValueFixtures().IWantMisbehaviour)
	})
	t.Run("RpcPublishMessage", func(t *testing.T) {
		testScoreRegistryPeerWithSpamRecord(t, p2pmsg.RpcPublishMessage, penaltyValueFixtures().PublishMisbehaviour)
	})
}

// testScoreRegistryPeerWithSpamRecord conducts an individual test within the TestScoreRegistry_PeerWithSpamRecord suite.
// It evaluates the ScoreRegistry's handling of a staked peer with valid subscriptions when a spam record is present for
// the peer ID. The function simulates the process of starting the registry, recording a misbehavior, and then verifying the
// updates to the spam records and app-specific score cache based on the type of control message received.
// Parameters:
// - t *testing.T: The test context.
// - messageType p2pmsg.ControlMessageType: The type of control message being tested.
// - expectedPenalty float64: The expected penalty value for the given control message type.
// This function specifically tests how the ScoreRegistry updates a peer's app-specific score in response to spam records,
// emphasizing the removal of the default reward for staked peers with valid roles and focusing on the asynchronous update
// mechanism of the app-specific score in the cache.
func testScoreRegistryPeerWithSpamRecord(t *testing.T, messageType p2pmsg.ControlMessageType, expectedPenalty float64) {
	peerID := peer.ID("peer-1")

	cfg, err := config.DefaultConfig()
	require.NoError(t, err)
	// refresh cached app-specific score every 100 milliseconds to speed up the test.
	cfg.NetworkConfig.GossipSub.ScoringParameters.ScoringRegistryParameters.AppSpecificScore.ScoreTTL = 10 * time.Millisecond

	reg, spamRecords, appScoreCache := newGossipSubAppSpecificScoreRegistry(t,
		cfg.NetworkConfig.GossipSub.ScoringParameters,
		scoring.InitAppScoreRecordStateFunc(cfg.NetworkConfig.GossipSub.ScoringParameters.ScoringRegistryParameters.SpamRecordCache.Decay.MaximumSpamPenaltyDecayFactor),
		withStakedIdentities(peerID),
		withValidSubscriptions(peerID))
	ctx, cancel := context.WithCancel(context.Background())
	signalerCtx := irrecoverable.NewMockSignalerContext(t, ctx)
	reg.Start(signalerCtx)
	unittest.RequireCloseBefore(t, reg.Ready(), 1*time.Second, "registry did not start in time")

	defer stopRegistry(t, cancel, reg)

	// initially, the spamRecords should not have the peer id; also the app specific score record should not be in the cache.
	require.False(t, spamRecords.Has(peerID))
	score, updated, exists := appScoreCache.Get(peerID) // get the score from the cache.
	require.False(t, exists)
	require.Equal(t, time.Time{}, updated)
	require.Equal(t, float64(0), score)

	scoreOptParameters := cfg.NetworkConfig.GossipSub.ScoringParameters.PeerScoring.Protocol.AppSpecificScore

	// eventually, the app specific score should be updated in the cache.
	require.Eventually(t, func() bool {
		// calling the app specific score function when there is no app specific score in the cache should eventually update the cache.
		score := reg.AppSpecificScoreFunc()(peerID)
		// since the peer id does not have a spam record, the app specific score should be the max app specific reward, which
		// is the default reward for a staked peer that has valid subscriptions.
		return scoreOptParameters.MaxAppSpecificReward == score
	}, 5*time.Second, 100*time.Millisecond)

	// report a misbehavior for the peer id.
	reg.OnInvalidControlMessageNotification(&p2p.InvCtrlMsgNotif{
		PeerID:  peerID,
		MsgType: messageType,
		Errors:  p2p.InvCtrlMsgErrs{p2p.NewInvCtrlMsgErr(fmt.Errorf("invalid graft"), p2p.CtrlMsgNonClusterTopicType)},
	})

	// the penalty should now be updated in the spamRecords
	record, err, ok := spamRecords.Get(peerID) // get the record from the spamRecords.
	assert.True(t, ok)
	assert.NoError(t, err)
	assert.Less(t, math.Abs(expectedPenalty-record.Penalty), 10e-3)                                                                                                                                         // penalty should be updated to -10.
	assert.Equal(t, scoring.InitAppScoreRecordStateFunc(cfg.NetworkConfig.GossipSub.ScoringParameters.ScoringRegistryParameters.SpamRecordCache.Decay.MaximumSpamPenaltyDecayFactor)().Decay, record.Decay) // decay should be initialized to the initial state.

	queryTime := time.Now()
	// eventually, the app specific score should be updated in the cache.
	require.Eventually(t, func() bool {
		// calling the app specific score function when there is no app specific score in the cache should eventually update the cache.
		score := reg.AppSpecificScoreFunc()(peerID)
		// this peer has a spam record, with no subscription penalty. Hence, the app specific score should only be the spam penalty,
		// and the peer should be deprived of the default reward for its valid staked role.
		// As the app specific score in the cache and spam penalty in the spamRecords are updated at different times, we account for 0.1% error.
		return math.Abs(expectedPenalty-score)/math.Max(expectedPenalty, score) < 0.001
	}, 5*time.Second, 100*time.Millisecond)

	// the app specific score should now be updated in the cache.
	score, updated, exists = appScoreCache.Get(peerID) // get the score from the cache.
	require.True(t, exists)
	require.True(t, updated.After(queryTime))
	require.True(t, math.Abs(expectedPenalty-score)/math.Max(expectedPenalty, score) < 0.001)

	// stop the registry.
	cancel()
	unittest.RequireCloseBefore(t, reg.Done(), 1*time.Second, "failed to stop GossipSubAppSpecificScoreRegistry")
}

// TestScoreRegistry_SpamRecordWithUnknownIdentity is a test suite for verifying the behavior of the ScoreRegistry
// when handling spam records associated with unknown identities. It tests various scenarios based on different control
// message types, including graft, prune, ihave, iwant, and RpcPublishMessage. Each sub-test validates the app-specific
// penalty computation and updates to the score registry when a peer with an unknown identity sends these control messages.
func TestScoreRegistry_SpamRecordWithUnknownIdentity(t *testing.T) {
	t.Run("graft", func(t *testing.T) {
		testScoreRegistrySpamRecordWithUnknownIdentity(t, p2pmsg.CtrlMsgGraft, penaltyValueFixtures().GraftMisbehaviour)
	})
	t.Run("prune", func(t *testing.T) {
		testScoreRegistrySpamRecordWithUnknownIdentity(t, p2pmsg.CtrlMsgPrune, penaltyValueFixtures().PruneMisbehaviour)
	})
	t.Run("ihave", func(t *testing.T) {
		testScoreRegistrySpamRecordWithUnknownIdentity(t, p2pmsg.CtrlMsgIHave, penaltyValueFixtures().IHaveMisbehaviour)
	})
	t.Run("iwant", func(t *testing.T) {
		testScoreRegistrySpamRecordWithUnknownIdentity(t, p2pmsg.CtrlMsgIWant, penaltyValueFixtures().IWantMisbehaviour)
	})
	t.Run("RpcPublishMessage", func(t *testing.T) {
		testScoreRegistrySpamRecordWithUnknownIdentity(t, p2pmsg.RpcPublishMessage, penaltyValueFixtures().PublishMisbehaviour)
	})
}

// testScoreRegistrySpamRecordWithUnknownIdentity tests the app-specific penalty computation of the node when there
// is a spam record for a peer ID with an unknown identity. It examines the functionality of the GossipSubAppSpecificScoreRegistry
// under various conditions, including the initialization state, spam record creation, and the impact of different control message types.
// Parameters:
// - t *testing.T: The testing context.
// - messageType p2pmsg.ControlMessageType: The type of control message being tested.
// - expectedPenalty float64: The expected penalty value for the given control message type.
// The function simulates the process of starting the registry, reporting a misbehavior for the peer ID, and verifying the
// updates to the spam records and app-specific score cache. It ensures that the penalties are correctly computed and applied
// based on the given control message type and the state of the peer ID (unknown identity and spam record presence).
func testScoreRegistrySpamRecordWithUnknownIdentity(t *testing.T, messageType p2pmsg.ControlMessageType, expectedPenalty float64) {
	peerID := peer.ID("peer-1")
	cfg, err := config.DefaultConfig()
	require.NoError(t, err)
	// refresh cached app-specific score every 100 milliseconds to speed up the test.
	cfg.NetworkConfig.GossipSub.ScoringParameters.ScoringRegistryParameters.AppSpecificScore.ScoreTTL = 100 * time.Millisecond

	reg, spamRecords, appScoreCache := newGossipSubAppSpecificScoreRegistry(t,
		cfg.NetworkConfig.GossipSub.ScoringParameters,
		scoring.InitAppScoreRecordStateFunc(cfg.NetworkConfig.GossipSub.ScoringParameters.ScoringRegistryParameters.SpamRecordCache.Decay.MaximumSpamPenaltyDecayFactor),
		withUnknownIdentity(peerID),
		withValidSubscriptions(peerID))
	ctx, cancel := context.WithCancel(context.Background())
	signalerCtx := irrecoverable.NewMockSignalerContext(t, ctx)
	reg.Start(signalerCtx)
	unittest.RequireCloseBefore(t, reg.Ready(), 1*time.Second, "registry did not start in time")

	defer stopRegistry(t, cancel, reg)

	// initially, the spamRecords should not have the peer id; also the app specific score record should not be in the cache.
	require.False(t, spamRecords.Has(peerID))
	score, updated, exists := appScoreCache.Get(peerID) // get the score from the cache.
	require.False(t, exists)
	require.Equal(t, time.Time{}, updated)
	require.Equal(t, float64(0), score)

	scoreOptParameters := cfg.NetworkConfig.GossipSub.ScoringParameters.PeerScoring.Protocol.AppSpecificScore

	// eventually the app specific score should be updated in the cache to the penalty value for unknown identity.
	require.Eventually(t, func() bool {
		// calling the app specific score function when there is no app specific score in the cache should eventually update the cache.
		score := reg.AppSpecificScoreFunc()(peerID)
		// peer does not have spam record, but has an unknown identity. Hence, the app specific score should be the staking penalty.
		return scoreOptParameters.UnknownIdentityPenalty == score
	}, 5*time.Second, 100*time.Millisecond)

	// report a misbehavior for the peer id.
	reg.OnInvalidControlMessageNotification(&p2p.InvCtrlMsgNotif{
		PeerID:  peerID,
		MsgType: messageType,
		Errors:  p2p.InvCtrlMsgErrs{p2p.NewInvCtrlMsgErr(fmt.Errorf("invalid graft"), p2p.CtrlMsgNonClusterTopicType)},
	})
	// the penalty should now be updated.
	record, err, ok := spamRecords.Get(peerID) // get the record from the spamRecords.
	require.True(t, ok)
	require.NoError(t, err)
	require.Less(t, math.Abs(expectedPenalty-record.Penalty), 10e-3)                                                                                                                                         // penalty should be updated to -10, we account for decay.
	require.Equal(t, scoring.InitAppScoreRecordStateFunc(cfg.NetworkConfig.GossipSub.ScoringParameters.ScoringRegistryParameters.SpamRecordCache.Decay.MaximumSpamPenaltyDecayFactor)().Decay, record.Decay) // decay should be initialized to the initial state.

	queryTime := time.Now()
	// eventually, the app specific score should be updated in the cache.
	require.Eventually(t, func() bool {
		// calling the app specific score function when there is no app specific score in the cache should eventually update the cache.
		score := reg.AppSpecificScoreFunc()(peerID)
		// the peer has spam record as well as an unknown identity. Hence, the app specific score should be the spam penalty
		// and the staking penalty.
		// As the app specific score in the cache and spam penalty in the spamRecords are updated at different times, we account for 0.1% error.
		return unittest.AreNumericallyClose(expectedPenalty+scoreOptParameters.UnknownIdentityPenalty, score, 0.01)
	}, 5*time.Second, 10*time.Millisecond)

	// the app specific score should now be updated in the cache.
	score, updated, exists = appScoreCache.Get(peerID) // get the score from the cache.
	require.True(t, exists)
	require.True(t, updated.After(queryTime))

	unittest.RequireNumericallyClose(t, expectedPenalty+scoreOptParameters.UnknownIdentityPenalty, score, 0.01)
	assert.Equal(t, scoring.InitAppScoreRecordStateFunc(cfg.NetworkConfig.GossipSub.ScoringParameters.ScoringRegistryParameters.SpamRecordCache.Decay.MaximumSpamPenaltyDecayFactor)().Decay, record.Decay) // decay should be initialized to the initial state.

	// stop the registry.
	cancel()
	unittest.RequireCloseBefore(t, reg.Done(), 1*time.Second, "failed to stop GossipSubAppSpecificScoreRegistry")
}

// TestScoreRegistry_SpamRecordWithSubscriptionPenalty is a test suite for verifying the behavior of the ScoreRegistry
// in handling spam records associated with invalid subscriptions. It encompasses a series of sub-tests, each focusing on
// a different control message type: graft, prune, ihave, iwant, and RpcPublishMessage. These sub-tests are designed to
// validate the appropriate application of penalties in the ScoreRegistry when a peer with an invalid subscription is involved
// in spam activities, as indicated by these control messages.
func TestScoreRegistry_SpamRecordWithSubscriptionPenalty(t *testing.T) {
	t.Run("graft", func(t *testing.T) {
		testScoreRegistrySpamRecordWithSubscriptionPenalty(t, p2pmsg.CtrlMsgGraft, penaltyValueFixtures().GraftMisbehaviour)
	})
	t.Run("prune", func(t *testing.T) {
		testScoreRegistrySpamRecordWithSubscriptionPenalty(t, p2pmsg.CtrlMsgPrune, penaltyValueFixtures().PruneMisbehaviour)
	})
	t.Run("ihave", func(t *testing.T) {
		testScoreRegistrySpamRecordWithSubscriptionPenalty(t, p2pmsg.CtrlMsgIHave, penaltyValueFixtures().IHaveMisbehaviour)
	})
	t.Run("iwant", func(t *testing.T) {
		testScoreRegistrySpamRecordWithSubscriptionPenalty(t, p2pmsg.CtrlMsgIWant, penaltyValueFixtures().IWantMisbehaviour)
	})
	t.Run("RpcPublishMessage", func(t *testing.T) {
		testScoreRegistrySpamRecordWithSubscriptionPenalty(t, p2pmsg.RpcPublishMessage, penaltyValueFixtures().PublishMisbehaviour)
	})
}

// testScoreRegistrySpamRecordWithSubscriptionPenalty tests the application-specific penalty computation in the ScoreRegistry
// when a spam record exists for a peer ID that also has an invalid subscription. The function simulates the process of
// initializing the registry, handling spam records, and updating penalties based on various control message types.
// Parameters:
// - t *testing.T: The testing context.
// - messageType p2pmsg.ControlMessageType: The type of control message being tested.
// - expectedPenalty float64: The expected penalty value for the given control message type.
// The function focuses on evaluating the registry's response to spam activities (as represented by control messages) from a
// peer with invalid subscriptions. It verifies that penalties are accurately computed and applied, taking into account both
// the spam record and the invalid subscription status of the peer.
func testScoreRegistrySpamRecordWithSubscriptionPenalty(t *testing.T, messageType p2pmsg.ControlMessageType, expectedPenalty float64) {
	peerID := peer.ID("peer-1")
	cfg, err := config.DefaultConfig()
	require.NoError(t, err)
	// refresh cached app-specific score every 100 milliseconds to speed up the test.
	cfg.NetworkConfig.GossipSub.ScoringParameters.ScoringRegistryParameters.AppSpecificScore.ScoreTTL = 100 * time.Millisecond

	reg, spamRecords, appScoreCache := newGossipSubAppSpecificScoreRegistry(t,
		cfg.NetworkConfig.GossipSub.ScoringParameters,
		scoring.InitAppScoreRecordStateFunc(cfg.NetworkConfig.GossipSub.ScoringParameters.ScoringRegistryParameters.SpamRecordCache.Decay.MaximumSpamPenaltyDecayFactor),
		withStakedIdentities(peerID),
		withInvalidSubscriptions(peerID))
	ctx, cancel := context.WithCancel(context.Background())
	signalerCtx := irrecoverable.NewMockSignalerContext(t, ctx)
	reg.Start(signalerCtx)
	unittest.RequireCloseBefore(t, reg.Ready(), 1*time.Second, "registry did not start in time")

	defer stopRegistry(t, cancel, reg)

	// initially, the spamRecords should not have the peer id; also the app specific score record should not be in the cache.
	require.False(t, spamRecords.Has(peerID))
	score, updated, exists := appScoreCache.Get(peerID) // get the score from the cache.
	require.False(t, exists)
	require.Equal(t, time.Time{}, updated)
	require.Equal(t, float64(0), score)

	scoreOptParameters := cfg.NetworkConfig.GossipSub.ScoringParameters.PeerScoring.Protocol.AppSpecificScore

	// peer does not have spam record, but has invalid subscription. Hence, the app specific score should be subscription penalty.
	// eventually the app specific score should be updated in the cache to the penalty value for subscription penalty.
	require.Eventually(t, func() bool {
		// calling the app specific score function when there is no app specific score in the cache should eventually update the cache.
		score := reg.AppSpecificScoreFunc()(peerID)
		// peer does not have spam record, but has an invalid subscription penalty.
		return scoreOptParameters.InvalidSubscriptionPenalty == score
	}, 5*time.Second, 100*time.Millisecond)

	// report a misbehavior for the peer id.
	reg.OnInvalidControlMessageNotification(&p2p.InvCtrlMsgNotif{
		PeerID:  peerID,
		MsgType: messageType,
		Errors:  p2p.InvCtrlMsgErrs{p2p.NewInvCtrlMsgErr(fmt.Errorf("invalid graft"), p2p.CtrlMsgNonClusterTopicType)},
	})
	// the penalty should now be updated.
	record, err, ok := spamRecords.Get(peerID) // get the record from the spamRecords.
	assert.True(t, ok)
	assert.NoError(t, err)
	assert.Less(t, math.Abs(expectedPenalty-record.Penalty), 10e-3)
	assert.Equal(t, scoring.InitAppScoreRecordStateFunc(cfg.NetworkConfig.GossipSub.ScoringParameters.ScoringRegistryParameters.SpamRecordCache.Decay.MaximumSpamPenaltyDecayFactor)().Decay, record.Decay) // decay should be initialized to the initial state.

	queryTime := time.Now()
	// eventually, the app specific score should be updated in the cache.
	require.Eventually(t, func() bool {
		// calling the app specific score function when there is no app specific score in the cache should eventually update the cache.
		score := reg.AppSpecificScoreFunc()(peerID)
		// the peer has spam record as well as an unknown identity. Hence, the app specific score should be the spam penalty
		// and the staking penalty.
		// As the app specific score in the cache and spam penalty in the spamRecords are updated at different times, we account for 0.1% error.
		return unittest.AreNumericallyClose(expectedPenalty+scoreOptParameters.InvalidSubscriptionPenalty, score, 0.01)
	}, 5*time.Second, 10*time.Millisecond)

	// the app specific score should now be updated in the cache.
	score, updated, exists = appScoreCache.Get(peerID) // get the score from the cache.
	require.True(t, exists)
	require.True(t, updated.After(queryTime))
	unittest.RequireNumericallyClose(t, expectedPenalty+scoreOptParameters.InvalidSubscriptionPenalty, score, 0.01)

	// stop the registry.
	cancel()
	unittest.RequireCloseBefore(t, reg.Done(), 1*time.Second, "failed to stop GossipSubAppSpecificScoreRegistry")
}

// TestSpamPenaltyDecaysInCache tests that the spam penalty records decay over time in the cache.
func TestScoreRegistry_SpamPenaltyDecaysInCache(t *testing.T) {
	peerID := peer.ID("peer-1")
	cfg, err := config.DefaultConfig()
	require.NoError(t, err)
	// refresh cached app-specific score every 100 milliseconds to speed up the test.
	cfg.NetworkConfig.GossipSub.ScoringParameters.ScoringRegistryParameters.AppSpecificScore.ScoreTTL = 100 * time.Millisecond

	reg, _, _ := newGossipSubAppSpecificScoreRegistry(t,
		cfg.NetworkConfig.GossipSub.ScoringParameters,
		scoring.InitAppScoreRecordStateFunc(cfg.NetworkConfig.GossipSub.ScoringParameters.ScoringRegistryParameters.SpamRecordCache.Decay.MaximumSpamPenaltyDecayFactor),
		withStakedIdentities(peerID),
		withValidSubscriptions(peerID))
<<<<<<< HEAD
	// starts the registry.
=======
>>>>>>> aeb29e87
	ctx, cancel := context.WithCancel(context.Background())
	signalerCtx := irrecoverable.NewMockSignalerContext(t, ctx)
	reg.Start(signalerCtx)
	unittest.RequireCloseBefore(t, reg.Ready(), 1*time.Second, "registry did not start in time")

	defer stopRegistry(t, cancel, reg)

	// report a misbehavior for the peer id.
	reg.OnInvalidControlMessageNotification(&p2p.InvCtrlMsgNotif{
		PeerID:  peerID,
		MsgType: p2pmsg.CtrlMsgPrune,
		Errors:  p2p.InvCtrlMsgErrs{p2p.NewInvCtrlMsgErr(fmt.Errorf("invalid graft"), p2p.CtrlMsgNonClusterTopicType)},
	})

	time.Sleep(1 * time.Second) // wait for the penalty to decay.

	reg.OnInvalidControlMessageNotification(&p2p.InvCtrlMsgNotif{
		PeerID:  peerID,
		MsgType: p2pmsg.CtrlMsgGraft,
		Errors:  p2p.InvCtrlMsgErrs{p2p.NewInvCtrlMsgErr(fmt.Errorf("invalid graft"), p2p.CtrlMsgNonClusterTopicType)},
	})

	time.Sleep(1 * time.Second) // wait for the penalty to decay.

	reg.OnInvalidControlMessageNotification(&p2p.InvCtrlMsgNotif{
		PeerID:  peerID,
		MsgType: p2pmsg.CtrlMsgIHave,
		Errors:  p2p.InvCtrlMsgErrs{p2p.NewInvCtrlMsgErr(fmt.Errorf("invalid graft"), p2p.CtrlMsgNonClusterTopicType)},
	})

	time.Sleep(1 * time.Second) // wait for the penalty to decay.

	reg.OnInvalidControlMessageNotification(&p2p.InvCtrlMsgNotif{
		PeerID:  peerID,
		MsgType: p2pmsg.CtrlMsgIWant,
		Errors:  p2p.InvCtrlMsgErrs{p2p.NewInvCtrlMsgErr(fmt.Errorf("invalid graft"), p2p.CtrlMsgNonClusterTopicType)},
	})

	time.Sleep(1 * time.Second) // wait for the penalty to decay.

	reg.OnInvalidControlMessageNotification(&p2p.InvCtrlMsgNotif{
		PeerID:  peerID,
		MsgType: p2pmsg.RpcPublishMessage,
		Errors:  p2p.InvCtrlMsgErrs{p2p.NewInvCtrlMsgErr(fmt.Errorf("invalid graft"), p2p.CtrlMsgNonClusterTopicType)},
	})

	time.Sleep(1 * time.Second) // wait for the penalty to decay.

	// the upper bound is the sum of the penalties without decay.
	scoreUpperBound := penaltyValueFixtures().PruneMisbehaviour +
		penaltyValueFixtures().GraftMisbehaviour +
		penaltyValueFixtures().IHaveMisbehaviour +
		penaltyValueFixtures().IWantMisbehaviour +
		penaltyValueFixtures().PublishMisbehaviour
	// the lower bound is the sum of the penalties with decay assuming the decay is applied 4 times to the sum of the penalties.
	// in reality, the decay is applied 4 times to the first penalty, then 3 times to the second penalty, and so on.
	r := scoring.InitAppScoreRecordStateFunc(cfg.NetworkConfig.GossipSub.ScoringParameters.ScoringRegistryParameters.SpamRecordCache.Decay.MaximumSpamPenaltyDecayFactor)()
	scoreLowerBound := scoreUpperBound * math.Pow(r.Decay, 4)

	// eventually, the app specific score should be updated in the cache.
	require.Eventually(t, func() bool {
		// when the app specific penalty function is called for the first time, the decay functionality should be kicked in
		// the cache, and the penalty should be updated. Note that since the penalty values are negative, the default staked identity
		// reward is not applied. Hence, the penalty is only comprised of the penalties.
		score := reg.AppSpecificScoreFunc()(peerID)
		// with decay, the penalty should be between the upper and lower bounds.
		return score > scoreUpperBound && score < scoreLowerBound
	}, 5*time.Second, 100*time.Millisecond)

	// stop the registry.
	cancel()
	unittest.RequireCloseBefore(t, reg.Done(), 1*time.Second, "failed to stop GossipSubAppSpecificScoreRegistry")
}

// TestSpamPenaltyDecayToZero tests that the spam penalty decays to zero over time, and when the spam penalty of
// a peer is set back to zero, its app specific penalty is also reset to the initial state.
func TestScoreRegistry_SpamPenaltyDecayToZero(t *testing.T) {
	peerID := peer.ID("peer-1")
	cfg, err := config.DefaultConfig()
	require.NoError(t, err)
	// refresh cached app-specific score every 100 milliseconds to speed up the test.
	cfg.NetworkConfig.GossipSub.ScoringParameters.ScoringRegistryParameters.AppSpecificScore.ScoreTTL = 100 * time.Millisecond

	reg, spamRecords, _ := newGossipSubAppSpecificScoreRegistry(t,
		cfg.NetworkConfig.GossipSub.ScoringParameters,
		func() p2p.GossipSubSpamRecord {
			return p2p.GossipSubSpamRecord{
				Decay:   0.02, // we choose a small decay value to speed up the test.
				Penalty: 0,
			}
		},
		withStakedIdentities(peerID),
		withValidSubscriptions(peerID))

	// starts the registry.
	ctx, cancel := context.WithCancel(context.Background())
	signalerCtx := irrecoverable.NewMockSignalerContext(t, ctx)
	reg.Start(signalerCtx)
	unittest.RequireCloseBefore(t, reg.Ready(), 1*time.Second, "registry did not start in time")

	defer stopRegistry(t, cancel, reg)

	scoreOptParameters := cfg.NetworkConfig.GossipSub.ScoringParameters.PeerScoring.Protocol.AppSpecificScore

	// report a misbehavior for the peer id.
	reg.OnInvalidControlMessageNotification(&p2p.InvCtrlMsgNotif{
		PeerID:  peerID,
		MsgType: p2pmsg.CtrlMsgGraft,
		Errors:  p2p.InvCtrlMsgErrs{p2p.NewInvCtrlMsgErr(fmt.Errorf("invalid graft"), p2p.CtrlMsgNonClusterTopicType)},
	})

	// decays happen every second, so we wait for 1 second to make sure the penalty is updated.
	time.Sleep(1 * time.Second)
	// the penalty should now be updated, it should be still negative but greater than the penalty value (due to decay).
	require.Eventually(t, func() bool {
		score := reg.AppSpecificScoreFunc()(peerID)
		// the penalty should be less than zero and greater than the penalty value (due to decay).
		return score < 0 && score > penaltyValueFixtures().GraftMisbehaviour
	}, 5*time.Second, 100*time.Millisecond)

	require.Eventually(t, func() bool {
		// the spam penalty should eventually decay to zero.
		r, err, ok := spamRecords.Get(peerID)
		return ok && err == nil && r.Penalty == 0.0
	}, 5*time.Second, 100*time.Millisecond)

	require.Eventually(t, func() bool {
		// when the spam penalty is decayed to zero, the app specific penalty of the node should reset back to default staking reward.
		return reg.AppSpecificScoreFunc()(peerID) == scoreOptParameters.StakedIdentityReward
	}, 5*time.Second, 100*time.Millisecond)

	// the penalty should now be zero.
	record, err, ok := spamRecords.Get(peerID) // get the record from the spamRecords.
	assert.True(t, ok)
	assert.NoError(t, err)
	assert.Equal(t, 0.0, record.Penalty) // penalty should be zero.

	// stop the registry.
	cancel()
	unittest.RequireCloseBefore(t, reg.Done(), 1*time.Second, "failed to stop GossipSubAppSpecificScoreRegistry")
}

// TestPersistingUnknownIdentityPenalty tests that even though the spam penalty is decayed to zero, the unknown identity penalty
// is persisted. This is because the unknown identity penalty is not decayed.
func TestScoreRegistry_PersistingUnknownIdentityPenalty(t *testing.T) {
	peerID := peer.ID("peer-1")

	cfg, err := config.DefaultConfig()
	require.NoError(t, err)
	// refresh cached app-specific score every 100 milliseconds to speed up the test.
	cfg.NetworkConfig.GossipSub.ScoringParameters.ScoringRegistryParameters.AppSpecificScore.ScoreTTL = 100 * time.Millisecond

	reg, spamRecords, _ := newGossipSubAppSpecificScoreRegistry(t,
		cfg.NetworkConfig.GossipSub.ScoringParameters,
		func() p2p.GossipSubSpamRecord {
			return p2p.GossipSubSpamRecord{
				Decay:   0.02, // we choose a small decay value to speed up the test.
				Penalty: 0,
			}
		},
		withUnknownIdentity(peerID), // the peer id has an unknown identity.
		withValidSubscriptions(peerID))

	// starts the registry.
	ctx, cancel := context.WithCancel(context.Background())
	signalerCtx := irrecoverable.NewMockSignalerContext(t, ctx)
	reg.Start(signalerCtx)
	unittest.RequireCloseBefore(t, reg.Ready(), 1*time.Second, "registry did not start in time")

	defer stopRegistry(t, cancel, reg)

	scoreOptParameters := cfg.NetworkConfig.GossipSub.ScoringParameters.PeerScoring.Protocol.AppSpecificScore

	// initially, the app specific score should be the default unknown identity penalty.
	require.Eventually(t, func() bool {
		score := reg.AppSpecificScoreFunc()(peerID)
		return score == scoreOptParameters.UnknownIdentityPenalty
	}, 5*time.Second, 100*time.Millisecond)

	// report a misbehavior for the peer id.
	reg.OnInvalidControlMessageNotification(&p2p.InvCtrlMsgNotif{
		PeerID:  peerID,
		MsgType: p2pmsg.CtrlMsgGraft,
		Errors:  p2p.InvCtrlMsgErrs{p2p.NewInvCtrlMsgErr(fmt.Errorf("invalid graft"), p2p.CtrlMsgNonClusterTopicType)},
	})

	// decays happen every second, so we wait for 1 second to make sure the penalty is updated.
	time.Sleep(1 * time.Second)

	// the penalty should now be updated, it should be still negative but greater than the penalty value (due to decay).
	require.Eventually(t, func() bool {
		score := reg.AppSpecificScoreFunc()(peerID)
		// Ideally, the score should be the sum of the default invalid subscription penalty and the graft penalty, however,
		// due to exponential decay of the spam penalty and asynchronous update the app specific score; score should be in the range of [scoring.
		// (scoring.DefaultUnknownIdentityPenalty+penaltyValueFixtures().GraftMisbehaviour, scoring.DefaultUnknownIdentityPenalty).
		return score < scoreOptParameters.UnknownIdentityPenalty && score > scoreOptParameters.UnknownIdentityPenalty+penaltyValueFixtures().GraftMisbehaviour
	}, 5*time.Second, 100*time.Millisecond)

	require.Eventually(t, func() bool {
		// the spam penalty should eventually decay to zero.
		r, err, ok := spamRecords.Get(peerID)
		return ok && err == nil && r.Penalty == 0.0
	}, 5*time.Second, 100*time.Millisecond)

	require.Eventually(t, func() bool {
		// when the spam penalty is decayed to zero, the app specific penalty of the node should only contain the unknown identity penalty.
		return reg.AppSpecificScoreFunc()(peerID) == scoreOptParameters.UnknownIdentityPenalty
	}, 5*time.Second, 100*time.Millisecond)

	// the spam penalty should now be zero in spamRecords.
	record, err, ok := spamRecords.Get(peerID) // get the record from the spamRecords.
	assert.True(t, ok)
	assert.NoError(t, err)
	assert.Equal(t, 0.0, record.Penalty) // penalty should be zero.

	// stop the registry.
	cancel()
	unittest.RequireCloseBefore(t, reg.Done(), 1*time.Second, "failed to stop GossipSubAppSpecificScoreRegistry")
}

// TestPersistingInvalidSubscriptionPenalty tests that even though the spam penalty is decayed to zero, the invalid subscription penalty
// is persisted. This is because the invalid subscription penalty is not decayed.
func TestScoreRegistry_PersistingInvalidSubscriptionPenalty(t *testing.T) {
	peerID := peer.ID("peer-1")

	cfg, err := config.DefaultConfig()
	require.NoError(t, err)
	// refresh cached app-specific score every 100 milliseconds to speed up the test.
	cfg.NetworkConfig.GossipSub.ScoringParameters.ScoringRegistryParameters.AppSpecificScore.ScoreTTL = 100 * time.Millisecond

	reg, spamRecords, _ := newGossipSubAppSpecificScoreRegistry(t,
		cfg.NetworkConfig.GossipSub.ScoringParameters,
		func() p2p.GossipSubSpamRecord {
			return p2p.GossipSubSpamRecord{
				Decay:   0.02, // we choose a small decay value to speed up the test.
				Penalty: 0,
			}
		},
		withStakedIdentities(peerID),
		withInvalidSubscriptions(peerID)) // the peer id has an invalid subscription

	// starts the registry.
	ctx, cancel := context.WithCancel(context.Background())
	signalerCtx := irrecoverable.NewMockSignalerContext(t, ctx)
	reg.Start(signalerCtx)
	unittest.RequireCloseBefore(t, reg.Ready(), 1*time.Second, "failed to start GossipSubAppSpecificScoreRegistry")

	scoreOptParameters := cfg.NetworkConfig.GossipSub.ScoringParameters.PeerScoring.Protocol.AppSpecificScore

	// initially, the app specific score should be the default invalid subscription penalty.
	require.Eventually(t, func() bool {
		score := reg.AppSpecificScoreFunc()(peerID)
		return score == scoreOptParameters.InvalidSubscriptionPenalty
	}, 5*time.Second, 100*time.Millisecond)

	// report a misbehavior for the peer id.
	reg.OnInvalidControlMessageNotification(&p2p.InvCtrlMsgNotif{
		PeerID:  peerID,
		MsgType: p2pmsg.CtrlMsgGraft,
		Errors:  p2p.InvCtrlMsgErrs{p2p.NewInvCtrlMsgErr(fmt.Errorf("invalid graft"), p2p.CtrlMsgNonClusterTopicType)},
	})
	// with reported spam, the app specific score should be the default invalid subscription penalty + the spam penalty.
	require.Eventually(t, func() bool {
		score := reg.AppSpecificScoreFunc()(peerID)
		// Ideally, the score should be the sum of the default invalid subscription penalty and the graft penalty, however,
		// due to exponential decay of the spam penalty and asynchronous update the app specific score; score should be in the range of [scoring.
		// (DefaultInvalidSubscriptionPenalty+penaltyValueFixtures().GraftMisbehaviour, scoring.DefaultInvalidSubscriptionPenalty).
		return score < scoreOptParameters.InvalidSubscriptionPenalty && score > scoreOptParameters.InvalidSubscriptionPenalty+penaltyValueFixtures().GraftMisbehaviour
	}, 5*time.Second, 100*time.Millisecond)

	require.Eventually(t, func() bool {
		// the spam penalty should eventually decay to zero.
		r, err, ok := spamRecords.Get(peerID)
		return ok && err == nil && r.Penalty == 0.0
	}, 5*time.Second, 100*time.Millisecond)

	require.Eventually(t, func() bool {
		// when the spam penalty is decayed to zero, the app specific penalty of the node should only contain the default invalid subscription penalty.
		return reg.AppSpecificScoreFunc()(peerID) == scoreOptParameters.UnknownIdentityPenalty
	}, 5*time.Second, 100*time.Millisecond)

	// the spam penalty should now be zero in spamRecords.
	record, err, ok := spamRecords.Get(peerID) // get the record from the spamRecords.
	assert.True(t, ok)
	assert.NoError(t, err)
	assert.Equal(t, 0.0, record.Penalty) // penalty should be zero.

	// stop the registry.
	cancel()
	unittest.RequireCloseBefore(t, reg.Done(), 1*time.Second, "failed to stop GossipSubAppSpecificScoreRegistry")
}

// TestScoreRegistry_TestSpamRecordDecayAdjustment ensures that spam record decay is increased each time a peers score reaches the scoring.IncreaseDecayThreshold eventually
// sustained misbehavior will result in the spam record decay reaching the minimum decay speed .99, and the decay speed is reset to the max decay speed .8.
func TestScoreRegistry_TestSpamRecordDecayAdjustment(t *testing.T) {
	cfg, err := config.DefaultConfig()
	require.NoError(t, err)
	// refresh cached app-specific score every 100 milliseconds to speed up the test.
	cfg.NetworkConfig.GossipSub.ScoringParameters.ScoringRegistryParameters.AppSpecificScore.ScoreTTL = 100 * time.Millisecond
	// increase configured DecayRateReductionFactor so that the decay time is increased faster
	cfg.NetworkConfig.GossipSub.ScoringParameters.ScoringRegistryParameters.SpamRecordCache.Decay.DecayRateReductionFactor = .1
	cfg.NetworkConfig.GossipSub.ScoringParameters.ScoringRegistryParameters.SpamRecordCache.Decay.PenaltyDecayEvaluationPeriod = time.Second

	peer1 := unittest.PeerIdFixture(t)
	peer2 := unittest.PeerIdFixture(t)
	reg, spamRecords, _ := newGossipSubAppSpecificScoreRegistry(t,
		cfg.NetworkConfig.GossipSub.ScoringParameters,
		scoring.InitAppScoreRecordStateFunc(cfg.NetworkConfig.GossipSub.ScoringParameters.ScoringRegistryParameters.SpamRecordCache.Decay.MaximumSpamPenaltyDecayFactor),
		withStakedIdentities(peer1, peer2),
		withValidSubscriptions(peer1, peer2))

	ctx, cancel := context.WithCancel(context.Background())
	signalerCtx := irrecoverable.NewMockSignalerContext(t, ctx)
	reg.Start(signalerCtx)
	unittest.RequireCloseBefore(t, reg.Ready(), 1*time.Second, "failed to start GossipSubAppSpecificScoreRegistry")

	// initially, the spamRecords should not have the peer ids.
	assert.False(t, spamRecords.Has(peer1))
	assert.False(t, spamRecords.Has(peer2))

	scoreOptParameters := cfg.NetworkConfig.GossipSub.ScoringParameters.PeerScoring.Protocol.AppSpecificScore
	scoringRegistryParameters := cfg.NetworkConfig.GossipSub.ScoringParameters.ScoringRegistryParameters
	// since the both peers do not have a spam record, their app specific score should be the max app specific reward, which
	// is the default reward for a staked peer that has valid subscriptions.
	require.Eventually(t, func() bool {
		// when the spam penalty is decayed to zero, the app specific penalty of the node should only contain the unknown identity penalty.
		return scoreOptParameters.MaxAppSpecificReward == reg.AppSpecificScoreFunc()(peer1) && scoreOptParameters.MaxAppSpecificReward == reg.AppSpecificScoreFunc()(peer2)
	}, 5*time.Second, 100*time.Millisecond)

	// simulate sustained malicious activity from peer1, eventually the decay speed
	// for a spam record should be reduced to the MinimumSpamPenaltyDecayFactor
	prevDecay := scoringRegistryParameters.SpamRecordCache.Decay.MaximumSpamPenaltyDecayFactor
	tolerance := 0.1
	require.Eventually(t, func() bool {
		errCount := 500
		errs := make(p2p.InvCtrlMsgErrs, errCount)
		for i := 0; i < errCount; i++ {
			errs[i] = p2p.NewInvCtrlMsgErr(fmt.Errorf("invalid prune"), p2p.CtrlMsgNonClusterTopicType)
		}
		reg.OnInvalidControlMessageNotification(&p2p.InvCtrlMsgNotif{
			PeerID:  peer1,
			MsgType: p2pmsg.CtrlMsgPrune,
			Errors:  errs,
		})
		record, err, ok := spamRecords.Get(peer1)
		require.NoError(t, err)
		require.True(t, ok)
		assert.Less(t, math.Abs(prevDecay-record.Decay), tolerance)
		prevDecay = record.Decay
		return record.Decay == scoringRegistryParameters.SpamRecordCache.Decay.MinimumSpamPenaltyDecayFactor
	}, 5*time.Second, 500*time.Millisecond)

	// initialize a spam record for peer2
	reg.OnInvalidControlMessageNotification(&p2p.InvCtrlMsgNotif{
		PeerID:  peer2,
		MsgType: p2pmsg.CtrlMsgPrune,
		Errors:  p2p.InvCtrlMsgErrs{p2p.NewInvCtrlMsgErr(fmt.Errorf("invalid prune"), p2p.CtrlMsgNonClusterTopicType)},
	})
	// reduce penalty and increase Decay to scoring.MinimumSpamPenaltyDecayFactor
	record, err := spamRecords.Adjust(peer2, func(record p2p.GossipSubSpamRecord) p2p.GossipSubSpamRecord {
		record.Penalty = -.1
		record.Decay = scoringRegistryParameters.SpamRecordCache.Decay.MinimumSpamPenaltyDecayFactor
		return record
	})
	require.NoError(t, err)
	require.True(t, record.Decay == scoringRegistryParameters.SpamRecordCache.Decay.MinimumSpamPenaltyDecayFactor)
	require.True(t, record.Penalty == -.1)
	// simulate sustained good behavior from peer 2, each time the spam record is read from the cache
	// using Get method the record penalty will be decayed until it is eventually reset to
	// 0 at this point the decay speed for the record should be reset to MaximumSpamPenaltyDecayFactor
	// eventually after penalty reaches the skipDecaThreshold the record decay will be reset to scoringRegistryParameters.MaximumSpamPenaltyDecayFactor
	require.Eventually(t, func() bool {
		record, err, ok := spamRecords.Get(peer2)
		require.NoError(t, err)
		require.True(t, ok)
		return record.Decay == scoringRegistryParameters.SpamRecordCache.Decay.MaximumSpamPenaltyDecayFactor &&
			record.Penalty == 0 &&
			record.LastDecayAdjustment.IsZero()
	}, 5*time.Second, time.Second)

	// ensure decay can be reduced again after recovery for peerID 2
	require.Eventually(t, func() bool {
		reg.OnInvalidControlMessageNotification(&p2p.InvCtrlMsgNotif{
			PeerID:  peer2,
			MsgType: p2pmsg.CtrlMsgPrune,
			Errors:  p2p.InvCtrlMsgErrs{p2p.NewInvCtrlMsgErr(fmt.Errorf("invalid prune"), p2p.CtrlMsgNonClusterTopicType)},
		})
		record, err, ok := spamRecords.Get(peer1)
		require.NoError(t, err)
		require.True(t, ok)
		return record.Decay == scoringRegistryParameters.SpamRecordCache.Decay.MinimumSpamPenaltyDecayFactor
	}, 5*time.Second, 500*time.Millisecond)

	// stop the registry.
	cancel()
	unittest.RequireCloseBefore(t, reg.Done(), 1*time.Second, "failed to stop GossipSubAppSpecificScoreRegistry")
}

// TestPeerSpamPenaltyClusterPrefixed evaluates the application-specific penalty calculation for a node when a spam record is present
// for cluster-prefixed topics. In the case of an invalid control message notification marked as cluster-prefixed,
// the application-specific penalty should be reduced by the default reduction factor. This test verifies the accurate computation
// of the application-specific score under these conditions.
func TestPeerSpamPenaltyClusterPrefixed(t *testing.T) {
	ctlMsgTypes := p2pmsg.ControlMessageTypes()
	peerIds := unittest.PeerIdFixtures(t, len(ctlMsgTypes))

	cfg, err := config.DefaultConfig()
	require.NoError(t, err)
	// refresh cached app-specific score every 100 milliseconds to speed up the test.
	cfg.NetworkConfig.GossipSub.ScoringParameters.ScoringRegistryParameters.AppSpecificScore.ScoreTTL = 100 * time.Millisecond

	reg, spamRecords, _ := newGossipSubAppSpecificScoreRegistry(t,
		cfg.NetworkConfig.GossipSub.ScoringParameters,
		scoring.InitAppScoreRecordStateFunc(cfg.NetworkConfig.GossipSub.ScoringParameters.ScoringRegistryParameters.SpamRecordCache.Decay.MaximumSpamPenaltyDecayFactor),
		withStakedIdentities(peerIds...),
		withValidSubscriptions(peerIds...))

	// starts the registry.
	ctx, cancel := context.WithCancel(context.Background())
	signalerCtx := irrecoverable.NewMockSignalerContext(t, ctx)
	reg.Start(signalerCtx)
	unittest.RequireCloseBefore(t, reg.Ready(), 1*time.Second, "failed to start GossipSubAppSpecificScoreRegistry")

	scoreOptParameters := cfg.NetworkConfig.GossipSub.ScoringParameters.PeerScoring.Protocol.AppSpecificScore

	for _, peerID := range peerIds {
		// initially, the spamRecords should not have the peer id.
		assert.False(t, spamRecords.Has(peerID))
		// since the peer id does not have a spam record, the app specific score should (eventually, due to caching) be the max app specific reward, which
		// is the default reward for a staked peer that has valid subscriptions.
		require.Eventually(t, func() bool {
			// calling the app specific score function when there is no app specific score in the cache should eventually update the cache.
			score := reg.AppSpecificScoreFunc()(peerID)
			// since the peer id does not have a spam record, the app specific score should be the max app specific reward, which
			// is the default reward for a staked peer that has valid subscriptions.
			return score == scoreOptParameters.MaxAppSpecificReward
		}, 5*time.Second, 100*time.Millisecond)

	}

	// Report consecutive misbehavior's for the specified peer ID. Two misbehavior's are reported concurrently:
	// 1. With IsClusterPrefixed set to false, ensuring the penalty applied to the application-specific score is not reduced.
	// 2. With IsClusterPrefixed set to true, reducing the penalty added to the overall app-specific score by the default reduction factor.
	for i, ctlMsgType := range ctlMsgTypes {
		peerID := peerIds[i]
		var wg sync.WaitGroup
		wg.Add(2)
		go func() {
			defer wg.Done()
			reg.OnInvalidControlMessageNotification(&p2p.InvCtrlMsgNotif{
				PeerID:  peerID,
				MsgType: ctlMsgType,
				Errors:  p2p.InvCtrlMsgErrs{p2p.NewInvCtrlMsgErr(fmt.Errorf(fmt.Sprintf("invalid %s", ctlMsgType)), p2p.CtrlMsgNonClusterTopicType)},
			})
		}()
		go func() {
			defer wg.Done()
			reg.OnInvalidControlMessageNotification(&p2p.InvCtrlMsgNotif{
				PeerID:  peerID,
				MsgType: ctlMsgType,
				Errors:  p2p.InvCtrlMsgErrs{p2p.NewInvCtrlMsgErr(fmt.Errorf(fmt.Sprintf("invalid %s", ctlMsgType)), p2p.CtrlMsgTopicTypeClusterPrefixed)},
			})
		}()
		unittest.RequireReturnsBefore(t, wg.Wait, 100*time.Millisecond, "timed out waiting for goroutines to finish")

		// expected penalty should be penaltyValueFixtures().GraftMisbehaviour * (1  + clusterReductionFactor)
		expectedPenalty := penaltyValueFixture(ctlMsgType) * (1 + penaltyValueFixtures().ClusterPrefixedReductionFactor)

		// the penalty should now be updated in the spamRecords
		record, err, ok := spamRecords.Get(peerID) // get the record from the spamRecords.
		assert.True(t, ok)
		assert.NoError(t, err)
		assert.Less(t, math.Abs(expectedPenalty-record.Penalty), 10e-3)
		assert.Equal(t, scoring.InitAppScoreRecordStateFunc(cfg.NetworkConfig.GossipSub.ScoringParameters.ScoringRegistryParameters.SpamRecordCache.Decay.MaximumSpamPenaltyDecayFactor)().Decay, record.Decay)
		// this peer has a spam record, with no subscription penalty. Hence, the app specific score should only be the spam penalty,
		// and the peer should be deprived of the default reward for its valid staked role.
		score := reg.AppSpecificScoreFunc()(peerID)
		tolerance := 10e-3 // 0.1%
		if expectedPenalty == 0 {
			assert.Less(t, math.Abs(expectedPenalty), tolerance)
		} else {
			assert.Less(t, math.Abs(expectedPenalty-score)/expectedPenalty, tolerance)
		}
	}

	// stop the registry.
	cancel()
	unittest.RequireCloseBefore(t, reg.Done(), 1*time.Second, "failed to stop GossipSubAppSpecificScoreRegistry")
}

<<<<<<< HEAD
// TestInvalidControlMessageMultiErrorScoreCalculation tests that invalid control message penalties are calculated as expected when notifications
// contain multiple errors with multiple different severity levels.
func TestInvalidControlMessageMultiErrorScoreCalculation(t *testing.T) {
	peerIds := unittest.PeerIdFixtures(t, 5)
=======
// TestScoringRegistrySilencePeriod ensures that the scoring registry does not penalize nodes during the silence period, and
// starts to penalize nodes only after the silence period is over.
func TestScoringRegistrySilencePeriod(t *testing.T) {
	peerID := unittest.PeerIdFixture(t)
	silenceDuration := 5 * time.Second
	silencedNotificationLogs := atomic.NewInt32(0)
	hook := zerolog.HookFunc(func(e *zerolog.Event, level zerolog.Level, message string) {
		if level == zerolog.TraceLevel {
			if message == scoring.NotificationSilencedMsg {
				silencedNotificationLogs.Inc()
			}
		}
	})
	logger := zerolog.New(os.Stdout).Level(zerolog.TraceLevel).Hook(hook)

>>>>>>> aeb29e87
	cfg, err := config.DefaultConfig()
	require.NoError(t, err)
	// refresh cached app-specific score every 100 milliseconds to speed up the test.
	cfg.NetworkConfig.GossipSub.ScoringParameters.ScoringRegistryParameters.AppSpecificScore.ScoreTTL = 100 * time.Millisecond
	maximumSpamPenaltyDecayFactor := cfg.NetworkConfig.GossipSub.ScoringParameters.ScoringRegistryParameters.SpamRecordCache.Decay.MaximumSpamPenaltyDecayFactor
	reg, spamRecords, _ := newGossipSubAppSpecificScoreRegistry(t,
		cfg.NetworkConfig.GossipSub.ScoringParameters,
		scoring.InitAppScoreRecordStateFunc(maximumSpamPenaltyDecayFactor),
<<<<<<< HEAD
		withStakedIdentities(peerIds...),
		withValidSubscriptions(peerIds...))

	// starts the registry.
	ctx, cancel := context.WithCancel(context.Background())
	signalerCtx := irrecoverable.NewMockSignalerContext(t, ctx)
	reg.Start(signalerCtx)
	unittest.RequireCloseBefore(t, reg.Ready(), 1*time.Second, "failed to start GossipSubAppSpecificScoreRegistry")

	for _, peerID := range peerIds {
		require.Eventually(t, func() bool {
			// initially, the spamRecords should not have the peer id.
			assert.False(t, spamRecords.Has(peerID))
			// since the peer id does not have a spam record, the app specific score should be the max app specific reward, which
			// is the default reward for a staked peer that has valid subscriptions.
			score := reg.AppSpecificScoreFunc()(peerID)
			return score == cfg.NetworkConfig.GossipSub.ScoringParameters.PeerScoring.Protocol.AppSpecificScore.MaxAppSpecificReward
		}, 5*time.Second, 500*time.Millisecond)
	}

	type testCase struct {
		notification    *p2p.InvCtrlMsgNotif
		expectedPenalty float64
	}
	penaltyValues := penaltyValueFixtures()
	testCases := []*testCase{
		// single error with, with random severity
		{
			notification: &p2p.InvCtrlMsgNotif{
				PeerID:  peerIds[0],
				MsgType: p2pmsg.CtrlMsgGraft,
				Errors: p2p.InvCtrlMsgErrs{
					p2p.NewInvCtrlMsgErr(fmt.Errorf("invalid graft"), p2p.CtrlMsgNonClusterTopicType),
				},
			},
			expectedPenalty: penaltyValues.GraftMisbehaviour,
		},
		// multiple errors with, with same severity
		{
			notification: &p2p.InvCtrlMsgNotif{
				PeerID:  peerIds[1],
				MsgType: p2pmsg.CtrlMsgPrune,
				Errors: p2p.InvCtrlMsgErrs{
					p2p.NewInvCtrlMsgErr(fmt.Errorf("invalid prune"), p2p.CtrlMsgNonClusterTopicType),
					p2p.NewInvCtrlMsgErr(fmt.Errorf("invalid prune"), p2p.CtrlMsgNonClusterTopicType),
					p2p.NewInvCtrlMsgErr(fmt.Errorf("invalid prune"), p2p.CtrlMsgNonClusterTopicType),
				},
			},
			expectedPenalty: penaltyValues.PruneMisbehaviour * 3,
		},
		// multiple errors with, with random severity's
		{
			notification: &p2p.InvCtrlMsgNotif{
				PeerID:  peerIds[2],
				MsgType: p2pmsg.CtrlMsgIHave,
				Errors: p2p.InvCtrlMsgErrs{
					p2p.NewInvCtrlMsgErr(fmt.Errorf("invalid ihave"), p2p.CtrlMsgNonClusterTopicType),
					p2p.NewInvCtrlMsgErr(fmt.Errorf("invalid ihave"), p2p.CtrlMsgNonClusterTopicType),
					p2p.NewInvCtrlMsgErr(fmt.Errorf("invalid ihave"), p2p.CtrlMsgNonClusterTopicType),
					p2p.NewInvCtrlMsgErr(fmt.Errorf("invalid ihave"), p2p.CtrlMsgNonClusterTopicType),
				},
			},
			expectedPenalty: penaltyValues.IHaveMisbehaviour +
				penaltyValues.IHaveMisbehaviour +
				penaltyValues.IHaveMisbehaviour +
				penaltyValues.IHaveMisbehaviour,
		},
		// multiple errors with, with random severity's iwant
		{
			notification: &p2p.InvCtrlMsgNotif{
				PeerID:  peerIds[3],
				MsgType: p2pmsg.CtrlMsgIWant,
				Errors: p2p.InvCtrlMsgErrs{
					p2p.NewInvCtrlMsgErr(fmt.Errorf("invalid iwant"), p2p.CtrlMsgNonClusterTopicType),
					p2p.NewInvCtrlMsgErr(fmt.Errorf("invalid iwant"), p2p.CtrlMsgNonClusterTopicType),
					p2p.NewInvCtrlMsgErr(fmt.Errorf("invalid iwant"), p2p.CtrlMsgNonClusterTopicType),
					p2p.NewInvCtrlMsgErr(fmt.Errorf("invalid iwant"), p2p.CtrlMsgNonClusterTopicType),
				},
			},
			expectedPenalty: penaltyValues.IWantMisbehaviour +
				penaltyValues.IWantMisbehaviour +
				penaltyValues.IWantMisbehaviour +
				penaltyValues.IWantMisbehaviour,
		},
		// multiple errors with mixed cluster prefixed and non cluster prefixed, with random severity's iwant
		{
			notification: &p2p.InvCtrlMsgNotif{
				PeerID:  peerIds[4],
				MsgType: p2pmsg.CtrlMsgIWant,
				Errors: p2p.InvCtrlMsgErrs{
					p2p.NewInvCtrlMsgErr(fmt.Errorf("invalid iwant"), p2p.CtrlMsgNonClusterTopicType),
					p2p.NewInvCtrlMsgErr(fmt.Errorf("invalid iwant"), p2p.CtrlMsgNonClusterTopicType),
					p2p.NewInvCtrlMsgErr(fmt.Errorf("invalid iwant"), p2p.CtrlMsgTopicTypeClusterPrefixed),
					p2p.NewInvCtrlMsgErr(fmt.Errorf("invalid iwant"), p2p.CtrlMsgTopicTypeClusterPrefixed),
				},
			},
			expectedPenalty: penaltyValues.IWantMisbehaviour +
				penaltyValues.IWantMisbehaviour +
				(penaltyValues.IWantMisbehaviour * penaltyValues.ClusterPrefixedReductionFactor) +
				(penaltyValues.IWantMisbehaviour * penaltyValues.ClusterPrefixedReductionFactor),
		},
	}

	for _, tCase := range testCases {
		// report a misbehavior for the peer id.
		reg.OnInvalidControlMessageNotification(tCase.notification)
		// the penalty should now be updated in the spamRecords
		record, err, ok := spamRecords.Get(tCase.notification.PeerID) // get the record from the spamRecords.
		require.True(t, ok)
		require.NoError(t, err)
		require.Less(t, math.Abs(tCase.expectedPenalty-record.Penalty), 10e-3)                                     // penalty should be updated to -10.
		require.Equal(t, scoring.InitAppScoreRecordStateFunc(maximumSpamPenaltyDecayFactor)().Decay, record.Decay) // decay should be initialized to the initial state.

		require.Eventually(t, func() bool {
			// this peer has a spam record, with no subscription penalty. Hence, the app specific score should only be the spam penalty,
			// and the peer should be deprived of the default reward for its valid staked role.
			score := reg.AppSpecificScoreFunc()(tCase.notification.PeerID)
			tolerance := 10e-2
			return math.Abs(tCase.expectedPenalty-score)/tCase.expectedPenalty < tolerance
		}, 5*time.Second, 500*time.Millisecond)
	}

	// stop the registry.
	cancel()
	unittest.RequireCloseBefore(t, reg.Done(), 1*time.Second, "failed to stop GossipSubAppSpecificScoreRegistry")
=======
		withUnknownIdentity(peerID),
		withInvalidSubscriptions(peerID),
		func(cfg *scoring.GossipSubAppSpecificScoreRegistryConfig) {
			// we set the scoring registry silence duration 10 seconds
			// the peer is not expected to be penalized for the first 5 seconds of the test
			// after that an invalid control message notification is processed and the peer
			// should be penalized
			cfg.ScoringRegistryStartupSilenceDuration = silenceDuration
			// hooked logger will capture the number of logs related to ignored notifications
			cfg.Logger = logger
		})

	ctx, cancel := context.WithCancel(context.Background())
	signalerCtx := irrecoverable.NewMockSignalerContext(t, ctx)
	defer stopRegistry(t, cancel, reg)
	// capture approximate registry start time
	reg.Start(signalerCtx)
	unittest.RequireCloseBefore(t, reg.Ready(), 1*time.Second, "registry did not start in time")

	registryStartTime := time.Now()
	expectedNumOfSilencedNotif := 0
	// while we are in the silence period all notifications should be ignored and the
	// invalid subscription penalty should not be applied to the app specific score
	// we ensure we stay within the silence duration by iterating only up until 1 second
	// before silence period is over
	for time.Since(registryStartTime) < (silenceDuration - time.Second) {
		// report a misbehavior for the peer id.
		reg.OnInvalidControlMessageNotification(&p2p.InvCtrlMsgNotif{
			PeerID:  peerID,
			MsgType: p2pmsg.CtrlMsgGraft,
		})
		expectedNumOfSilencedNotif++
		// spam records should not be created during the silence period
		_, err, ok := spamRecords.Get(peerID)
		assert.False(t, ok)
		assert.NoError(t, err)
		// initially, the app specific score should be the default invalid subscription penalty.
		require.Equal(t, float64(0), reg.AppSpecificScoreFunc()(peerID))
	}

	invalidSubscriptionPenalty := cfg.NetworkConfig.GossipSub.ScoringParameters.PeerScoring.Protocol.AppSpecificScore.InvalidSubscriptionPenalty

	require.Eventually(t, func() bool {
		// we expect to have logged a debug message for all notifications ignored.
		require.Equal(t, int32(expectedNumOfSilencedNotif), silencedNotificationLogs.Load())
		// after silence period the invalid subscription penalty should be applied to the app specific score
		return invalidSubscriptionPenalty == reg.AppSpecificScoreFunc()(peerID)
	}, 2*time.Second, 200*time.Millisecond)

	// after silence period the peer has spam record as well as an unknown identity. Hence, the app specific score should be the spam penalty
	// and the staking penalty.
	reg.OnInvalidControlMessageNotification(&p2p.InvCtrlMsgNotif{
		PeerID:  peerID,
		MsgType: p2pmsg.CtrlMsgGraft,
	})
	// the penalty should now be applied and spam records created.
	record, err, ok := spamRecords.Get(peerID)
	assert.True(t, ok)
	assert.NoError(t, err)
	expectedPenalty := penaltyValueFixtures().GraftMisbehaviour
	assert.Less(t, math.Abs(expectedPenalty-record.Penalty), 10e-3)
	assert.Equal(t, scoring.InitAppScoreRecordStateFunc(maximumSpamPenaltyDecayFactor)().Decay, record.Decay) // decay should be initialized to the initial state.

	require.Eventually(t, func() bool {
		// we expect to have logged a debug message for all notifications ignored.
		require.Equal(t, int32(expectedNumOfSilencedNotif), silencedNotificationLogs.Load())
		// after silence period the invalid subscription penalty should be applied to the app specific score
		return invalidSubscriptionPenalty+expectedPenalty-reg.AppSpecificScoreFunc()(peerID) < 0.1
	}, 2*time.Second, 200*time.Millisecond)
>>>>>>> aeb29e87
}

// withStakedIdentities returns a function that sets the identity provider to return staked identities for the given peer ids.
// It is used for testing purposes, and causes the given peer id to benefit from the staked identity reward in GossipSub.
func withStakedIdentities(peerIds ...peer.ID) func(cfg *scoring.GossipSubAppSpecificScoreRegistryConfig) {
	return func(cfg *scoring.GossipSubAppSpecificScoreRegistryConfig) {
		cfg.IdProvider.(*mock.IdentityProvider).On("ByPeerID", testifymock.AnythingOfType("peer.ID")).
			Return(func(pid peer.ID) *flow.Identity {
				for _, peerID := range peerIds {
					if peerID == pid {
						return unittest.IdentityFixture()
					}
				}
				return nil
			}, func(pid peer.ID) bool {
				for _, peerID := range peerIds {
					if peerID == pid {
						return true
					}
				}
				return false
			}).Maybe()
	}
}

// withValidSubscriptions returns a function that sets the subscription validator to return nil for the given peer ids.
// It is used for testing purposes and causes the given peer id to never be penalized for subscribing to invalid topics.
func withValidSubscriptions(peerIds ...peer.ID) func(cfg *scoring.GossipSubAppSpecificScoreRegistryConfig) {
	return func(cfg *scoring.GossipSubAppSpecificScoreRegistryConfig) {
		cfg.Validator.(*mockp2p.SubscriptionValidator).
			On("CheckSubscribedToAllowedTopics", testifymock.AnythingOfType("peer.ID"), testifymock.Anything).
			Return(func(pid peer.ID, _ flow.Role) error {
				for _, peerID := range peerIds {
					if peerID == pid {
						return nil
					}
				}
				return fmt.Errorf("invalid subscriptions")
			}).Maybe()
	}
}

// withUnknownIdentity returns a function that sets the identity provider to return an error for the given peer id.
// It is used for testing purposes, and causes the given peer id to be penalized for not having a staked identity.
func withUnknownIdentity(peer peer.ID) func(cfg *scoring.GossipSubAppSpecificScoreRegistryConfig) {
	return func(cfg *scoring.GossipSubAppSpecificScoreRegistryConfig) {
		cfg.IdProvider.(*mock.IdentityProvider).On("ByPeerID", peer).Return(nil, false).Maybe()
	}
}

// withInvalidSubscriptions returns a function that sets the subscription validator to return an error for the given peer id.
// It is used for testing purposes and causes the given peer id to be penalized for subscribing to invalid topics.
func withInvalidSubscriptions(peer peer.ID) func(cfg *scoring.GossipSubAppSpecificScoreRegistryConfig) {
	return func(cfg *scoring.GossipSubAppSpecificScoreRegistryConfig) {
		cfg.Validator.(*mockp2p.SubscriptionValidator).On("CheckSubscribedToAllowedTopics",
			peer,
			testifymock.Anything).Return(fmt.Errorf("invalid subscriptions")).Maybe()
	}
}

// newGossipSubAppSpecificScoreRegistry creates a new instance of GossipSubAppSpecificScoreRegistry along with its associated
// GossipSubSpamRecordCache and AppSpecificScoreCache. This function is primarily used in testing scenarios to set up a controlled
// environment for evaluating the behavior of the GossipSub scoring mechanism.
//
// The function accepts a variable number of options to configure the GossipSubAppSpecificScoreRegistryConfig, allowing for
// customization of the registry's behavior in tests. These options can modify various aspects of the configuration, such as
// penalty values, identity providers, validators, and caching mechanisms.
//
// Parameters:
// - t *testing.T: The test context, used for asserting the absence of errors during the setup.
// - params p2pconfig.ScoringParameters: The scoring parameters used to configure the registry.
// - initFunction scoring.SpamRecordInitFunc: The function used to initialize the spam records.
// - opts ...func(*scoring.GossipSubAppSpecificScoreRegistryConfig): A variadic set of functions that modify the registry's configuration.
//
// Returns:
// - *scoring.GossipSubAppSpecificScoreRegistry: The configured GossipSub application-specific score registry.
// - *netcache.GossipSubSpamRecordCache: The cache used for storing spam records.
// - *internal.AppSpecificScoreCache: The cache for storing application-specific scores.
//
// This function initializes and configures the scoring registry with default and test-specific settings. It sets up a spam record cache
// and an application-specific score cache with predefined sizes and functionalities. The function also configures the scoring parameters
// with test-specific values, particularly modifying the ScoreTTL value for the purpose of the tests. The creation and configuration of
// the GossipSubAppSpecificScoreRegistry are validated to ensure no errors occur during the process.
func newGossipSubAppSpecificScoreRegistry(t *testing.T,
	params p2pconfig.ScoringParameters,
	initFunction scoring.SpamRecordInitFunc,
	opts ...func(*scoring.GossipSubAppSpecificScoreRegistryConfig)) (*scoring.GossipSubAppSpecificScoreRegistry,
	*netcache.GossipSubSpamRecordCache,
	*internal.AppSpecificScoreCache) {
	cache := netcache.NewGossipSubSpamRecordCache(100,
		unittest.Logger(),
		metrics.NewNoopCollector(),
		initFunction,
		scoring.DefaultDecayFunction(params.ScoringRegistryParameters.SpamRecordCache.Decay))
	appSpecificScoreCache := internal.NewAppSpecificScoreCache(100, unittest.Logger(), metrics.NewNoopCollector())

	validator := mockp2p.NewSubscriptionValidator(t)
	validator.On("Start", testifymock.Anything).Return().Maybe()
	done := make(chan struct{})
	close(done)
	f := func() <-chan struct{} {
		return done
	}
	validator.On("Ready").Return(f()).Maybe()
	validator.On("Done").Return(f()).Maybe()
	cfg := &scoring.GossipSubAppSpecificScoreRegistryConfig{
		Logger:     unittest.Logger(),
		Penalty:    penaltyValueFixtures(),
		IdProvider: mock.NewIdentityProvider(t),
		Validator:  validator,
		AppScoreCacheFactory: func() p2p.GossipSubApplicationSpecificScoreCache {
			return appSpecificScoreCache
		},
		SpamRecordCacheFactory: func() p2p.GossipSubSpamRecordCache {
			return cache
		},
		Parameters:                            params.ScoringRegistryParameters.AppSpecificScore,
		HeroCacheMetricsFactory:               metrics.NewNoopHeroCacheMetricsFactory(),
		NetworkingType:                        network.PrivateNetwork,
		AppSpecificScoreParams:                params.PeerScoring.Protocol.AppSpecificScore,
		ScoringRegistryStartupSilenceDuration: 0, // turn off silence period by default
	}
	for _, opt := range opts {
		opt(cfg)
	}

	reg, err := scoring.NewGossipSubAppSpecificScoreRegistry(cfg)
	require.NoError(t, err, "failed to create GossipSubAppSpecificScoreRegistry")

	return reg, cache, appSpecificScoreCache
}

// penaltyValueFixtures returns a set of penalty values for testing purposes.
// The values are not realistic. The important thing is that they are different from each other. This is to make sure
// that the tests are not passing because of the default values.
func penaltyValueFixtures() p2pconfig.MisbehaviourPenalties {
	return p2pconfig.MisbehaviourPenalties{
		GraftMisbehaviour:              -100,
		PruneMisbehaviour:              -50,
		IHaveMisbehaviour:              -20,
		IWantMisbehaviour:              -10,
		ClusterPrefixedReductionFactor: .5,
		PublishMisbehaviour:            -10,
	}
}

// penaltyValueFixture returns the set penalty of the provided control message type returned from the fixture func penaltyValueFixtures.
func penaltyValueFixture(msgType p2pmsg.ControlMessageType) float64 {
	penaltyValues := penaltyValueFixtures()
	switch msgType {
	case p2pmsg.CtrlMsgGraft:
		return penaltyValues.GraftMisbehaviour
	case p2pmsg.CtrlMsgPrune:
		return penaltyValues.PruneMisbehaviour
	case p2pmsg.CtrlMsgIHave:
		return penaltyValues.IHaveMisbehaviour
	case p2pmsg.CtrlMsgIWant:
		return penaltyValues.IWantMisbehaviour
	case p2pmsg.RpcPublishMessage:
		return penaltyValues.PublishMisbehaviour
	default:
		return penaltyValues.ClusterPrefixedReductionFactor
	}
}

func stopRegistry(t *testing.T, cancel context.CancelFunc, registry *scoring.GossipSubAppSpecificScoreRegistry) {
	cancel()
	unittest.RequireCloseBefore(t, registry.Done(), 5*time.Second, "registry did not stop")
}<|MERGE_RESOLUTION|>--- conflicted
+++ resolved
@@ -420,10 +420,7 @@
 		scoring.InitAppScoreRecordStateFunc(cfg.NetworkConfig.GossipSub.ScoringParameters.ScoringRegistryParameters.SpamRecordCache.Decay.MaximumSpamPenaltyDecayFactor),
 		withStakedIdentities(peerID),
 		withValidSubscriptions(peerID))
-<<<<<<< HEAD
-	// starts the registry.
-=======
->>>>>>> aeb29e87
+
 	ctx, cancel := context.WithCancel(context.Background())
 	signalerCtx := irrecoverable.NewMockSignalerContext(t, ctx)
 	reg.Start(signalerCtx)
@@ -914,28 +911,10 @@
 	unittest.RequireCloseBefore(t, reg.Done(), 1*time.Second, "failed to stop GossipSubAppSpecificScoreRegistry")
 }
 
-<<<<<<< HEAD
 // TestInvalidControlMessageMultiErrorScoreCalculation tests that invalid control message penalties are calculated as expected when notifications
 // contain multiple errors with multiple different severity levels.
 func TestInvalidControlMessageMultiErrorScoreCalculation(t *testing.T) {
 	peerIds := unittest.PeerIdFixtures(t, 5)
-=======
-// TestScoringRegistrySilencePeriod ensures that the scoring registry does not penalize nodes during the silence period, and
-// starts to penalize nodes only after the silence period is over.
-func TestScoringRegistrySilencePeriod(t *testing.T) {
-	peerID := unittest.PeerIdFixture(t)
-	silenceDuration := 5 * time.Second
-	silencedNotificationLogs := atomic.NewInt32(0)
-	hook := zerolog.HookFunc(func(e *zerolog.Event, level zerolog.Level, message string) {
-		if level == zerolog.TraceLevel {
-			if message == scoring.NotificationSilencedMsg {
-				silencedNotificationLogs.Inc()
-			}
-		}
-	})
-	logger := zerolog.New(os.Stdout).Level(zerolog.TraceLevel).Hook(hook)
-
->>>>>>> aeb29e87
 	cfg, err := config.DefaultConfig()
 	require.NoError(t, err)
 	// refresh cached app-specific score every 100 milliseconds to speed up the test.
@@ -944,7 +923,6 @@
 	reg, spamRecords, _ := newGossipSubAppSpecificScoreRegistry(t,
 		cfg.NetworkConfig.GossipSub.ScoringParameters,
 		scoring.InitAppScoreRecordStateFunc(maximumSpamPenaltyDecayFactor),
-<<<<<<< HEAD
 		withStakedIdentities(peerIds...),
 		withValidSubscriptions(peerIds...))
 
@@ -1070,7 +1048,31 @@
 	// stop the registry.
 	cancel()
 	unittest.RequireCloseBefore(t, reg.Done(), 1*time.Second, "failed to stop GossipSubAppSpecificScoreRegistry")
-=======
+}
+
+// TestScoringRegistrySilencePeriod ensures that the scoring registry does not penalize nodes during the silence period, and
+// starts to penalize nodes only after the silence period is over.
+func TestScoringRegistrySilencePeriod(t *testing.T) {
+	peerID := unittest.PeerIdFixture(t)
+	silenceDuration := 5 * time.Second
+	silencedNotificationLogs := atomic.NewInt32(0)
+	hook := zerolog.HookFunc(func(e *zerolog.Event, level zerolog.Level, message string) {
+		if level == zerolog.TraceLevel {
+			if message == scoring.NotificationSilencedMsg {
+				silencedNotificationLogs.Inc()
+			}
+		}
+	})
+	logger := zerolog.New(os.Stdout).Level(zerolog.TraceLevel).Hook(hook)
+
+	cfg, err := config.DefaultConfig()
+	require.NoError(t, err)
+	// refresh cached app-specific score every 100 milliseconds to speed up the test.
+	cfg.NetworkConfig.GossipSub.ScoringParameters.ScoringRegistryParameters.AppSpecificScore.ScoreTTL = 100 * time.Millisecond
+	maximumSpamPenaltyDecayFactor := cfg.NetworkConfig.GossipSub.ScoringParameters.ScoringRegistryParameters.SpamRecordCache.Decay.MaximumSpamPenaltyDecayFactor
+	reg, spamRecords, _ := newGossipSubAppSpecificScoreRegistry(t,
+		cfg.NetworkConfig.GossipSub.ScoringParameters,
+		scoring.InitAppScoreRecordStateFunc(maximumSpamPenaltyDecayFactor),
 		withUnknownIdentity(peerID),
 		withInvalidSubscriptions(peerID),
 		func(cfg *scoring.GossipSubAppSpecificScoreRegistryConfig) {
@@ -1140,7 +1142,6 @@
 		// after silence period the invalid subscription penalty should be applied to the app specific score
 		return invalidSubscriptionPenalty+expectedPenalty-reg.AppSpecificScoreFunc()(peerID) < 0.1
 	}, 2*time.Second, 200*time.Millisecond)
->>>>>>> aeb29e87
 }
 
 // withStakedIdentities returns a function that sets the identity provider to return staked identities for the given peer ids.
