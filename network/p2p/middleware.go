// (c) 2019 Dapper Labs - ALL RIGHTS RESERVED

package p2p

import (
	"bufio"
	"context"
	"fmt"
	"io"
	"sync"
	"time"

	ggio "github.com/gogo/protobuf/io"
	"github.com/ipfs/go-datastore"
	libp2pnetwork "github.com/libp2p/go-libp2p-core/network"
	"github.com/libp2p/go-libp2p-core/peer"
	"github.com/libp2p/go-libp2p-core/peerstore"
	"github.com/libp2p/go-libp2p-core/protocol"
	"github.com/rs/zerolog"

	"github.com/onflow/flow-go/model/flow"
	"github.com/onflow/flow-go/module"
	"github.com/onflow/flow-go/module/component"
	"github.com/onflow/flow-go/module/irrecoverable"
	"github.com/onflow/flow-go/module/metrics"
	"github.com/onflow/flow-go/network"
	"github.com/onflow/flow-go/network/channels"
	"github.com/onflow/flow-go/network/message"
	"github.com/onflow/flow-go/network/p2p/unicast"
	"github.com/onflow/flow-go/network/validator"
	psValidator "github.com/onflow/flow-go/network/validator/pubsub"
	_ "github.com/onflow/flow-go/utils/binstat"
)

const (
	_  = iota
	kb = 1 << (10 * iota)
	mb
	gb
)

const (

	// defines maximum message size in publish and multicast modes
	DefaultMaxPubSubMsgSize = 5 * mb // 5 mb

	// defines maximum message size in unicast mode for most messages
	DefaultMaxUnicastMsgSize = 10 * mb // 10 mb

	// defines maximum message size in unicast mode for large messages
	LargeMsgMaxUnicastMsgSize = gb // 1 gb

	// default maximum time to wait for a default unicast request to complete
	// assuming at least a 1mb/sec connection
	DefaultUnicastTimeout = 5 * time.Second

	// maximum time to wait for a unicast request to complete for large message size
	LargeMsgUnicastTimeout = 1000 * time.Second
)

var (
	_ network.Middleware = (*Middleware)(nil)

	// allowAll is a peerFilterFunc that will always return true for all peer ids.
	// This filter is used to allow communication by all roles on public network channels.
	allowAll = func(_ peer.ID) bool { return true }
)

// peerFilterFunc is a func type that will be used in the TopicValidator to filter
// peers by ID and drop messages from unwanted peers before message payload decoding
// happens.
type peerFilterFunc func(id peer.ID) bool

// Middleware handles the input & output on the direct connections we have to
// our neighbours on the peer-to-peer network.
type Middleware struct {
	sync.Mutex
	ctx context.Context
	log zerolog.Logger
	ov  network.Overlay
	// TODO: using a waitgroup here doesn't actually guarantee that we'll wait for all
	// goroutines to exit, because new goroutines could be started after we've already
	// returned from wg.Wait(). We need to solve this the right way using ComponentManager
	// and worker routines.
	wg                         *sync.WaitGroup
	libP2PNode                 *Node
	libP2PNodeFactory          LibP2PFactoryFunc
	preferredUnicasts          []unicast.ProtocolName
	me                         flow.Identifier
	metrics                    module.NetworkMetrics
	rootBlockID                flow.Identifier
	validators                 []network.MessageValidator
	peerManagerFactory         PeerManagerFactoryFunc
	peerManager                *PeerManager
	unicastMessageTimeout      time.Duration
	idTranslator               IDTranslator
	previousProtocolStatePeers []peer.AddrInfo
	codec                      network.Codec
	component.Component
}

type MiddlewareOption func(*Middleware)

func WithMessageValidators(validators ...network.MessageValidator) MiddlewareOption {
	return func(mw *Middleware) {
		mw.validators = validators
	}
}

func WithPreferredUnicastProtocols(unicasts []unicast.ProtocolName) MiddlewareOption {
	return func(mw *Middleware) {
		mw.preferredUnicasts = unicasts
	}
}

func WithPeerManager(peerManagerFunc PeerManagerFactoryFunc) MiddlewareOption {
	return func(mw *Middleware) {
		mw.peerManagerFactory = peerManagerFunc
	}
}

// NewMiddleware creates a new middleware instance
// libP2PNodeFactory is the factory used to create a LibP2PNode
// flowID is this node's Flow ID
// metrics is the interface to report network related metrics
// peerUpdateInterval is the interval when the PeerManager's peer update runs
// unicastMessageTimeout is the timeout used for unicast messages
// connectionGating if set to True, restricts this node to only talk to other nodes which are part of the identity list
// managePeerConnections if set to True, enables the default PeerManager which continuously updates the node's peer connections
// validators are the set of the different message validators that each inbound messages is passed through
// During normal operations any error returned by Middleware.start is considered to be catastrophic
// and will be thrown by the irrecoverable.SignalerContext causing the node to crash.
func NewMiddleware(
	log zerolog.Logger,
	libP2PNodeFactory LibP2PFactoryFunc,
	flowID flow.Identifier,
	metrics module.NetworkMetrics,
	rootBlockID flow.Identifier,
	unicastMessageTimeout time.Duration,
	idTranslator IDTranslator,
	codec network.Codec,
	opts ...MiddlewareOption,
) *Middleware {

	if unicastMessageTimeout <= 0 {
		unicastMessageTimeout = DefaultUnicastTimeout
	}

	// create the node entity and inject dependencies & config
	mw := &Middleware{
		log:                   log,
		wg:                    &sync.WaitGroup{},
		me:                    flowID,
		libP2PNodeFactory:     libP2PNodeFactory,
		metrics:               metrics,
		rootBlockID:           rootBlockID,
		validators:            DefaultValidators(log, flowID),
		unicastMessageTimeout: unicastMessageTimeout,
		peerManagerFactory:    nil,
		idTranslator:          idTranslator,
		codec:                 codec,
	}

	for _, opt := range opts {
		opt(mw)
	}

	cm := component.NewComponentManagerBuilder().
		AddWorker(func(ctx irrecoverable.SignalerContext, ready component.ReadyFunc) {
			// TODO: refactor to avoid storing ctx altogether
			mw.ctx = ctx

			if err := mw.start(ctx); err != nil {
				ctx.Throw(err)
			}

			ready()

			<-ctx.Done()
			mw.stop()
		}).Build()

	mw.Component = cm

	return mw
}

func DefaultValidators(log zerolog.Logger, flowID flow.Identifier) []network.MessageValidator {
	return []network.MessageValidator{
		validator.ValidateNotSender(flowID),   // validator to filter out messages sent by this node itself
		validator.ValidateTarget(log, flowID), // validator to filter out messages not intended for this node
	}
}

// isStakedPeerFilter returns a peerFilterFunc that uses m.ov.Identity to get the identity
// for a peer ID. If a identity is not found the peer is unstaked.
func (m *Middleware) isStakedPeerFilter() peerFilterFunc {
	f := func(id peer.ID) bool {
		_, ok := m.ov.Identity(id)
		return ok
	}

	return f
}

func (m *Middleware) NewBlobService(channel channels.Channel, ds datastore.Batching, opts ...network.BlobServiceOption) network.BlobService {
	return NewBlobService(m.libP2PNode.Host(), m.libP2PNode.routing, channel.String(), ds, opts...)
}

func (m *Middleware) NewPingService(pingProtocol protocol.ID, provider network.PingInfoProvider) network.PingService {
	return NewPingService(m.libP2PNode.Host(), pingProtocol, m.log, provider)
}

// topologyPeers callback used by the peer manager to get the list of peer ID's
// which this node should be directly connected to as peers.
// No errors are expected during normal operation.
func (m *Middleware) topologyPeers() (peer.IDSlice, error) {
	identities, err := m.ov.Topology()
	if err != nil {
		return nil, err
	}

	return m.peerIDs(identities.NodeIDs()), nil
}

func (m *Middleware) peerIDs(flowIDs flow.IdentifierList) peer.IDSlice {
	result := make([]peer.ID, len(flowIDs))

	for _, fid := range flowIDs {
		pid, err := m.idTranslator.GetPeerID(fid)
		if err != nil {
			// We probably don't need to fail the entire function here, since the other
			// translations may still succeed
			m.log.Err(err).Str("flowID", fid.String()).Msg("failed to translate to peer ID")
			continue
		}

		result = append(result, pid)
	}

	return result
}

// Me returns the flow identifier of this middleware
func (m *Middleware) Me() flow.Identifier {
	return m.me
}

// GetIPPort returns the ip address and port number associated with the middleware
// All errors returned from this function can be considered benign.
func (m *Middleware) GetIPPort() (string, string, error) {
	ipOrHostname, port, err := m.libP2PNode.GetIPPort()
	if err != nil {
		return "", "", fmt.Errorf("failed to get ip and port from libP2P node: %w", err)
	}

	return ipOrHostname, port, nil
}

func (m *Middleware) UpdateNodeAddresses() {
	m.log.Info().Msg("Updating protocol state node addresses")

	ids := m.ov.Identities()
	newInfos, invalid := PeerInfosFromIDs(ids)

	for id, err := range invalid {
		m.log.Err(err).Str("node_id", id.String()).Msg("failed to extract peer info from identity")
	}

	m.Lock()
	defer m.Unlock()

	// set old addresses to expire
	for _, oldInfo := range m.previousProtocolStatePeers {
		m.libP2PNode.host.Peerstore().SetAddrs(oldInfo.ID, oldInfo.Addrs, peerstore.TempAddrTTL)
	}

	for _, info := range newInfos {
		m.libP2PNode.host.Peerstore().SetAddrs(info.ID, info.Addrs, peerstore.PermanentAddrTTL)
	}

	m.previousProtocolStatePeers = newInfos
}

func (m *Middleware) SetOverlay(ov network.Overlay) {
	m.ov = ov
}

// start will start the middleware.
// No errors are expected during normal operation.
func (m *Middleware) start(ctx context.Context) error {
	if m.ov == nil {
		return fmt.Errorf("could not start middleware: overlay must be configured by calling SetOverlay before middleware can be started")
	}

	libP2PNode, err := m.libP2PNodeFactory(ctx)
	if err != nil {
		return fmt.Errorf("could not create libp2p node: %w", err)
	}

	m.libP2PNode = libP2PNode
	err = m.libP2PNode.WithDefaultUnicastProtocol(m.handleIncomingStream, m.preferredUnicasts)
	if err != nil {
		return fmt.Errorf("could not register preferred unicast protocols on libp2p node: %w", err)
	}

	m.UpdateNodeAddresses()

	// create and use a peer manager if a peer manager factory was passed in during initialization
	if m.peerManagerFactory != nil {
		m.peerManager, err = m.peerManagerFactory(m.libP2PNode.host, m.topologyPeers, m.log)
		if err != nil {
			return fmt.Errorf("failed to create peer manager: %w", err)
		}

		select {
		case <-m.peerManager.Ready():
			m.log.Debug().Msg("peer manager successfully started")
		case <-time.After(30 * time.Second):
			return fmt.Errorf("could not start peer manager")
		}
	}

	return nil
}

// stop will end the execution of the middleware and wait for it to end.
func (m *Middleware) stop() {
	mgr, found := m.peerMgr()
	if found {
		// stops peer manager
		<-mgr.Done()
		m.log.Debug().Msg("peer manager successfully stopped")
	}

	// stops libp2p
	done, err := m.libP2PNode.Stop()
	if err != nil {
		m.log.Error().Err(err).Msg("could not stop libp2p node")
	} else {
		<-done
		m.log.Debug().Msg("libp2p node successfully stopped")
	}

	// wait for the readConnection and readSubscription routines to stop
	m.wg.Wait()
}

// SendDirect sends msg on a 1-1 direct connection to the target ID. It models a guaranteed delivery asynchronous
// direct one-to-one connection on the underlying network. No intermediate node on the overlay is utilized
// as the router.
//
// Dispatch should be used whenever guaranteed delivery to a specific target is required. Otherwise, Publish is
// a more efficient candidate.
//
// The following benign errors can be returned:
// - he peer ID for the target node ID cannot be found.
// - the msg size was too large.
// - failed to send message to peer.
//
// All errors returned from this function can be considered benign.
func (m *Middleware) SendDirect(msg *message.Message, targetID flow.Identifier) (err error) {
	// translates identifier to peer id
	peerID, err := m.idTranslator.GetPeerID(targetID)
	if err != nil {
		return fmt.Errorf("could not find peer id for target id: %w", err)
	}

	maxMsgSize := unicastMaxMsgSize(msg)
	if msg.Size() > maxMsgSize {
		// message size goes beyond maximum size that the serializer can handle.
		// proceeding with this message results in closing the connection by the target side, and
		// delivery failure.
		return fmt.Errorf("message size %d exceeds configured max message size %d", msg.Size(), maxMsgSize)
	}

	maxTimeout := m.unicastMaxMsgDuration(msg)

	m.metrics.DirectMessageStarted(msg.ChannelID)
	defer m.metrics.DirectMessageFinished(msg.ChannelID)

	// pass in a context with timeout to make the unicast call fail fast
	ctx, cancel := context.WithTimeout(m.ctx, maxTimeout)
	defer cancel()

	// protect the underlying connection from being inadvertently pruned by the peer manager while the stream and
	// connection creation is being attempted, and remove it from protected list once stream created.
	tag := fmt.Sprintf("%v:%v", msg.ChannelID, msg.Type)
	m.libP2PNode.host.ConnManager().Protect(peerID, tag)
	defer m.libP2PNode.host.ConnManager().Unprotect(peerID, tag)

	// create new stream
	// (streams don't need to be reused and are fairly inexpensive to be created for each send.
	// A stream creation does NOT incur an RTT as stream negotiation happens as part of the first message
	// sent out the receiver
	stream, err := m.libP2PNode.CreateStream(ctx, peerID)
	if err != nil {
		return fmt.Errorf("failed to create stream for %s: %w", targetID, err)
	}

	success := false

	defer func() {
		if success {
			// close the stream immediately
			err = stream.Close()
			if err != nil {
				err = fmt.Errorf("failed to close the stream for %s: %w", targetID, err)
			}

			// OneToOne communication metrics are reported with topic OneToOne
			m.metrics.NetworkMessageSent(msg.Size(), metrics.ChannelOneToOne, msg.Type)
		} else {
			resetErr := stream.Reset()
			if resetErr != nil {
				m.log.Err(resetErr).Msg("failed to reset stream")
			}
		}
	}()

	deadline, _ := ctx.Deadline()
	err = stream.SetWriteDeadline(deadline)
	if err != nil {
		return fmt.Errorf("failed to set write deadline for stream: %w", err)
	}

	// create a gogo protobuf writer
	bufw := bufio.NewWriter(stream)
	writer := ggio.NewDelimitedWriter(bufw)

	err = writer.WriteMsg(msg)
	if err != nil {
		return fmt.Errorf("failed to send message to %s: %w", targetID, err)
	}

	// flush the stream
	err = bufw.Flush()
	if err != nil {
		return fmt.Errorf("failed to flush stream for %s: %w", targetID, err)
	}

	success = true

	return nil
}

// handleIncomingStream handles an incoming stream from a remote peer
// it is a callback that gets called for each incoming stream by libp2p with a new stream object
func (m *Middleware) handleIncomingStream(s libp2pnetwork.Stream) {
	// qualify the logger with local and remote address
	log := streamLogger(m.log, s)

	log.Info().Msg("incoming stream received")

	success := false

	defer func() {
		if success {
			err := s.Close()
			if err != nil {
				log.Err(err).Msg("failed to close stream")
			}
		} else {
			err := s.Reset()
			if err != nil {
				log.Err(err).Msg("failed to reset stream")
			}
		}
	}()

	// TODO: We need to allow per-topic timeouts and message size limits.
	// This allows us to configure higher limits for topics on which we expect
	// to receive large messages (e.g. Chunk Data Packs), and use the normal
	// limits for other topics. In order to enable this, we will need to register
	// a separate stream handler for each topic.
	ctx, cancel := context.WithTimeout(m.ctx, LargeMsgUnicastTimeout)
	defer cancel()

	deadline, _ := ctx.Deadline()

	err := s.SetReadDeadline(deadline)
	if err != nil {
		log.Err(err).Msg("failed to set read deadline for stream")
		return
	}

	// create the reader
	r := ggio.NewDelimitedReader(s, LargeMsgMaxUnicastMsgSize)

	for {
		if ctx.Err() != nil {
			return
		}

		var msg message.Message

		// read the next message (blocking call)
		err = r.ReadMsg(&msg)

		if err != nil {
			if err == io.EOF {
				break
			}

			m.log.Err(err).Msg("failed to read message")
			return
		}

		// TODO: once we've implemented per topic message size limits per the TODO above,
		// we can remove this check
		maxSize := unicastMaxMsgSize(&msg)
		if msg.Size() > maxSize {
			// message size exceeded
			m.log.Error().
				Hex("sender", msg.OriginID).
				Hex("event_id", msg.EventID).
				Str("event_type", msg.Type).
				Str("channel", msg.ChannelID).
				Int("maxSize", maxSize).
				Msg("received message exceeded permissible message maxSize")
			return
		}

		m.wg.Add(1)
		go func(msg *message.Message) {
			defer m.wg.Done()
			if decodedMsgPayload, err := m.codec.Decode(msg.Payload); err != nil {
				m.log.
					Warn().
					Err(fmt.Errorf("could not decode message: %w", err)).
					Hex("sender", msg.OriginID).
					Hex("event_id", msg.EventID).
					Str("event_type", msg.Type).
					Str("channel", msg.ChannelID)
			} else {
				// log metrics with the channel name as OneToOne
				m.metrics.NetworkMessageReceived(msg.Size(), metrics.ChannelOneToOne, msg.Type)
				m.processAuthenticatedMessage(msg, decodedMsgPayload, s.Conn().RemotePeer())
			}
		}(&msg)
	}

	success = true
}

// Subscribe subscribes the middleware to a channel.
<<<<<<< HEAD
func (m *Middleware) Subscribe(channel channels.Channel) error {
=======
// No errors are expected during normal operation.
func (m *Middleware) Subscribe(channel network.Channel) error {
>>>>>>> 4e330f58

	topic := channels.TopicFromChannel(channel, m.rootBlockID)

	var peerFilter peerFilterFunc
	var validators []psValidator.MessageValidator
	if channels.PublicChannels().Contains(channel) {
		// NOTE: for public channels the callback used to check if a node is staked will
		// return true for every node.
		peerFilter = allowAll
	} else {
		// for channels used by the staked nodes, add the topic validator to filter out messages from non-staked nodes
		validators = append(validators,
			psValidator.AuthorizedSenderMessageValidator(m.log, channel, m.ov.Identity),
		)

		// NOTE: For non-public channels the libP2P node topic validator will reject
		// messages from unstaked nodes.
		peerFilter = m.isStakedPeerFilter()
	}

	s, err := m.libP2PNode.Subscribe(topic, m.codec, peerFilter, validators...)
	if err != nil {
		return fmt.Errorf("could not subscribe to topic (%s): %w", topic, err)
	}

	// create a new readSubscription with the context of the middleware
	rs := newReadSubscription(m.ctx, s, m.processAuthenticatedMessage, m.log, m.metrics)
	m.wg.Add(1)

	// kick off the receive loop to continuously receive messages
	go rs.receiveLoop(m.wg)

	// update peers to add some nodes interested in the same topic as direct peers
	m.peerManagerUpdate()

	return nil
}

// Unsubscribe unsubscribes the middleware from a channel.
<<<<<<< HEAD
func (m *Middleware) Unsubscribe(channel channels.Channel) error {
	topic := channels.TopicFromChannel(channel, m.rootBlockID)
=======
// The following benign errors are expected during normal operations from libP2P:
// - the libP2P node fails to unsubscribe to the topic created from the provided channel.
//
// All errors returned from this function can be considered benign.
func (m *Middleware) Unsubscribe(channel network.Channel) error {
	topic := network.TopicFromChannel(channel, m.rootBlockID)
>>>>>>> 4e330f58
	err := m.libP2PNode.UnSubscribe(topic)
	if err != nil {
		return fmt.Errorf("failed to unsubscribe from channel (%s): %w", channel, err)
	}

	// update peers to remove nodes subscribed to channel
	m.peerManagerUpdate()

	return nil
}

// processAuthenticatedMessage processes a message and a source (indicated by its peer ID) and eventually passes it to the overlay
// In particular, it populates the `OriginID` field of the message with a Flow ID translated from this source.
// The assumption is that the message has been authenticated at the network level (libp2p) to originate from the peer with ID `peerID`
// this requirement is fulfilled by e.g. the output of readConnection and readSubscription
func (m *Middleware) processAuthenticatedMessage(msg *message.Message, decodedMsgPayload interface{}, peerID peer.ID) {
	flowID, err := m.idTranslator.GetFlowID(peerID)
	if err != nil {
		m.log.Warn().Err(err).Msgf("received message from unknown peer %v, and was dropped", peerID.String())
		return
	}

	msg.OriginID = flowID[:]

	m.processMessage(msg, decodedMsgPayload)
}

// processMessage processes a message and eventually passes it to the overlay
func (m *Middleware) processMessage(msg *message.Message, decodedMsgPayload interface{}) {
	originID := flow.HashToID(msg.OriginID)

	m.log.Debug().
		Str("channel", msg.ChannelID).
		Str("type", msg.Type).
		Str("origin_id", originID.String()).
		Msg("processing new message")

	// run through all the message validators
	for _, v := range m.validators {
		// if any one fails, stop message propagation
		if !v.Validate(*msg) {
			return
		}
	}

	// if validation passed, send the message to the overlay
	err := m.ov.Receive(originID, msg, decodedMsgPayload)
	if err != nil {
		m.log.Error().Err(err).Msg("could not deliver payload")
	}
}

// Publish publishes a message on the channel. It models a distributed broadcast where the message is meant for all or
// a many nodes subscribing to the channel. It does not guarantee the delivery though, and operates on a best
// effort.
<<<<<<< HEAD
func (m *Middleware) Publish(msg *message.Message, channel channels.Channel) error {
=======
// The following benign errors are expected during normal operations:
// - the msg cannot be marshalled.
// - the msg size exceeds DefaultMaxPubSubMsgSize.
// - the libP2P node fails to publish the message.
//
// All errors returned from this function can be considered benign.
func (m *Middleware) Publish(msg *message.Message, channel network.Channel) error {
>>>>>>> 4e330f58
	m.log.Debug().Str("channel", channel.String()).Interface("msg", msg).Msg("publishing new message")

	// convert the message to bytes to be put on the wire.
	//bs := binstat.EnterTime(binstat.BinNet + ":wire<4message2protobuf")
	data, err := msg.Marshal()
	//binstat.LeaveVal(bs, int64(len(data)))
	if err != nil {
		return fmt.Errorf("failed to marshal the message: %w", err)
	}

	msgSize := len(data)
	if msgSize > DefaultMaxPubSubMsgSize {
		// libp2p pubsub will silently drop the message if its size is greater than the configured pubsub max message size
		// hence return an error as this message is undeliverable
		return fmt.Errorf("message size %d exceeds configured max message size %d", msgSize, DefaultMaxPubSubMsgSize)
	}

	topic := channels.TopicFromChannel(channel, m.rootBlockID)

	// publish the bytes on the topic
	err = m.libP2PNode.Publish(m.ctx, topic, data)
	if err != nil {
		return fmt.Errorf("failed to publish the message: %w", err)
	}

	m.metrics.NetworkMessageSent(len(data), string(channel), msg.Type)

	return nil
}

// IsConnected returns true if this node is connected to the node with id nodeID.
// All errors returned from this function can be considered benign.
func (m *Middleware) IsConnected(nodeID flow.Identifier) (bool, error) {
	peerID, err := m.idTranslator.GetPeerID(nodeID)
	if err != nil {
		return false, fmt.Errorf("could not find peer id for target id: %w", err)
	}
	return m.libP2PNode.IsConnected(peerID)
}

// unicastMaxMsgSize returns the max permissible size for a unicast message
func unicastMaxMsgSize(msg *message.Message) int {
	switch msg.Type {
	case "messages.ChunkDataResponse":
		return LargeMsgMaxUnicastMsgSize
	default:
		return DefaultMaxUnicastMsgSize
	}
}

// unicastMaxMsgDuration returns the max duration to allow for a unicast send to complete
func (m *Middleware) unicastMaxMsgDuration(msg *message.Message) time.Duration {
	switch msg.Type {
	case "messages.ChunkDataResponse":
		if LargeMsgUnicastTimeout > m.unicastMessageTimeout {
			return LargeMsgUnicastTimeout
		}
		return m.unicastMessageTimeout
	default:
		return m.unicastMessageTimeout
	}
}

// peerManagerUpdate request an update from the peer manager to connect to new peers and disconnect from unwanted peers
func (m *Middleware) peerManagerUpdate() {
	mgr, found := m.peerMgr()
	if found {
		mgr.RequestPeerUpdate()
	}
}

// peerMgr returns the PeerManager and true if this middleware was started with one, (nil, false) otherwise
func (m *Middleware) peerMgr() (*PeerManager, bool) {
	if m.peerManager != nil {
		return m.peerManager, true
	}
	return nil, false
}<|MERGE_RESOLUTION|>--- conflicted
+++ resolved
@@ -544,12 +544,8 @@
 }
 
 // Subscribe subscribes the middleware to a channel.
-<<<<<<< HEAD
-func (m *Middleware) Subscribe(channel channels.Channel) error {
-=======
 // No errors are expected during normal operation.
 func (m *Middleware) Subscribe(channel network.Channel) error {
->>>>>>> 4e330f58
 
 	topic := channels.TopicFromChannel(channel, m.rootBlockID)
 
@@ -589,17 +585,12 @@
 }
 
 // Unsubscribe unsubscribes the middleware from a channel.
-<<<<<<< HEAD
-func (m *Middleware) Unsubscribe(channel channels.Channel) error {
-	topic := channels.TopicFromChannel(channel, m.rootBlockID)
-=======
 // The following benign errors are expected during normal operations from libP2P:
 // - the libP2P node fails to unsubscribe to the topic created from the provided channel.
 //
 // All errors returned from this function can be considered benign.
 func (m *Middleware) Unsubscribe(channel network.Channel) error {
 	topic := network.TopicFromChannel(channel, m.rootBlockID)
->>>>>>> 4e330f58
 	err := m.libP2PNode.UnSubscribe(topic)
 	if err != nil {
 		return fmt.Errorf("failed to unsubscribe from channel (%s): %w", channel, err)
@@ -655,9 +646,6 @@
 // Publish publishes a message on the channel. It models a distributed broadcast where the message is meant for all or
 // a many nodes subscribing to the channel. It does not guarantee the delivery though, and operates on a best
 // effort.
-<<<<<<< HEAD
-func (m *Middleware) Publish(msg *message.Message, channel channels.Channel) error {
-=======
 // The following benign errors are expected during normal operations:
 // - the msg cannot be marshalled.
 // - the msg size exceeds DefaultMaxPubSubMsgSize.
@@ -665,7 +653,6 @@
 //
 // All errors returned from this function can be considered benign.
 func (m *Middleware) Publish(msg *message.Message, channel network.Channel) error {
->>>>>>> 4e330f58
 	m.log.Debug().Str("channel", channel.String()).Interface("msg", msg).Msg("publishing new message")
 
 	// convert the message to bytes to be put on the wire.
