--- conflicted
+++ resolved
@@ -148,25 +148,12 @@
 
 	// create the node entity and inject dependencies & config
 	mw := &Middleware{
-<<<<<<< HEAD
-		log:                   log,
-		wg:                    &sync.WaitGroup{},
-		me:                    flowID,
-		libP2PNodeFactory:     libP2PNodeFactory,
-		metrics:               met,
-		bitswapMetrics:        bitswapMet,
-		rootBlockID:           rootBlockID,
-		validators:            DefaultValidators(log, flowID),
-		unicastMessageTimeout: unicastMessageTimeout,
-		peerManagerFactory:    nil,
-		idTranslator:          idTranslator,
-		codec:                 codec,
-=======
 		log:                        log,
 		wg:                         &sync.WaitGroup{},
 		me:                         flowID,
 		libP2PNodeFactory:          libP2PNodeFactory,
-		metrics:                    metrics,
+		metrics:                    met,
+		bitswapMetrics:             bitswapMet,
 		rootBlockID:                rootBlockID,
 		validators:                 DefaultValidators(log, flowID),
 		unicastMessageTimeout:      unicastMessageTimeout,
@@ -174,7 +161,6 @@
 		idTranslator:               idTranslator,
 		codec:                      codec,
 		slashingViolationsConsumer: slashingViolationsConsumer,
->>>>>>> 7824d2a8
 	}
 
 	for _, opt := range opts {
