package validation

import (
	"context"
	"fmt"
	"testing"

	pubsub_pb "github.com/libp2p/go-libp2p-pubsub/pb"
	"github.com/libp2p/go-libp2p/core/peer"
	"github.com/stretchr/testify/mock"
	"github.com/stretchr/testify/require"

	"github.com/onflow/flow-go/config"
	"github.com/onflow/flow-go/model/flow"
	"github.com/onflow/flow-go/module/irrecoverable"
	"github.com/onflow/flow-go/module/metrics"
	mockmodule "github.com/onflow/flow-go/module/mock"
	"github.com/onflow/flow-go/network/channels"
	"github.com/onflow/flow-go/network/p2p"
	p2pmsg "github.com/onflow/flow-go/network/p2p/message"
	mockp2p "github.com/onflow/flow-go/network/p2p/mock"
	"github.com/onflow/flow-go/utils/unittest"
)

// TestControlMessageValidationInspector_TruncateRPC verifies the expected truncation behavior of RPC control messages.
// Message truncation for each control message type occurs when the count of control
// messages exceeds the configured maximum sample size for that control message type.
func TestControlMessageValidationInspector_truncateRPC(t *testing.T) {
	t.Run("truncateGraftMessages should truncate graft messages as expected", func(t *testing.T) {
		inspector, _, _, _, _ := inspectorFixture(t)
		inspector.config.GraftPruneMessageMaxSampleSize = 100
		// topic validation not performed so we can use random strings
		graftsGreaterThanMaxSampleSize := unittest.P2PRPCFixture(unittest.WithGrafts(unittest.P2PRPCGraftFixtures(unittest.IdentifierListFixture(200).Strings()...)...))
		require.Greater(t, len(graftsGreaterThanMaxSampleSize.GetControl().GetGraft()), inspector.config.GraftPruneMessageMaxSampleSize)
		graftsLessThanMaxSampleSize := unittest.P2PRPCFixture(unittest.WithGrafts(unittest.P2PRPCGraftFixtures(unittest.IdentifierListFixture(50).Strings()...)...))
		require.Less(t, len(graftsLessThanMaxSampleSize.GetControl().GetGraft()), inspector.config.GraftPruneMessageMaxSampleSize)
		inspector.truncateGraftMessages(graftsGreaterThanMaxSampleSize)
		inspector.truncateGraftMessages(graftsLessThanMaxSampleSize)
		// rpc with grafts greater than configured max sample size should be truncated to GraftPruneMessageMaxSampleSize
		require.Len(t, graftsGreaterThanMaxSampleSize.GetControl().GetGraft(), inspector.config.GraftPruneMessageMaxSampleSize)
		// rpc with grafts less than GraftPruneMessageMaxSampleSize should not be truncated
		require.Len(t, graftsLessThanMaxSampleSize.GetControl().GetGraft(), 50)
	})

	t.Run("truncatePruneMessages should truncate prune messages as expected", func(t *testing.T) {
		inspector, _, _, _, _ := inspectorFixture(t)
		inspector.config.GraftPruneMessageMaxSampleSize = 100
		// topic validation not performed so we can use random strings
		prunesGreaterThanMaxSampleSize := unittest.P2PRPCFixture(unittest.WithPrunes(unittest.P2PRPCPruneFixtures(unittest.IdentifierListFixture(200).Strings()...)...))
		require.Greater(t, len(prunesGreaterThanMaxSampleSize.GetControl().GetPrune()), inspector.config.GraftPruneMessageMaxSampleSize)
		prunesLessThanMaxSampleSize := unittest.P2PRPCFixture(unittest.WithPrunes(unittest.P2PRPCPruneFixtures(unittest.IdentifierListFixture(50).Strings()...)...))
		require.Less(t, len(prunesLessThanMaxSampleSize.GetControl().GetPrune()), inspector.config.GraftPruneMessageMaxSampleSize)
		inspector.truncatePruneMessages(prunesGreaterThanMaxSampleSize)
		inspector.truncatePruneMessages(prunesLessThanMaxSampleSize)
		// rpc with prunes greater than configured max sample size should be truncated to GraftPruneMessageMaxSampleSize
		require.Len(t, prunesGreaterThanMaxSampleSize.GetControl().GetPrune(), inspector.config.GraftPruneMessageMaxSampleSize)
		// rpc with prunes less than GraftPruneMessageMaxSampleSize should not be truncated
		require.Len(t, prunesLessThanMaxSampleSize.GetControl().GetPrune(), 50)
	})

	t.Run("truncateIHaveMessages should truncate iHave messages as expected", func(t *testing.T) {
		inspector, _, _, _, _ := inspectorFixture(t)
		inspector.config.IHaveRPCInspectionConfig.MaxSampleSize = 100
		// topic validation not performed so we can use random strings
		iHavesGreaterThanMaxSampleSize := unittest.P2PRPCFixture(unittest.WithIHaves(unittest.P2PRPCIHaveFixtures(200, unittest.IdentifierListFixture(200).Strings()...)...))
		require.Greater(t, len(iHavesGreaterThanMaxSampleSize.GetControl().GetIhave()), inspector.config.IHaveRPCInspectionConfig.MaxSampleSize)
		iHavesLessThanMaxSampleSize := unittest.P2PRPCFixture(unittest.WithIHaves(unittest.P2PRPCIHaveFixtures(200, unittest.IdentifierListFixture(50).Strings()...)...))
		require.Less(t, len(iHavesLessThanMaxSampleSize.GetControl().GetIhave()), inspector.config.IHaveRPCInspectionConfig.MaxSampleSize)
		inspector.truncateIHaveMessages(iHavesGreaterThanMaxSampleSize)
		inspector.truncateIHaveMessages(iHavesLessThanMaxSampleSize)
		// rpc with iHaves greater than configured max sample size should be truncated to MaxSampleSize
		require.Len(t, iHavesGreaterThanMaxSampleSize.GetControl().GetIhave(), inspector.config.IHaveRPCInspectionConfig.MaxSampleSize)
		// rpc with iHaves less than MaxSampleSize should not be truncated
		require.Len(t, iHavesLessThanMaxSampleSize.GetControl().GetIhave(), 50)
	})

	t.Run("truncateIHaveMessageIds should truncate iHave message ids as expected", func(t *testing.T) {
		inspector, _, _, _, _ := inspectorFixture(t)
		inspector.config.IHaveRPCInspectionConfig.MaxMessageIDSampleSize = 100
		// topic validation not performed so we can use random strings
		iHavesGreaterThanMaxSampleSize := unittest.P2PRPCFixture(unittest.WithIHaves(unittest.P2PRPCIHaveFixtures(200, unittest.IdentifierListFixture(10).Strings()...)...))
		iHavesLessThanMaxSampleSize := unittest.P2PRPCFixture(unittest.WithIHaves(unittest.P2PRPCIHaveFixtures(50, unittest.IdentifierListFixture(10).Strings()...)...))
		inspector.truncateIHaveMessageIds(iHavesGreaterThanMaxSampleSize)
		inspector.truncateIHaveMessageIds(iHavesLessThanMaxSampleSize)
		for _, iHave := range iHavesGreaterThanMaxSampleSize.GetControl().GetIhave() {
			// rpc with iHaves message ids greater than configured max sample size should be truncated to MaxSampleSize
			require.Len(t, iHave.GetMessageIDs(), inspector.config.IHaveRPCInspectionConfig.MaxMessageIDSampleSize)
		}
		for _, iHave := range iHavesLessThanMaxSampleSize.GetControl().GetIhave() {
			// rpc with iHaves message ids less than MaxSampleSize should not be truncated
			require.Len(t, iHave.GetMessageIDs(), 50)
		}
	})

	t.Run("truncateIWantMessages should truncate iWant messages as expected", func(t *testing.T) {
		inspector, _, rpcTracker, _, _ := inspectorFixture(t)
		inspector.config.IWantRPCInspectionConfig.MaxSampleSize = 100
		iWantsGreaterThanMaxSampleSize := unittest.P2PRPCFixture(unittest.WithIWants(unittest.P2PRPCIWantFixtures(200, 200)...))
		require.Greater(t, uint(len(iWantsGreaterThanMaxSampleSize.GetControl().GetIwant())), inspector.config.IWantRPCInspectionConfig.MaxSampleSize)
		iWantsLessThanMaxSampleSize := unittest.P2PRPCFixture(unittest.WithIWants(unittest.P2PRPCIWantFixtures(50, 200)...))
		require.Less(t, uint(len(iWantsLessThanMaxSampleSize.GetControl().GetIwant())), inspector.config.IWantRPCInspectionConfig.MaxSampleSize)
		peerID := peer.ID("peer")
		rpcTracker.On("LastHighestIHaveRPCSize").Return(int64(100)).Twice()
		inspector.truncateIWantMessages(peerID, iWantsGreaterThanMaxSampleSize)
		inspector.truncateIWantMessages(peerID, iWantsLessThanMaxSampleSize)
		// rpc with iWants greater than configured max sample size should be truncated to MaxSampleSize
		require.Len(t, iWantsGreaterThanMaxSampleSize.GetControl().GetIwant(), int(inspector.config.IWantRPCInspectionConfig.MaxSampleSize))
		// rpc with iWants less than MaxSampleSize should not be truncated
		require.Len(t, iWantsLessThanMaxSampleSize.GetControl().GetIwant(), 50)
	})

	t.Run("truncateIWantMessageIds should truncate iWant message ids as expected", func(t *testing.T) {
		inspector, _, rpcTracker, _, _ := inspectorFixture(t)
		inspector.config.IWantRPCInspectionConfig.MaxMessageIDSampleSize = 100
		iWantsGreaterThanMaxSampleSize := unittest.P2PRPCFixture(unittest.WithIWants(unittest.P2PRPCIWantFixtures(10, 200)...))
		iWantsLessThanMaxSampleSize := unittest.P2PRPCFixture(unittest.WithIWants(unittest.P2PRPCIWantFixtures(10, 50)...))
		peerID := peer.ID("peer")
		rpcTracker.On("LastHighestIHaveRPCSize").Return(int64(100)).Twice()
		inspector.truncateIWantMessages(peerID, iWantsGreaterThanMaxSampleSize)
		inspector.truncateIWantMessages(peerID, iWantsLessThanMaxSampleSize)
		for _, iWant := range iWantsGreaterThanMaxSampleSize.GetControl().GetIwant() {
			// rpc with iWants message ids greater than configured max sample size should be truncated to MaxSampleSize
			require.Len(t, iWant.GetMessageIDs(), inspector.config.IWantRPCInspectionConfig.MaxMessageIDSampleSize)
		}
		for _, iWant := range iWantsLessThanMaxSampleSize.GetControl().GetIwant() {
			// rpc with iWants less than MaxSampleSize should not be truncated
			require.Len(t, iWant.GetMessageIDs(), 50)
		}
	})
}

// TestControlMessageValidationInspector_processInspectRPCReq verifies the correct behavior of control message validation.
// It ensures that valid RPC control messages do not trigger erroneous invalid control message notifications,
// while all types of invalid control messages trigger expected notifications.
func TestControlMessageValidationInspector_processInspectRPCReq(t *testing.T) {
	t.Run("processInspectRPCReq should not disseminate any invalid notification errors for valid RPC's", func(t *testing.T) {
		inspector, distributor, rpcTracker, _, sporkID := inspectorFixture(t)
		defer distributor.AssertNotCalled(t, "Distribute")
		topics := []string{
			fmt.Sprintf("%s/%s", channels.TestNetworkChannel, sporkID),
			fmt.Sprintf("%s/%s", channels.PushBlocks, sporkID),
			fmt.Sprintf("%s/%s", channels.SyncCommittee, sporkID),
			fmt.Sprintf("%s/%s", channels.RequestChunks, sporkID),
		}
		// set topic oracle to return list of topics excluding first topic sent
		require.NoError(t, inspector.SetTopicOracle(func() []string {
			return topics
		}))
		grafts := unittest.P2PRPCGraftFixtures(topics...)
		prunes := unittest.P2PRPCPruneFixtures(topics...)
		ihaves := unittest.P2PRPCIHaveFixtures(50, topics...)
		iwants := unittest.P2PRPCIWantFixtures(2, 5)
		pubsubMsgs := unittest.GossipSubMessageFixtures(10, topics[0])

		// avoid cache misses for iwant messages.
		iwants[0].MessageIDs = ihaves[0].MessageIDs[:10]
		iwants[1].MessageIDs = ihaves[1].MessageIDs[11:20]
		expectedMsgIds := make([]string, 0)
		expectedMsgIds = append(expectedMsgIds, ihaves[0].MessageIDs[:10]...)
		expectedMsgIds = append(expectedMsgIds, ihaves[1].MessageIDs[11:20]...)
		expectedPeerID := unittest.PeerIdFixture(t)
		req, err := NewInspectRPCRequest(expectedPeerID, unittest.P2PRPCFixture(
			unittest.WithGrafts(grafts...),
			unittest.WithPrunes(prunes...),
			unittest.WithIHaves(ihaves...),
			unittest.WithIWants(iwants...),
			unittest.WithPubsubMessages(pubsubMsgs...)),
		)
		require.NoError(t, err, "failed to get inspect message request")
		rpcTracker.On("LastHighestIHaveRPCSize").Return(int64(100)).Maybe()
		rpcTracker.On("WasIHaveRPCSent", mock.AnythingOfType("string")).Return(true).Run(func(args mock.Arguments) {
			id, ok := args[0].(string)
			require.True(t, ok)
			require.Contains(t, expectedMsgIds, id)
		})
		require.NoError(t, inspector.processInspectRPCReq(req))
	})

	t.Run("processInspectRPCReq should disseminate invalid control message notification for control messages with duplicate topics", func(t *testing.T) {
		inspector, distributor, _, _, sporkID := inspectorFixture(t)
		defer distributor.AssertNotCalled(t, "Distribute")
		duplicateTopic := fmt.Sprintf("%s/%s", channels.TestNetworkChannel, sporkID)
		// create control messages with duplicate topic
		grafts := []*pubsub_pb.ControlGraft{unittest.P2PRPCGraftFixture(&duplicateTopic), unittest.P2PRPCGraftFixture(&duplicateTopic)}
		prunes := []*pubsub_pb.ControlPrune{unittest.P2PRPCPruneFixture(&duplicateTopic), unittest.P2PRPCPruneFixture(&duplicateTopic)}
		ihaves := []*pubsub_pb.ControlIHave{unittest.P2PRPCIHaveFixture(&duplicateTopic, unittest.IdentifierListFixture(20).Strings()...), unittest.P2PRPCIHaveFixture(&duplicateTopic, unittest.IdentifierListFixture(20).Strings()...)}
		expectedPeerID := unittest.PeerIdFixture(t)
		duplicateTopicGraftsReq, err := NewInspectRPCRequest(expectedPeerID, unittest.P2PRPCFixture(unittest.WithGrafts(grafts...)))
		require.NoError(t, err, "failed to get inspect message request")
		duplicateTopicPrunesReq, err := NewInspectRPCRequest(expectedPeerID, unittest.P2PRPCFixture(unittest.WithPrunes(prunes...)))
		require.NoError(t, err, "failed to get inspect message request")
		duplicateTopicIHavesReq, err := NewInspectRPCRequest(expectedPeerID, unittest.P2PRPCFixture(unittest.WithIHaves(ihaves...)))
		require.NoError(t, err, "failed to get inspect message request")
		distributor.On("Distribute", mock.AnythingOfType("*p2p.InvCtrlMsgNotif")).Return(nil).Times(3).Run(func(args mock.Arguments) {
			notification, ok := args[0].(*p2p.InvCtrlMsgNotif)
			require.True(t, ok)
			require.Equal(t, expectedPeerID, notification.PeerID)
			require.Contains(t, []p2pmsg.ControlMessageType{p2pmsg.CtrlMsgGraft, p2pmsg.CtrlMsgPrune, p2pmsg.CtrlMsgIHave}, notification.MsgType)
			require.True(t, IsDuplicateTopicErr(notification.Error))
		})

		require.NoError(t, inspector.processInspectRPCReq(duplicateTopicGraftsReq))
		require.NoError(t, inspector.processInspectRPCReq(duplicateTopicPrunesReq))
		require.NoError(t, inspector.processInspectRPCReq(duplicateTopicIHavesReq))
	})

	t.Run("inspectGraftMessages should disseminate invalid control message notification for invalid graft messages as expected", func(t *testing.T) {
		inspector, distributor, _, _, sporkID := inspectorFixture(t)
		// create unknown topic
		unknownTopic, malformedTopic, invalidSporkIDTopic := invalidTopics(t, sporkID)
		unknownTopicGraft := unittest.P2PRPCGraftFixture(&unknownTopic)
		malformedTopicGraft := unittest.P2PRPCGraftFixture(&malformedTopic)
		invalidSporkIDTopicGraft := unittest.P2PRPCGraftFixture(&invalidSporkIDTopic)

		expectedPeerID := unittest.PeerIdFixture(t)
		unknownTopicReq, err := NewInspectRPCRequest(expectedPeerID, unittest.P2PRPCFixture(unittest.WithGrafts(unknownTopicGraft)))
		require.NoError(t, err, "failed to get inspect message request")
		malformedTopicReq, err := NewInspectRPCRequest(expectedPeerID, unittest.P2PRPCFixture(unittest.WithGrafts(malformedTopicGraft)))
		require.NoError(t, err, "failed to get inspect message request")
		invalidSporkIDTopicReq, err := NewInspectRPCRequest(expectedPeerID, unittest.P2PRPCFixture(unittest.WithGrafts(invalidSporkIDTopicGraft)))
		require.NoError(t, err, "failed to get inspect message request")

		checkNotification := checkNotificationFunc(t, expectedPeerID, p2pmsg.CtrlMsgGraft, channels.IsInvalidTopicErr)
		distributor.On("Distribute", mock.AnythingOfType("*p2p.InvCtrlMsgNotif")).Return(nil).Times(3).Run(checkNotification)

		require.NoError(t, inspector.processInspectRPCReq(unknownTopicReq))
		require.NoError(t, inspector.processInspectRPCReq(malformedTopicReq))
		require.NoError(t, inspector.processInspectRPCReq(invalidSporkIDTopicReq))
	})

	t.Run("inspectPruneMessages should disseminate invalid control message notification for invalid prune messages as expected", func(t *testing.T) {
		inspector, distributor, _, _, sporkID := inspectorFixture(t)
		// create unknown topic
		unknownTopic, malformedTopic, invalidSporkIDTopic := invalidTopics(t, sporkID)
		unknownTopicPrune := unittest.P2PRPCPruneFixture(&unknownTopic)
		malformedTopicPrune := unittest.P2PRPCPruneFixture(&malformedTopic)
		invalidSporkIDTopicPrune := unittest.P2PRPCPruneFixture(&invalidSporkIDTopic)

		expectedPeerID := unittest.PeerIdFixture(t)
		unknownTopicReq, err := NewInspectRPCRequest(expectedPeerID, unittest.P2PRPCFixture(unittest.WithPrunes(unknownTopicPrune)))
		require.NoError(t, err, "failed to get inspect message request")
		malformedTopicReq, err := NewInspectRPCRequest(expectedPeerID, unittest.P2PRPCFixture(unittest.WithPrunes(malformedTopicPrune)))
		require.NoError(t, err, "failed to get inspect message request")
		invalidSporkIDTopicReq, err := NewInspectRPCRequest(expectedPeerID, unittest.P2PRPCFixture(unittest.WithPrunes(invalidSporkIDTopicPrune)))
		require.NoError(t, err, "failed to get inspect message request")

		checkNotification := checkNotificationFunc(t, expectedPeerID, p2pmsg.CtrlMsgPrune, channels.IsInvalidTopicErr)
		distributor.On("Distribute", mock.AnythingOfType("*p2p.InvCtrlMsgNotif")).Return(nil).Times(3).Run(checkNotification)

		require.NoError(t, inspector.processInspectRPCReq(unknownTopicReq))
		require.NoError(t, inspector.processInspectRPCReq(malformedTopicReq))
		require.NoError(t, inspector.processInspectRPCReq(invalidSporkIDTopicReq))
	})

	t.Run("inspectIHaveMessages should disseminate invalid control message notification for iHave messages with invalid topics as expected", func(t *testing.T) {
		inspector, distributor, _, _, sporkID := inspectorFixture(t)
		// create unknown topic
		unknownTopic, malformedTopic, invalidSporkIDTopic := invalidTopics(t, sporkID)
		unknownTopicIhave := unittest.P2PRPCIHaveFixture(&unknownTopic, unittest.IdentifierListFixture(5).Strings()...)
		malformedTopicIhave := unittest.P2PRPCIHaveFixture(&malformedTopic, unittest.IdentifierListFixture(5).Strings()...)
		invalidSporkIDTopicIhave := unittest.P2PRPCIHaveFixture(&invalidSporkIDTopic, unittest.IdentifierListFixture(5).Strings()...)

		expectedPeerID := unittest.PeerIdFixture(t)
		unknownTopicReq, err := NewInspectRPCRequest(expectedPeerID, unittest.P2PRPCFixture(unittest.WithIHaves(unknownTopicIhave)))
		require.NoError(t, err, "failed to get inspect message request")
		malformedTopicReq, err := NewInspectRPCRequest(expectedPeerID, unittest.P2PRPCFixture(unittest.WithIHaves(malformedTopicIhave)))
		require.NoError(t, err, "failed to get inspect message request")
		invalidSporkIDTopicReq, err := NewInspectRPCRequest(expectedPeerID, unittest.P2PRPCFixture(unittest.WithIHaves(invalidSporkIDTopicIhave)))
		require.NoError(t, err, "failed to get inspect message request")

		checkNotification := checkNotificationFunc(t, expectedPeerID, p2pmsg.CtrlMsgIHave, channels.IsInvalidTopicErr)
		distributor.On("Distribute", mock.AnythingOfType("*p2p.InvCtrlMsgNotif")).Return(nil).Times(3).Run(checkNotification)

		require.NoError(t, inspector.processInspectRPCReq(unknownTopicReq))
		require.NoError(t, inspector.processInspectRPCReq(malformedTopicReq))
		require.NoError(t, inspector.processInspectRPCReq(invalidSporkIDTopicReq))
	})

	t.Run("inspectIHaveMessages should disseminate invalid control message notification for iHave messages with duplicate message ids as expected", func(t *testing.T) {
		inspector, distributor, _, _, sporkID := inspectorFixture(t)
		validTopic := fmt.Sprintf("%s/%s", channels.PushBlocks.String(), sporkID)
		duplicateMsgID := unittest.IdentifierFixture()
		msgIds := flow.IdentifierList{duplicateMsgID, duplicateMsgID, duplicateMsgID}
		duplicateMsgIDIHave := unittest.P2PRPCIHaveFixture(&validTopic, append(msgIds, unittest.IdentifierListFixture(5)...).Strings()...)

		expectedPeerID := unittest.PeerIdFixture(t)
		duplicateMsgIDReq, err := NewInspectRPCRequest(expectedPeerID, unittest.P2PRPCFixture(unittest.WithIHaves(duplicateMsgIDIHave)))
		require.NoError(t, err, "failed to get inspect message request")

		checkNotification := checkNotificationFunc(t, expectedPeerID, p2pmsg.CtrlMsgIHave, IsDuplicateTopicErr)
		distributor.On("Distribute", mock.AnythingOfType("*p2p.InvCtrlMsgNotif")).Return(nil).Once().Run(checkNotification)
		require.NoError(t, inspector.processInspectRPCReq(duplicateMsgIDReq))
	})

	t.Run("inspectIWantMessages should disseminate invalid control message notification for iWant messages when duplicate message ids exceeds the allowed threshold", func(t *testing.T) {
		inspector, distributor, rpcTracker, _, _ := inspectorFixture(t)
		duplicateMsgID := unittest.IdentifierFixture()
		duplicates := flow.IdentifierList{duplicateMsgID, duplicateMsgID}
		msgIds := append(duplicates, unittest.IdentifierListFixture(5)...).Strings()
		duplicateMsgIDIWant := unittest.P2PRPCIWantFixture(msgIds...)

		expectedPeerID := unittest.PeerIdFixture(t)
		duplicateMsgIDReq, err := NewInspectRPCRequest(expectedPeerID, unittest.P2PRPCFixture(unittest.WithIWants(duplicateMsgIDIWant)))
		require.NoError(t, err, "failed to get inspect message request")

		checkNotification := checkNotificationFunc(t, expectedPeerID, p2pmsg.CtrlMsgIWant, IsIWantDuplicateMsgIDThresholdErr)
		distributor.On("Distribute", mock.AnythingOfType("*p2p.InvCtrlMsgNotif")).Return(nil).Once().Run(checkNotification)
		rpcTracker.On("LastHighestIHaveRPCSize").Return(int64(100)).Maybe()
		rpcTracker.On("WasIHaveRPCSent", mock.AnythingOfType("string")).Return(true).Run(func(args mock.Arguments) {
			id, ok := args[0].(string)
			require.True(t, ok)
			require.Contains(t, msgIds, id)
		})
		require.NoError(t, inspector.processInspectRPCReq(duplicateMsgIDReq))
	})

	t.Run("inspectIWantMessages should disseminate invalid control message notification for iWant messages when cache misses exceeds allowed threshold", func(t *testing.T) {
		inspector, distributor, rpcTracker, _, _ := inspectorFixture(t)
		// set cache miss check size to 0 forcing the inspector to check the cache misses with only a single iWant
		inspector.config.CacheMissCheckSize = 0
		// set high cache miss threshold to ensure we only disseminate notification when it is exceeded
		inspector.config.IWantRPCInspectionConfig.CacheMissThreshold = .9
		msgIds := unittest.IdentifierListFixture(100).Strings()
		expectedPeerID := unittest.PeerIdFixture(t)
		inspectMsgReq, err := NewInspectRPCRequest(expectedPeerID, unittest.P2PRPCFixture(unittest.WithIWants(unittest.P2PRPCIWantFixture(msgIds...))))
		require.NoError(t, err, "failed to get inspect message request")

		checkNotification := checkNotificationFunc(t, expectedPeerID, p2pmsg.CtrlMsgIWant, IsIWantCacheMissThresholdErr)
		distributor.On("Distribute", mock.AnythingOfType("*p2p.InvCtrlMsgNotif")).Return(nil).Once().Run(checkNotification)
		rpcTracker.On("LastHighestIHaveRPCSize").Return(int64(100)).Maybe()
		// return false each time to eventually force a notification to be disseminated when the cache miss count finally exceeds the 90% threshold
		rpcTracker.On("WasIHaveRPCSent", mock.AnythingOfType("string")).Return(false).Run(func(args mock.Arguments) {
			id, ok := args[0].(string)
			require.True(t, ok)
			require.Contains(t, msgIds, id)
		})
		require.NoError(t, inspector.processInspectRPCReq(inspectMsgReq))
	})

	t.Run("inspectIWantMessages should not disseminate invalid control message notification for iWant messages when cache misses exceeds allowed threshold if cache miss check size not exceeded", func(t *testing.T) {
		inspector, distributor, rpcTracker, _, _ := inspectorFixture(t)
		defer distributor.AssertNotCalled(t, "Distribute")
		// if size of iwants not greater than 10 cache misses will not be checked
		inspector.config.CacheMissCheckSize = 10
		// set high cache miss threshold to ensure we only disseminate notification when it is exceeded
		inspector.config.IWantRPCInspectionConfig.CacheMissThreshold = .9
		msgIds := unittest.IdentifierListFixture(100).Strings()
		expectedPeerID := unittest.PeerIdFixture(t)
		inspectMsgReq, err := NewInspectRPCRequest(expectedPeerID, unittest.P2PRPCFixture(unittest.WithIWants(unittest.P2PRPCIWantFixture(msgIds...))))
		require.NoError(t, err, "failed to get inspect message request")
		rpcTracker.On("LastHighestIHaveRPCSize").Return(int64(100)).Maybe()
		// return false each time to eventually force a notification to be disseminated when the cache miss count finally exceeds the 90% threshold
		rpcTracker.On("WasIHaveRPCSent", mock.AnythingOfType("string")).Return(false).Run(func(args mock.Arguments) {
			id, ok := args[0].(string)
			require.True(t, ok)
			require.Contains(t, msgIds, id)
		})
		require.NoError(t, inspector.processInspectRPCReq(inspectMsgReq))
	})

	t.Run("inspectRpcPublishMessages should disseminate invalid control message notification when invalid pubsub messages count greater than configured RpcMessageErrorThreshold", func(t *testing.T) {
		inspector, distributor, _, _, sporkID := inspectorFixture(t)
		// 5 invalid pubsub messages will force notification dissemination
		inspector.config.RpcMessageErrorThreshold = 4
		// create unknown topic
		unknownTopic := channels.Topic(fmt.Sprintf("%s/%s", unittest.IdentifierFixture(), sporkID)).String()
		// create malformed topic
		malformedTopic := channels.Topic("!@#$%^&**((").String()
		// a topics spork ID is considered invalid if it does not match the current spork ID
		invalidSporkIDTopic := channels.Topic(fmt.Sprintf("%s/%s", channels.PushBlocks, unittest.IdentifierFixture())).String()

                // create 10 normal messages
		pubsubMsgs := unittest.GossipSubMessageFixtures(10, fmt.Sprintf("%s/%s", channels.TestNetworkChannel, sporkID))
                // add 5 invalid messages to force notification dissemination
		pubsubMsgs = append(pubsubMsgs, []*pubsub_pb.Message{
			{Topic: &unknownTopic},
			{Topic: &malformedTopic},
			{Topic: &malformedTopic},
			{Topic: &invalidSporkIDTopic},
			{Topic: &invalidSporkIDTopic},
		}...)
		expectedPeerID := unittest.PeerIdFixture(t)
		req, err := NewInspectRPCRequest(expectedPeerID, unittest.P2PRPCFixture(unittest.WithPubsubMessages(pubsubMsgs...)))
		require.NoError(t, err, "failed to get inspect message request")
		topics := make([]string, len(pubsubMsgs))
		for i, msg := range pubsubMsgs {
			topics[i] = *msg.Topic
		}
		// set topic oracle to return list of topics to avoid hasSubscription errors and force topic validation
		require.NoError(t, inspector.SetTopicOracle(func() []string {
			return topics
		}))
		checkNotification := checkNotificationFunc(t, expectedPeerID, p2pmsg.RpcPublishMessage, IsInvalidRpcPublishMessagesErr)
		distributor.On("Distribute", mock.AnythingOfType("*p2p.InvCtrlMsgNotif")).Return(nil).Once().Run(checkNotification)
		require.NoError(t, inspector.processInspectRPCReq(req))
	})

	t.Run("inspectRpcPublishMessages should disseminate invalid control message notification when subscription missing for topic", func(t *testing.T) {
		inspector, distributor, _, _, sporkID := inspectorFixture(t)
		// 5 invalid pubsub messages will force notification dissemination
<<<<<<< HEAD
		inspector.config.RpcMessageErrorThreshold = 4
		pubsubMsgs := unittest.GossipSubMessageFixtures(10, fmt.Sprintf("%s/%s", channels.TestNetworkChannel, sporkID))
		expectedPeerID := unittest.PeerIdFixture(t)
=======
		inspector.config.RPCMessageErrorThreshold = 4
		pubsubMsgs := unittest.GossipSubMessageFixtures(5, fmt.Sprintf("%s/%s", channels.TestNetworkChannel, sporkID))
		expectedPeerID := peer.ID("peerID987654321")
>>>>>>> 928e32c5
		req, err := NewInspectRPCRequest(expectedPeerID, unittest.P2PRPCFixture(unittest.WithPubsubMessages(pubsubMsgs...)))
		require.NoError(t, err, "failed to get inspect message request")
		topics := make([]string, len(pubsubMsgs))
		for i, msg := range pubsubMsgs {
			topics[i] = *msg.Topic
		}
<<<<<<< HEAD
		// set topic oracle to return list of topics excluding first topic sent
		require.NoError(t, inspector.SetTopicOracle(func() []string {
			return []string{}
		}))
		checkNotification := checkNotificationFunc(t, expectedPeerID, p2pmsg.RpcPublishMessage, IsInvalidRpcPublishMessagesErr)
		distributor.On("Distribute", mock.AnythingOfType("*p2p.InvCtrlMsgNotif")).Return(nil).Once().Run(checkNotification)
		require.NoError(t, inspector.processInspectRPCReq(req))
	})

	t.Run("inspectRpcPublishMessages should disseminate invalid control message notification when publish messages contain no topic", func(t *testing.T) {
		inspector, distributor, _, _, _ := inspectorFixture(t)
		// 5 invalid pubsub messages will force notification dissemination
		inspector.config.RpcMessageErrorThreshold = 4
		pubsubMsgs := unittest.GossipSubMessageFixtures(10, "")
		expectedPeerID := unittest.PeerIdFixture(t)
		req, err := NewInspectRPCRequest(expectedPeerID, unittest.P2PRPCFixture(unittest.WithPubsubMessages(pubsubMsgs...)))
		require.NoError(t, err, "failed to get inspect message request")
		topics := make([]string, len(pubsubMsgs))
		for i, msg := range pubsubMsgs {
			topics[i] = *msg.Topic
		}
		// set topic oracle to return list of topics excluding first topic sent
		require.NoError(t, inspector.SetTopicOracle(func() []string {
			return []string{}
		}))
=======
                 // mark all messages as invalid by returning false for all subscriptions - this will force notification dissemination
		subscriptions.On("HasSubscription", mock.AnythingOfType("channels.Topic")).Return(false).Run(func(args mock.Arguments) {
			require.Contains(t, topics, args[0].(channels.Topic).String())
		})
>>>>>>> 928e32c5
		checkNotification := checkNotificationFunc(t, expectedPeerID, p2pmsg.RpcPublishMessage, IsInvalidRpcPublishMessagesErr)
		distributor.On("Distribute", mock.AnythingOfType("*p2p.InvCtrlMsgNotif")).Return(nil).Once().Run(checkNotification)
		require.NoError(t, inspector.processInspectRPCReq(req))
	})
}

// TestNewControlMsgValidationInspector_validateClusterPrefixedTopic ensures cluster prefixed topics are validated as expected.
func TestNewControlMsgValidationInspector_validateClusterPrefixedTopic(t *testing.T) {
	t.Run("validateClusterPrefixedTopic should not return an error for valid cluster prefixed topics", func(t *testing.T) {
		inspector, distributor, _, idProvider, sporkID := inspectorFixture(t)
		defer distributor.AssertNotCalled(t, "Distribute")
		clusterID := flow.ChainID(unittest.IdentifierFixture().String())
		clusterPrefixedTopic := channels.Topic(fmt.Sprintf("%s/%s", channels.SyncCluster(clusterID), sporkID))
		from := peer.ID("peerID987654321")
		idProvider.On("ByPeerID", from).Return(unittest.IdentityFixture(), true).Once()
		require.NoError(t, inspector.validateClusterPrefixedTopic(from, clusterPrefixedTopic, flow.ChainIDList{clusterID, flow.ChainID(unittest.IdentifierFixture().String()), flow.ChainID(unittest.IdentifierFixture().String())}))
	})

	t.Run("validateClusterPrefixedTopic should not return error if cluster prefixed hard threshold not exceeded for unknown cluster ids", func(t *testing.T) {
		inspector, distributor, _, idProvider, sporkID := inspectorFixture(t)
		// set hard threshold to small number , ensure that a single unknown cluster prefix id does not cause a notification to be disseminated
		inspector.config.ClusterPrefixHardThreshold = 2
		defer distributor.AssertNotCalled(t, "Distribute")
		clusterID := flow.ChainID(unittest.IdentifierFixture().String())
		clusterPrefixedTopic := channels.Topic(fmt.Sprintf("%s/%s", channels.SyncCluster(clusterID), sporkID)).String()
		from := peer.ID("peerID987654321")
		inspectMsgReq, err := NewInspectRPCRequest(from, unittest.P2PRPCFixture(unittest.WithGrafts(unittest.P2PRPCGraftFixture(&clusterPrefixedTopic))))
		require.NoError(t, err, "failed to get inspect message request")
		idProvider.On("ByPeerID", from).Return(unittest.IdentityFixture(), true).Once()
		require.NoError(t, inspector.processInspectRPCReq(inspectMsgReq))
	})

	t.Run("validateClusterPrefixedTopic should return an error when sender is unstaked", func(t *testing.T) {
		inspector, distributor, _, idProvider, sporkID := inspectorFixture(t)
		defer distributor.AssertNotCalled(t, "Distribute")
		clusterID := flow.ChainID(unittest.IdentifierFixture().String())
		clusterPrefixedTopic := channels.Topic(fmt.Sprintf("%s/%s", channels.SyncCluster(clusterID), sporkID))
		from := peer.ID("peerID987654321")
		idProvider.On("ByPeerID", from).Return(nil, false).Once()
		err := inspector.validateClusterPrefixedTopic(from, clusterPrefixedTopic, flow.ChainIDList{flow.ChainID(unittest.IdentifierFixture().String())})
		require.True(t, IsErrUnstakedPeer(err))
	})

	t.Run("validateClusterPrefixedTopic should return error if cluster prefixed hard threshold exceeded for unknown cluster ids", func(t *testing.T) {
		inspector, distributor, _, idProvider, sporkID := inspectorFixture(t)
		defer distributor.AssertNotCalled(t, "Distribute")
		clusterID := flow.ChainID(unittest.IdentifierFixture().String())
		clusterPrefixedTopic := channels.Topic(fmt.Sprintf("%s/%s", channels.SyncCluster(clusterID), sporkID))
		from := peer.ID("peerID987654321")
		identity := unittest.IdentityFixture()
		idProvider.On("ByPeerID", from).Return(identity, true).Once()
		inspector.config.ClusterPrefixHardThreshold = 10
		for i := 0; i < 15; i++ {
			_, err := inspector.tracker.Inc(identity.NodeID)
			require.NoError(t, err)
		}
		err := inspector.validateClusterPrefixedTopic(from, clusterPrefixedTopic, flow.ChainIDList{flow.ChainID(unittest.IdentifierFixture().String())})
		require.True(t, channels.IsUnknownClusterIDErr(err))
	})
}

// TestControlMessageValidationInspector_ActiveClustersChanged validates the expected update of the active cluster IDs list.
func TestControlMessageValidationInspector_ActiveClustersChanged(t *testing.T) {
	sporkID := unittest.IdentifierFixture()
	flowConfig, err := config.DefaultConfig()
	require.NoError(t, err, "failed to get default flow config")
	distributor := mockp2p.NewGossipSubInspectorNotifDistributor(t)
	signalerCtx := irrecoverable.NewMockSignalerContext(t, context.Background())
	inspector, err := NewControlMsgValidationInspector(signalerCtx, unittest.Logger(), sporkID, &flowConfig.NetworkConfig.GossipSubRPCValidationInspectorConfigs, distributor, metrics.NewNoopCollector(), metrics.NewNoopCollector(), mockmodule.NewIdentityProvider(t), metrics.NewNoopCollector(), mockp2p.NewRpcControlTracking(t))
	require.NoError(t, err)
	activeClusterIds := make(flow.ChainIDList, 0)
	for _, id := range unittest.IdentifierListFixture(5) {
		activeClusterIds = append(activeClusterIds, flow.ChainID(id.String()))
	}

	inspector.ActiveClustersChanged(activeClusterIds)
	require.ElementsMatch(t, activeClusterIds, inspector.tracker.GetActiveClusterIds(), "mismatch active cluster ids list")
}

// inspectorFixture returns a *ControlMsgValidationInspector fixture.
func inspectorFixture(t *testing.T) (*ControlMsgValidationInspector, *mockp2p.GossipSubInspectorNotifDistributor, *mockp2p.RpcControlTracking, *mockmodule.IdentityProvider, flow.Identifier) {
	sporkID := unittest.IdentifierFixture()
	flowConfig, err := config.DefaultConfig()
	require.NoError(t, err, "failed to get default flow config")
	distributor := mockp2p.NewGossipSubInspectorNotifDistributor(t)
	idProvider := mockmodule.NewIdentityProvider(t)
	signalerCtx := irrecoverable.NewMockSignalerContext(t, context.Background())
	inspector, err := NewControlMsgValidationInspector(signalerCtx, unittest.Logger(), sporkID, &flowConfig.NetworkConfig.GossipSubRPCValidationInspectorConfigs, distributor, metrics.NewNoopCollector(), metrics.NewNoopCollector(), idProvider, metrics.NewNoopCollector(), mockp2p.NewRpcControlTracking(t))
	require.NoError(t, err, "failed to create control message validation inspector fixture")
	rpcTracker := mockp2p.NewRpcControlTracking(t)
	inspector.rpcTracker = rpcTracker
	return inspector, distributor, rpcTracker, idProvider, sporkID
}

// invalidTopics returns 3 invalid topics.
// - unknown topic
// - malformed topic
// - topic with invalid spork ID
func invalidTopics(t *testing.T, sporkID flow.Identifier) (string, string, string) {
	// create unknown topic
	unknownTopic := channels.Topic(fmt.Sprintf("%s/%s", unittest.IdentifierFixture(), sporkID)).String()
	// create malformed topic
	malformedTopic := channels.Topic(unittest.RandomStringFixture(t, 100)).String()
	// a topics spork ID is considered invalid if it does not match the current spork ID
	invalidSporkIDTopic := channels.Topic(fmt.Sprintf("%s/%s", channels.PushBlocks, unittest.IdentifierFixture())).String()
	return unknownTopic, malformedTopic, invalidSporkIDTopic
}

// checkNotificationFunc returns util func used to ensure invalid control message notification disseminated contains expected information.
func checkNotificationFunc(t *testing.T, expectedPeerID peer.ID, expectedMsgType p2pmsg.ControlMessageType, isExpectedErr func(err error) bool) func(args mock.Arguments) {
	return func(args mock.Arguments) {
		notification, ok := args[0].(*p2p.InvCtrlMsgNotif)
		require.True(t, ok)
		require.Equal(t, expectedPeerID, notification.PeerID)
		require.Equal(t, expectedMsgType, notification.MsgType)
		require.True(t, isExpectedErr(notification.Error))
	}
}<|MERGE_RESOLUTION|>--- conflicted
+++ resolved
@@ -369,9 +369,9 @@
 		// a topics spork ID is considered invalid if it does not match the current spork ID
 		invalidSporkIDTopic := channels.Topic(fmt.Sprintf("%s/%s", channels.PushBlocks, unittest.IdentifierFixture())).String()
 
-                // create 10 normal messages
+		// create 10 normal messages
 		pubsubMsgs := unittest.GossipSubMessageFixtures(10, fmt.Sprintf("%s/%s", channels.TestNetworkChannel, sporkID))
-                // add 5 invalid messages to force notification dissemination
+		// add 5 invalid messages to force notification dissemination
 		pubsubMsgs = append(pubsubMsgs, []*pubsub_pb.Message{
 			{Topic: &unknownTopic},
 			{Topic: &malformedTopic},
@@ -398,22 +398,15 @@
 	t.Run("inspectRpcPublishMessages should disseminate invalid control message notification when subscription missing for topic", func(t *testing.T) {
 		inspector, distributor, _, _, sporkID := inspectorFixture(t)
 		// 5 invalid pubsub messages will force notification dissemination
-<<<<<<< HEAD
 		inspector.config.RpcMessageErrorThreshold = 4
-		pubsubMsgs := unittest.GossipSubMessageFixtures(10, fmt.Sprintf("%s/%s", channels.TestNetworkChannel, sporkID))
-		expectedPeerID := unittest.PeerIdFixture(t)
-=======
-		inspector.config.RPCMessageErrorThreshold = 4
 		pubsubMsgs := unittest.GossipSubMessageFixtures(5, fmt.Sprintf("%s/%s", channels.TestNetworkChannel, sporkID))
-		expectedPeerID := peer.ID("peerID987654321")
->>>>>>> 928e32c5
+		expectedPeerID := unittest.PeerIdFixture(t)
 		req, err := NewInspectRPCRequest(expectedPeerID, unittest.P2PRPCFixture(unittest.WithPubsubMessages(pubsubMsgs...)))
 		require.NoError(t, err, "failed to get inspect message request")
 		topics := make([]string, len(pubsubMsgs))
 		for i, msg := range pubsubMsgs {
 			topics[i] = *msg.Topic
 		}
-<<<<<<< HEAD
 		// set topic oracle to return list of topics excluding first topic sent
 		require.NoError(t, inspector.SetTopicOracle(func() []string {
 			return []string{}
@@ -439,12 +432,6 @@
 		require.NoError(t, inspector.SetTopicOracle(func() []string {
 			return []string{}
 		}))
-=======
-                 // mark all messages as invalid by returning false for all subscriptions - this will force notification dissemination
-		subscriptions.On("HasSubscription", mock.AnythingOfType("channels.Topic")).Return(false).Run(func(args mock.Arguments) {
-			require.Contains(t, topics, args[0].(channels.Topic).String())
-		})
->>>>>>> 928e32c5
 		checkNotification := checkNotificationFunc(t, expectedPeerID, p2pmsg.RpcPublishMessage, IsInvalidRpcPublishMessagesErr)
 		distributor.On("Distribute", mock.AnythingOfType("*p2p.InvCtrlMsgNotif")).Return(nil).Once().Run(checkNotification)
 		require.NoError(t, inspector.processInspectRPCReq(req))
