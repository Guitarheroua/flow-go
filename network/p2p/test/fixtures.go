package p2ptest

import (
	"bufio"
	"context"
	"testing"
	"time"

	dht "github.com/libp2p/go-libp2p-kad-dht"
	"github.com/libp2p/go-libp2p/core/connmgr"
	"github.com/libp2p/go-libp2p/core/host"
	"github.com/libp2p/go-libp2p/core/network"
	"github.com/libp2p/go-libp2p/core/peer"
	"github.com/libp2p/go-libp2p/core/protocol"
	"github.com/libp2p/go-libp2p/core/routing"
	"github.com/rs/zerolog"
	"github.com/stretchr/testify/require"

	"github.com/onflow/flow-go/crypto"
	"github.com/onflow/flow-go/model/flow"
	"github.com/onflow/flow-go/module"
	"github.com/onflow/flow-go/module/irrecoverable"
	"github.com/onflow/flow-go/module/metrics"
	"github.com/onflow/flow-go/network/channels"
	"github.com/onflow/flow-go/network/internal/p2pfixtures"
	"github.com/onflow/flow-go/network/internal/testutils"
	"github.com/onflow/flow-go/network/p2p"
	"github.com/onflow/flow-go/network/p2p/connection"
	p2pdht "github.com/onflow/flow-go/network/p2p/dht"
	"github.com/onflow/flow-go/network/p2p/p2pbuilder"
	"github.com/onflow/flow-go/network/p2p/scoring"
	"github.com/onflow/flow-go/network/p2p/unicast"
	"github.com/onflow/flow-go/network/p2p/unicast/protocols"
	"github.com/onflow/flow-go/network/p2p/utils"
	validator "github.com/onflow/flow-go/network/validator/pubsub"
	"github.com/onflow/flow-go/utils/logging"
	"github.com/onflow/flow-go/utils/unittest"
)

// NetworkingKeyFixtures is a test helper that generates a ECDSA flow key pair.
func NetworkingKeyFixtures(t *testing.T) crypto.PrivateKey {
	seed := unittest.SeedFixture(48)
	key, err := crypto.GeneratePrivateKey(crypto.ECDSASecp256k1, seed)
	require.NoError(t, err)
	return key
}

// NodeFixture is a test fixture that creates a single libp2p node with the given key, spork id, and options.
// It returns the node and its identity.
func NodeFixture(
	t *testing.T,
	sporkID flow.Identifier,
	dhtPrefix string,
	opts ...NodeFixtureParameterOption,
) (p2p.LibP2PNode, flow.Identity) {
	// default parameters
	parameters := &NodeFixtureParameters{
<<<<<<< HEAD
		HandlerFunc:            func(network.Stream) {},
		Unicasts:               nil,
		Key:                    NetworkingKeyFixtures(t),
		Address:                unittest.DefaultAddress,
		Logger:                 unittest.Logger().Level(zerolog.ErrorLevel),
		Role:                   flow.RoleCollection,
		CreateStreamRetryDelay: unicast.DefaultRetryDelay,
=======
		HandlerFunc:     func(network.Stream) {},
		Unicasts:        nil,
		Key:             NetworkingKeyFixtures(t),
		Address:         unittest.DefaultAddress,
		Logger:          unittest.Logger().Level(zerolog.ErrorLevel),
		Role:            flow.RoleCollection,
		Metrics:         metrics.NewNoopCollector(),
		ResourceManager: testutils.NewResourceManager(t),
>>>>>>> d8e87fd4
	}

	for _, opt := range opts {
		opt(parameters)
	}

	identity := unittest.IdentityFixture(
		unittest.WithNetworkingKey(parameters.Key.PublicKey()),
		unittest.WithAddress(parameters.Address),
		unittest.WithRole(parameters.Role))

	logger := parameters.Logger.With().Hex("node_id", logging.ID(identity.NodeID)).Logger()

	connManager, err := connection.NewConnManager(logger, parameters.Metrics, connection.DefaultConnManagerConfig())
	require.NoError(t, err)

	builder := p2pbuilder.NewNodeBuilder(
		logger,
		parameters.Metrics,
		parameters.Address,
		parameters.Key,
		sporkID,
		p2pbuilder.DefaultResourceManagerConfig()).
		SetConnectionManager(connManager).
		SetRoutingSystem(func(c context.Context, h host.Host) (routing.Routing, error) {
			return p2pdht.NewDHT(c, h,
				protocol.ID(protocols.FlowDHTProtocolIDPrefix+sporkID.String()+"/"+dhtPrefix),
				logger,
				parameters.Metrics,
				parameters.DhtOptions...,
			)
		}).
<<<<<<< HEAD
		SetResourceManager(resourceManager).
		SetCreateNode(p2pbuilder.DefaultCreateNodeFunc).
		SetUnicastManagerOptions(parameters.CreateStreamRetryDelay)
=======
		SetCreateNode(p2pbuilder.DefaultCreateNodeFunc)
>>>>>>> d8e87fd4

	if parameters.ResourceManager != nil {
		builder.SetResourceManager(parameters.ResourceManager)
	}

	if parameters.ConnGater != nil {
		builder.SetConnectionGater(parameters.ConnGater)
	}

	if parameters.PeerScoringEnabled {
		scoreOptionParams := make([]scoring.PeerScoreParamsOption, 0)
		if parameters.AppSpecificScore != nil {
			scoreOptionParams = append(scoreOptionParams, scoring.WithAppSpecificScoreFunction(parameters.AppSpecificScore))
		}
		builder.EnableGossipSubPeerScoring(parameters.IdProvider, scoreOptionParams...)
	}

	if parameters.UpdateInterval != 0 {
		require.NotNil(t, parameters.PeerProvider)
		builder.SetPeerManagerOptions(parameters.ConnectionPruning, parameters.UpdateInterval)
	}

	if parameters.GossipSubFactory != nil && parameters.GossipSubConfig != nil {
		builder.SetGossipSubFactory(parameters.GossipSubFactory, parameters.GossipSubConfig)
	}

	if parameters.ConnManager != nil {
		builder.SetConnectionManager(parameters.ConnManager)
	}

	n, err := builder.Build()
	require.NoError(t, err)

	err = n.WithDefaultUnicastProtocol(parameters.HandlerFunc, parameters.Unicasts)
	require.NoError(t, err)

	// get the actual IP and port that have been assigned by the subsystem
	ip, port, err := n.GetIPPort()
	require.NoError(t, err)
	identity.Address = ip + ":" + port

	if parameters.PeerProvider != nil {
		n.WithPeersProvider(parameters.PeerProvider)
	}
	return n, *identity
}

type NodeFixtureParameterOption func(*NodeFixtureParameters)

type NodeFixtureParameters struct {
<<<<<<< HEAD
	HandlerFunc            network.StreamHandler
	Unicasts               []protocols.ProtocolName
	Key                    crypto.PrivateKey
	Address                string
	DhtOptions             []dht.Option
	Role                   flow.Role
	Logger                 zerolog.Logger
	PeerScoringEnabled     bool
	IdProvider             module.IdentityProvider
	AppSpecificScore       func(peer.ID) float64 // overrides GossipSub scoring for sake of testing.
	ConnectionPruning      bool                  // peer manager parameter
	UpdateInterval         time.Duration         // peer manager parameter
	PeerProvider           p2p.PeersProvider     // peer manager parameter
	ConnGater              connmgr.ConnectionGater
	GossipSubFactory       p2pbuilder.GossipSubFactoryFunc
	GossipSubConfig        p2pbuilder.GossipSubAdapterConfigFunc
	CreateStreamRetryDelay time.Duration
}

func WithCreateStreamRetryDelay(delay time.Duration) NodeFixtureParameterOption {
	return func(p *NodeFixtureParameters) {
		p.CreateStreamRetryDelay = delay
	}
=======
	HandlerFunc        network.StreamHandler
	Unicasts           []unicast.ProtocolName
	Key                crypto.PrivateKey
	Address            string
	DhtOptions         []dht.Option
	Role               flow.Role
	Logger             zerolog.Logger
	PeerScoringEnabled bool
	IdProvider         module.IdentityProvider
	AppSpecificScore   func(peer.ID) float64 // overrides GossipSub scoring for sake of testing.
	ConnectionPruning  bool                  // peer manager parameter
	UpdateInterval     time.Duration         // peer manager parameter
	PeerProvider       p2p.PeersProvider     // peer manager parameter
	ConnGater          connmgr.ConnectionGater
	ConnManager        connmgr.ConnManager
	GossipSubFactory   p2pbuilder.GossipSubFactoryFunc
	GossipSubConfig    p2pbuilder.GossipSubAdapterConfigFunc
	Metrics            module.LibP2PMetrics
	ResourceManager    network.ResourceManager
>>>>>>> d8e87fd4
}

func WithPeerScoringEnabled(idProvider module.IdentityProvider) NodeFixtureParameterOption {
	return func(p *NodeFixtureParameters) {
		p.PeerScoringEnabled = true
		p.IdProvider = idProvider
	}
}

func WithDefaultStreamHandler(handler network.StreamHandler) NodeFixtureParameterOption {
	return func(p *NodeFixtureParameters) {
		p.HandlerFunc = handler
	}
}

func WithPeerManagerEnabled(connectionPruning bool, updateInterval time.Duration, peerProvider p2p.PeersProvider) NodeFixtureParameterOption {
	return func(p *NodeFixtureParameters) {
		p.ConnectionPruning = connectionPruning
		p.UpdateInterval = updateInterval
		p.PeerProvider = peerProvider
	}
}

func WithPreferredUnicasts(unicasts []protocols.ProtocolName) NodeFixtureParameterOption {
	return func(p *NodeFixtureParameters) {
		p.Unicasts = unicasts
	}
}

func WithNetworkingPrivateKey(key crypto.PrivateKey) NodeFixtureParameterOption {
	return func(p *NodeFixtureParameters) {
		p.Key = key
	}
}

func WithNetworkingAddress(address string) NodeFixtureParameterOption {
	return func(p *NodeFixtureParameters) {
		p.Address = address
	}
}

func WithDHTOptions(opts ...dht.Option) NodeFixtureParameterOption {
	return func(p *NodeFixtureParameters) {
		p.DhtOptions = opts
	}
}

func WithConnectionGater(connGater connmgr.ConnectionGater) NodeFixtureParameterOption {
	return func(p *NodeFixtureParameters) {
		p.ConnGater = connGater
	}
}

func WithConnectionManager(connManager connmgr.ConnManager) NodeFixtureParameterOption {
	return func(p *NodeFixtureParameters) {
		p.ConnManager = connManager
	}
}

func WithRole(role flow.Role) NodeFixtureParameterOption {
	return func(p *NodeFixtureParameters) {
		p.Role = role
	}
}

func WithAppSpecificScore(score func(peer.ID) float64) NodeFixtureParameterOption {
	return func(p *NodeFixtureParameters) {
		p.AppSpecificScore = score
	}
}

func WithLogger(logger zerolog.Logger) NodeFixtureParameterOption {
	return func(p *NodeFixtureParameters) {
		p.Logger = logger
	}
}

func WithMetricsCollector(metrics module.LibP2PMetrics) NodeFixtureParameterOption {
	return func(p *NodeFixtureParameters) {
		p.Metrics = metrics
	}
}

// WithDefaultResourceManager sets the resource manager to nil, which will cause the node to use the default resource manager.
// Otherwise, it uses the resource manager provided by the test (the infinite resource manager).
func WithDefaultResourceManager() NodeFixtureParameterOption {
	return func(p *NodeFixtureParameters) {
		p.ResourceManager = nil
	}
}

// NodesFixture is a test fixture that creates a number of libp2p nodes with the given callback function for stream handling.
// It returns the nodes and their identities.
func NodesFixture(t *testing.T, sporkID flow.Identifier, dhtPrefix string, count int, opts ...NodeFixtureParameterOption) ([]p2p.LibP2PNode,
	flow.IdentityList) {
	var nodes []p2p.LibP2PNode

	// creating nodes
	var identities flow.IdentityList
	for i := 0; i < count; i++ {
		// create a node on localhost with a random port assigned by the OS
		node, identity := NodeFixture(t, sporkID, dhtPrefix, opts...)
		nodes = append(nodes, node)
		identities = append(identities, &identity)
	}

	return nodes, identities
}

// StartNodes start all nodes in the input slice using the provided context, timing out if nodes are
// not all Ready() before duration expires
func StartNodes(t *testing.T, ctx irrecoverable.SignalerContext, nodes []p2p.LibP2PNode, timeout time.Duration) {
	rdas := make([]module.ReadyDoneAware, 0, len(nodes))
	for _, node := range nodes {
		node.Start(ctx)
		rdas = append(rdas, node)

		if peerManager := node.PeerManagerComponent(); peerManager != (*connection.PeerManager)(nil) {
			// we need to start the peer manager post the node startup (if such component exists).
			peerManager.Start(ctx)
			rdas = append(rdas, peerManager)
		}
	}
	unittest.RequireComponentsReadyBefore(t, timeout, rdas...)
}

// StartNode start a single node using the provided context, timing out if nodes are not all Ready()
// before duration expires
func StartNode(t *testing.T, ctx irrecoverable.SignalerContext, node p2p.LibP2PNode, timeout time.Duration) {
	node.Start(ctx)
	unittest.RequireComponentsReadyBefore(t, timeout, node)
}

// StopNodes stops all nodes in the input slice using the provided cancel func, timing out if nodes are
// not all Done() before duration expires
func StopNodes(t *testing.T, nodes []p2p.LibP2PNode, cancel context.CancelFunc, timeout time.Duration) {
	cancel()
	for _, node := range nodes {
		unittest.RequireComponentsDoneBefore(t, timeout, node)
	}
}

// StopNode stops a single node using the provided cancel func, timing out if nodes are not all Done()
// before duration expires
func StopNode(t *testing.T, node p2p.LibP2PNode, cancel context.CancelFunc, timeout time.Duration) {
	cancel()
	unittest.RequireComponentsDoneBefore(t, timeout, node)
}

// StreamHandlerFixture returns a stream handler that writes the received message to the given channel.
func StreamHandlerFixture(t *testing.T) (func(s network.Stream), chan string) {
	ch := make(chan string, 1) // channel to receive messages

	return func(s network.Stream) {
		rw := bufio.NewReadWriter(bufio.NewReader(s), bufio.NewWriter(s))
		str, err := rw.ReadString('\n')
		require.NoError(t, err)
		ch <- str
	}, ch
}

// LetNodesDiscoverEachOther connects all nodes to each other on the pubsub mesh.
func LetNodesDiscoverEachOther(t *testing.T, ctx context.Context, nodes []p2p.LibP2PNode, ids flow.IdentityList) {
	for _, node := range nodes {
		for i, other := range nodes {
			if node == other {
				continue
			}
			otherPInfo, err := utils.PeerAddressInfo(*ids[i])
			require.NoError(t, err)
			require.NoError(t, node.AddPeer(ctx, otherPInfo))
		}
	}
}

// EnsureConnected ensures that the given nodes are connected to each other.
// It fails the test if any of the nodes is not connected to any other node.
func EnsureConnected(t *testing.T, ctx context.Context, nodes []p2p.LibP2PNode) {
	for _, node := range nodes {
		for _, other := range nodes {
			if node == other {
				continue
			}
			require.NoError(t, node.Host().Connect(ctx, other.Host().Peerstore().PeerInfo(other.Host().ID())))
			require.Equal(t, node.Host().Network().Connectedness(other.Host().ID()), network.Connected)
		}
	}
}

// EnsureStreamCreationInBothDirections ensure that between each pair of nodes in the given list, a stream is created in both directions.
func EnsureStreamCreationInBothDirections(t *testing.T, ctx context.Context, nodes []p2p.LibP2PNode) {
	for _, this := range nodes {
		for _, other := range nodes {
			if this == other {
				continue
			}
			// stream creation should pass without error
			s, err := this.CreateStream(ctx, other.Host().ID())
			require.NoError(t, err)
			require.NotNil(t, s)
		}
	}
}

// EnsurePubsubMessageExchange ensures that the given connected nodes exchange the given message on the given channel through pubsub.
// Note: EnsureConnected() must be called to connect all nodes before calling this function.
func EnsurePubsubMessageExchange(t *testing.T, ctx context.Context, nodes []p2p.LibP2PNode, messageFactory func() (interface{}, channels.Topic)) {
	_, topic := messageFactory()

	subs := make([]p2p.Subscription, len(nodes))
	slashingViolationsConsumer := unittest.NetworkSlashingViolationsConsumer(unittest.Logger(), metrics.NewNoopCollector())
	for i, node := range nodes {
		ps, err := node.Subscribe(
			topic,
			validator.TopicValidator(
				unittest.Logger(),
				unittest.NetworkCodec(),
				slashingViolationsConsumer,
				unittest.AllowAllPeerFilter()))
		require.NoError(t, err)
		subs[i] = ps
	}

	// let subscriptions propagate
	time.Sleep(1 * time.Second)

	channel, ok := channels.ChannelFromTopic(topic)
	require.True(t, ok)

	for _, node := range nodes {
		// creates a unique message to be published by the node
		msg, _ := messageFactory()
		data := p2pfixtures.MustEncodeEvent(t, msg, channel)
		require.NoError(t, node.Publish(ctx, topic, data))

		// wait for the message to be received by all nodes
		ctx, cancel := context.WithTimeout(ctx, 5*time.Second)
		p2pfixtures.SubsMustReceiveMessage(t, ctx, data, subs)
		cancel()
	}
}<|MERGE_RESOLUTION|>--- conflicted
+++ resolved
@@ -55,7 +55,6 @@
 ) (p2p.LibP2PNode, flow.Identity) {
 	// default parameters
 	parameters := &NodeFixtureParameters{
-<<<<<<< HEAD
 		HandlerFunc:            func(network.Stream) {},
 		Unicasts:               nil,
 		Key:                    NetworkingKeyFixtures(t),
@@ -63,16 +62,8 @@
 		Logger:                 unittest.Logger().Level(zerolog.ErrorLevel),
 		Role:                   flow.RoleCollection,
 		CreateStreamRetryDelay: unicast.DefaultRetryDelay,
-=======
-		HandlerFunc:     func(network.Stream) {},
-		Unicasts:        nil,
-		Key:             NetworkingKeyFixtures(t),
-		Address:         unittest.DefaultAddress,
-		Logger:          unittest.Logger().Level(zerolog.ErrorLevel),
-		Role:            flow.RoleCollection,
-		Metrics:         metrics.NewNoopCollector(),
-		ResourceManager: testutils.NewResourceManager(t),
->>>>>>> d8e87fd4
+		Metrics:                metrics.NewNoopCollector(),
+		ResourceManager:        testutils.NewResourceManager(t),
 	}
 
 	for _, opt := range opts {
@@ -105,13 +96,9 @@
 				parameters.DhtOptions...,
 			)
 		}).
-<<<<<<< HEAD
-		SetResourceManager(resourceManager).
+		SetResourceManager(parameters.ResourceManager).
 		SetCreateNode(p2pbuilder.DefaultCreateNodeFunc).
 		SetUnicastManagerOptions(parameters.CreateStreamRetryDelay)
-=======
-		SetCreateNode(p2pbuilder.DefaultCreateNodeFunc)
->>>>>>> d8e87fd4
 
 	if parameters.ResourceManager != nil {
 		builder.SetResourceManager(parameters.ResourceManager)
@@ -162,7 +149,6 @@
 type NodeFixtureParameterOption func(*NodeFixtureParameters)
 
 type NodeFixtureParameters struct {
-<<<<<<< HEAD
 	HandlerFunc            network.StreamHandler
 	Unicasts               []protocols.ProtocolName
 	Key                    crypto.PrivateKey
@@ -177,8 +163,11 @@
 	UpdateInterval         time.Duration         // peer manager parameter
 	PeerProvider           p2p.PeersProvider     // peer manager parameter
 	ConnGater              connmgr.ConnectionGater
+	ConnManager            connmgr.ConnManager
 	GossipSubFactory       p2pbuilder.GossipSubFactoryFunc
 	GossipSubConfig        p2pbuilder.GossipSubAdapterConfigFunc
+	Metrics                module.LibP2PMetrics
+	ResourceManager        network.ResourceManager
 	CreateStreamRetryDelay time.Duration
 }
 
@@ -186,27 +175,6 @@
 	return func(p *NodeFixtureParameters) {
 		p.CreateStreamRetryDelay = delay
 	}
-=======
-	HandlerFunc        network.StreamHandler
-	Unicasts           []unicast.ProtocolName
-	Key                crypto.PrivateKey
-	Address            string
-	DhtOptions         []dht.Option
-	Role               flow.Role
-	Logger             zerolog.Logger
-	PeerScoringEnabled bool
-	IdProvider         module.IdentityProvider
-	AppSpecificScore   func(peer.ID) float64 // overrides GossipSub scoring for sake of testing.
-	ConnectionPruning  bool                  // peer manager parameter
-	UpdateInterval     time.Duration         // peer manager parameter
-	PeerProvider       p2p.PeersProvider     // peer manager parameter
-	ConnGater          connmgr.ConnectionGater
-	ConnManager        connmgr.ConnManager
-	GossipSubFactory   p2pbuilder.GossipSubFactoryFunc
-	GossipSubConfig    p2pbuilder.GossipSubAdapterConfigFunc
-	Metrics            module.LibP2PMetrics
-	ResourceManager    network.ResourceManager
->>>>>>> d8e87fd4
 }
 
 func WithPeerScoringEnabled(idProvider module.IdentityProvider) NodeFixtureParameterOption {
