--- conflicted
+++ resolved
@@ -89,22 +89,6 @@
 	})
 	require.NotNil(t, connectionGater)
 
-<<<<<<< HEAD
-	meshTracerCfg := &tracer.GossipSubMeshTracerConfig{
-		Logger:                             unittest.Logger(),
-		Metrics:                            metrics.NewNoopCollector(),
-		IDProvider:                         idProvider,
-		LoggerInterval:                     time.Second,
-		HeroCacheMetricsFactory:            metrics.NewNoopHeroCacheMetricsFactory(),
-		RpcSentTrackerCacheSize:            defaultFlowConfig.NetworkConfig.GossipSubConfig.RPCSentTrackerCacheSize,
-		RpcSentTrackerWorkerQueueCacheSize: defaultFlowConfig.NetworkConfig.GossipSubConfig.RPCSentTrackerQueueCacheSize,
-		RpcSentTrackerNumOfWorkers:         defaultFlowConfig.NetworkConfig.GossipSubConfig.RpcSentTrackerNumOfWorkers,
-		DuplicateMessageTrackerCacheSize:   defaultFlowConfig.NetworkConfig.GossipSubConfig.DuplicateMessageTrackerCacheSize,
-		DuplicateMessageTrackerGuageDecay:  defaultFlowConfig.NetworkConfig.GossipSubConfig.DuplicateMessageTrackerGuageDecay,
-	}
-
-=======
->>>>>>> eb7e444c
 	parameters := &NodeFixtureParameters{
 		NetworkingType: flownet.PrivateNetwork,
 		HandlerFunc:    func(network.Stream) {},
