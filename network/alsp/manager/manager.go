package alspmgr

import (
<<<<<<< HEAD
	crand "crypto/rand"
	"errors"
=======
>>>>>>> 6751e524
	"fmt"

	"github.com/rs/zerolog"

	"github.com/onflow/flow-go/engine/common/worker"
	"github.com/onflow/flow-go/module"
<<<<<<< HEAD
	"github.com/onflow/flow-go/module/component"
	"github.com/onflow/flow-go/module/mempool/queue"
	"github.com/onflow/flow-go/module/metrics"
=======
>>>>>>> 6751e524
	"github.com/onflow/flow-go/network"
	"github.com/onflow/flow-go/network/alsp"
	"github.com/onflow/flow-go/network/alsp/internal"
	"github.com/onflow/flow-go/network/alsp/model"
	"github.com/onflow/flow-go/network/channels"
	"github.com/onflow/flow-go/utils/logging"
)

const (
<<<<<<< HEAD
	// defaultMisbehaviorReportManagerWorkers is the default number of workers in the worker pool.
	defaultMisbehaviorReportManagerWorkers = 2
)

var (
	// ErrSpamRecordCacheSizeNotSet is returned when the spam record cache size is not set, it is a fatal irrecoverable error,
	// and the ALSP module cannot be initialized.
	ErrSpamRecordCacheSizeNotSet = errors.New("spam record cache size is not set")
	// ErrSpamReportQueueSizeNotSet is returned when the spam report queue size is not set, it is a fatal irrecoverable error,
	// and the ALSP module cannot be initialized.
	ErrSpamReportQueueSizeNotSet = errors.New("spam report queue size is not set")
=======
	FatalMsgNegativePositivePenalty = "penalty value is positive, expected negative %f"
	FatalMsgFailedToApplyPenalty    = "failed to apply penalty to the spam record"
>>>>>>> 6751e524
)

// MisbehaviorReportManager is responsible for handling misbehavior reports.
// The current version is at the minimum viable product stage and only logs the reports.
// TODO: the mature version should be able to handle the reports and take actions accordingly, i.e., penalize the misbehaving node
//
//	and report the node to be disallow-listed if the overall penalty of the misbehaving node drops below the disallow-listing threshold.
type MisbehaviorReportManager struct {
	logger  zerolog.Logger
	metrics module.AlspMetrics
	cache   alsp.SpamRecordCache
	// disablePenalty indicates whether applying the penalty to the misbehaving node is disabled.
	// When disabled, the ALSP module logs the misbehavior reports and updates the metrics, but does not apply the penalty.
	// This is useful for managing production incidents.
	// Note: under normal circumstances, the ALSP module should not be disabled.
	disablePenalty bool

	// workerPool is the worker pool for handling the misbehavior reports in a thread-safe and non-blocking manner.
	workerPool *worker.Pool[internal.ReportedMisbehaviorWork]
}

var _ network.MisbehaviorReportManager = (*MisbehaviorReportManager)(nil)

type MisbehaviorReportManagerConfig struct {
	Logger zerolog.Logger
	// SpamRecordCacheSize is the size of the spam record cache that stores the spam records for the authorized nodes.
	// It should be as big as the number of authorized nodes in Flow network.
	// Recommendation: for small network sizes 10 * number of authorized nodes to ensure that the cache can hold all the spam records of the authorized nodes.
	SpamRecordCacheSize uint32
	// SpamReportQueueSize is the size of the queue that stores the spam records to be processed by the worker pool.
	SpamReportQueueSize uint32
	// AlspMetrics is the metrics instance for the alsp module (collecting spam reports).
	AlspMetrics module.AlspMetrics
	// HeroCacheMetricsFactory is the metrics factory for the HeroCache-related metrics.
	// Having factory as part of the config allows to create the metrics locally in the module.
	HeroCacheMetricsFactory metrics.HeroCacheMetricsFactory
	// DisablePenalty indicates whether applying the penalty to the misbehaving node is disabled.
	// When disabled, the ALSP module logs the misbehavior reports and updates the metrics, but does not apply the penalty.
	// This is useful for managing production incidents.
	// Note: under normal circumstances, the ALSP module should not be disabled.
	DisablePenalty bool
}

// validate validates the MisbehaviorReportManagerConfig instance. It returns an error if the config is invalid.
// It only validates the numeric fields of the config that may yield a stealth error in the production.
// It does not validate the struct fields of the config against a nil value.
// Args:
//
//	None.
//
// Returns:
//
//	An error if the config is invalid.
func (c MisbehaviorReportManagerConfig) validate() error {
	if c.SpamRecordCacheSize == 0 {
		return ErrSpamRecordCacheSizeNotSet
	}
	if c.SpamReportQueueSize == 0 {
		return ErrSpamReportQueueSizeNotSet
	}
	return nil
}

type MisbehaviorReportManagerOption func(*MisbehaviorReportManager)

// WithSpamRecordsCache sets the spam record cache for the MisbehaviorReportManager.
// Args:
//
//	cache: the spam record cache instance.
//
// Returns:
//
//	a MisbehaviorReportManagerOption that sets the spam record cache for the MisbehaviorReportManager.
//
// Note: this option is used for testing purposes. The production version of the MisbehaviorReportManager should use the
//
//	NewSpamRecordCache function to create the spam record cache.
func WithSpamRecordsCache(cache alsp.SpamRecordCache) MisbehaviorReportManagerOption {
	return func(m *MisbehaviorReportManager) {
		m.cache = cache
	}
}

// NewMisbehaviorReportManager creates a new instance of the MisbehaviorReportManager.
// Args:
//
//	logger: the logger instance.
//	metrics: the metrics instance.
//	cache: the spam record cache instance.
//
// Returns:
//
//		A new instance of the MisbehaviorReportManager.
//	 An error if the config is invalid. The error is considered irrecoverable.
func NewMisbehaviorReportManager(cfg *MisbehaviorReportManagerConfig, opts ...MisbehaviorReportManagerOption) (*MisbehaviorReportManager, error) {
	if err := cfg.validate(); err != nil {
		return nil, fmt.Errorf("invalid configuration for MisbehaviorReportManager: %w", err)
	}

	lg := cfg.Logger.With().Str("module", "misbehavior_report_manager").Logger()
	m := &MisbehaviorReportManager{
		logger:         lg,
		metrics:        cfg.AlspMetrics,
		disablePenalty: cfg.DisablePenalty,
	}

	m.cache = internal.NewSpamRecordCache(
		cfg.SpamRecordCacheSize,
		lg.With().Str("component", "spam_record_cache").Logger(),
		metrics.ApplicationLayerSpamRecordCacheMetricFactory(cfg.HeroCacheMetricsFactory),
		model.SpamRecordFactory())

	store := queue.NewHeroStore(
		cfg.SpamReportQueueSize,
		lg.With().Str("component", "spam_record_queue").Logger(),
		metrics.ApplicationLayerSpamRecordQueueMetricsFactory(cfg.HeroCacheMetricsFactory))

	m.workerPool = worker.NewWorkerPoolBuilder[internal.ReportedMisbehaviorWork](
		cfg.Logger,
		store,
		m.processMisbehaviorReport).Build()

	for _, opt := range opts {
		opt(m)
	}

<<<<<<< HEAD
	builder := component.NewComponentManagerBuilder()
	for i := 0; i < defaultMisbehaviorReportManagerWorkers; i++ {
		builder.AddWorker(m.workerPool.WorkerLogic())
	}

	m.Component = builder.Build()

	if m.disablePenalty {
		m.logger.Warn().Msg("penalty mechanism of alsp is disabled")
	}
	return m, nil
=======
	return m
>>>>>>> 6751e524
}

// HandleMisbehaviorReport is called upon a new misbehavior is reported.
// The implementation of this function should be thread-safe and non-blocking.
// Args:
//
//	channel: the channel on which the misbehavior is reported.
//	report: the misbehavior report.
//
// Returns:
//
//	none.
func (m *MisbehaviorReportManager) HandleMisbehaviorReport(channel channels.Channel, report network.MisbehaviorReport) {
	lg := m.logger.With().
		Str("channel", channel.String()).
		Hex("misbehaving_id", logging.ID(report.OriginId())).
		Str("reason", report.Reason().String()).
		Float64("penalty", report.Penalty()).Logger()
	m.metrics.OnMisbehaviorReported(channel.String(), report.Reason().String())

	nonce := [internal.NonceSize]byte{}
	nonceSize, err := crand.Read(nonce[:])
	if err != nil {
		// this should never happen, but if it does, we should not continue
		lg.Fatal().Err(err).Msg("failed to generate nonce")
		return
	}
	if nonceSize != internal.NonceSize {
		// this should never happen, but if it does, we should not continue
		lg.Fatal().Msgf("nonce size mismatch: expected %d, got %d", internal.NonceSize, nonceSize)
		return
	}

	if ok := m.workerPool.Submit(internal.ReportedMisbehaviorWork{
		Channel:  channel,
		OriginId: report.OriginId(),
		Reason:   report.Reason(),
		Penalty:  report.Penalty(),
		Nonce:    nonce,
	}); !ok {
		lg.Warn().Msg("discarding misbehavior report because either the queue is full or the misbehavior report is duplicate")
	}

	lg.Debug().Msg("misbehavior report submitted")
}

// processMisbehaviorReport is the worker function that processes the misbehavior reports.
// It is called by the worker pool.
// It applies the penalty to the misbehaving node and updates the spam record cache.
// Implementation must be thread-safe so that it can be called concurrently.
// Args:
//
//	report: the misbehavior report to be processed.
//
// Returns:
//
//		error: the error that occurred during the processing of the misbehavior report. The returned error is
//	 irrecoverable and the node should crash if it occurs (indicating a bug in the ALSP module).
func (m *MisbehaviorReportManager) processMisbehaviorReport(report internal.ReportedMisbehaviorWork) error {
	lg := m.logger.With().
		Str("channel", report.Channel.String()).
		Hex("misbehaving_id", logging.ID(report.OriginId)).
		Str("reason", report.Reason.String()).
		Float64("penalty", report.Penalty).Logger()

	if m.disablePenalty {
		// when penalty mechanism disabled, the misbehavior is logged and metrics are updated,
		// but no further actions are taken.
		lg.Trace().Msg("discarding misbehavior report because alsp penalty is disabled")
		return nil
	}

<<<<<<< HEAD
	applyPenalty := func() (float64, error) {
		return m.cache.Adjust(report.OriginId, func(record model.ProtocolSpamRecord) (model.ProtocolSpamRecord, error) {
			if report.Penalty > 0 {
				// this should never happen, unless there is a bug in the misbehavior report handling logic.
				// we should crash the node in this case to prevent further misbehavior reports from being lost and fix the bug.
				return record, fmt.Errorf("penalty value is positive: %f", report.Penalty)
			}
			record.Penalty += report.Penalty // penalty value is negative. We add it to the current penalty.
			return record, nil
		})
	}

	init := func() {
		initialized := m.cache.Init(report.OriginId)
		lg.Trace().Bool("initialized", initialized).Msg("initialized spam record")
	}

	// we first try to apply the penalty to the spam record, if it does not exist, cache returns ErrSpamRecordNotFound.
	// in this case, we initialize the spam record and try to apply the penalty again. We use an optimistic update by
=======
	// Adjust will first try to apply the penalty to the spam record, if it does not exist, the Adjust method will initialize
	// a spam record for the peer first and then applies the penalty. In other words, Adjust uses an optimistic update by
>>>>>>> 6751e524
	// first assuming that the spam record exists and then initializing it if it does not exist. In this way, we avoid
	// acquiring the lock twice per misbehavior report, reducing the contention on the lock and improving the performance.
	updatedPenalty, err := m.cache.Adjust(report.OriginId(), func(record model.ProtocolSpamRecord) (model.ProtocolSpamRecord, error) {
		if report.Penalty() > 0 {
			// this should never happen, unless there is a bug in the misbehavior report handling logic.
			// we should crash the node in this case to prevent further misbehavior reports from being lost and fix the bug.
			// we return the error as it is considered as a fatal error.
			return record, fmt.Errorf(FatalMsgNegativePositivePenalty, report.Penalty())
		}
		record.Penalty += report.Penalty() // penalty value is negative. We add it to the current penalty.
		return record, nil
	})
	if err != nil {
		// this should never happen, unless there is a bug in the spam record cache implementation.
		// we should crash the node in this case to prevent further misbehavior reports from being lost and fix the bug.
		return fmt.Errorf("failed to apply penalty to the spam record: %w", err)
	}

	lg.Debug().Float64("updated_penalty", updatedPenalty).Msg("misbehavior report handled")
	return nil
}<|MERGE_RESOLUTION|>--- conflicted
+++ resolved
@@ -1,23 +1,17 @@
 package alspmgr
 
 import (
-<<<<<<< HEAD
 	crand "crypto/rand"
 	"errors"
-=======
->>>>>>> 6751e524
 	"fmt"
 
 	"github.com/rs/zerolog"
 
 	"github.com/onflow/flow-go/engine/common/worker"
 	"github.com/onflow/flow-go/module"
-<<<<<<< HEAD
 	"github.com/onflow/flow-go/module/component"
 	"github.com/onflow/flow-go/module/mempool/queue"
 	"github.com/onflow/flow-go/module/metrics"
-=======
->>>>>>> 6751e524
 	"github.com/onflow/flow-go/network"
 	"github.com/onflow/flow-go/network/alsp"
 	"github.com/onflow/flow-go/network/alsp/internal"
@@ -27,9 +21,10 @@
 )
 
 const (
-<<<<<<< HEAD
 	// defaultMisbehaviorReportManagerWorkers is the default number of workers in the worker pool.
 	defaultMisbehaviorReportManagerWorkers = 2
+	FatalMsgNegativePositivePenalty = "penalty value is positive, expected negative %f"
+	FatalMsgFailedToApplyPenalty    = "failed to apply penalty to the spam record"
 )
 
 var (
@@ -39,10 +34,6 @@
 	// ErrSpamReportQueueSizeNotSet is returned when the spam report queue size is not set, it is a fatal irrecoverable error,
 	// and the ALSP module cannot be initialized.
 	ErrSpamReportQueueSizeNotSet = errors.New("spam report queue size is not set")
-=======
-	FatalMsgNegativePositivePenalty = "penalty value is positive, expected negative %f"
-	FatalMsgFailedToApplyPenalty    = "failed to apply penalty to the spam record"
->>>>>>> 6751e524
 )
 
 // MisbehaviorReportManager is responsible for handling misbehavior reports.
@@ -169,7 +160,6 @@
 		opt(m)
 	}
 
-<<<<<<< HEAD
 	builder := component.NewComponentManagerBuilder()
 	for i := 0; i < defaultMisbehaviorReportManagerWorkers; i++ {
 		builder.AddWorker(m.workerPool.WorkerLogic())
@@ -181,9 +171,6 @@
 		m.logger.Warn().Msg("penalty mechanism of alsp is disabled")
 	}
 	return m, nil
-=======
-	return m
->>>>>>> 6751e524
 }
 
 // HandleMisbehaviorReport is called upon a new misbehavior is reported.
@@ -256,30 +243,8 @@
 		return nil
 	}
 
-<<<<<<< HEAD
-	applyPenalty := func() (float64, error) {
-		return m.cache.Adjust(report.OriginId, func(record model.ProtocolSpamRecord) (model.ProtocolSpamRecord, error) {
-			if report.Penalty > 0 {
-				// this should never happen, unless there is a bug in the misbehavior report handling logic.
-				// we should crash the node in this case to prevent further misbehavior reports from being lost and fix the bug.
-				return record, fmt.Errorf("penalty value is positive: %f", report.Penalty)
-			}
-			record.Penalty += report.Penalty // penalty value is negative. We add it to the current penalty.
-			return record, nil
-		})
-	}
-
-	init := func() {
-		initialized := m.cache.Init(report.OriginId)
-		lg.Trace().Bool("initialized", initialized).Msg("initialized spam record")
-	}
-
-	// we first try to apply the penalty to the spam record, if it does not exist, cache returns ErrSpamRecordNotFound.
-	// in this case, we initialize the spam record and try to apply the penalty again. We use an optimistic update by
-=======
 	// Adjust will first try to apply the penalty to the spam record, if it does not exist, the Adjust method will initialize
 	// a spam record for the peer first and then applies the penalty. In other words, Adjust uses an optimistic update by
->>>>>>> 6751e524
 	// first assuming that the spam record exists and then initializing it if it does not exist. In this way, we avoid
 	// acquiring the lock twice per misbehavior report, reducing the contention on the lock and improving the performance.
 	updatedPenalty, err := m.cache.Adjust(report.OriginId(), func(record model.ProtocolSpamRecord) (model.ProtocolSpamRecord, error) {
