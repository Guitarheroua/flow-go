--- conflicted
+++ resolved
@@ -31,15 +31,10 @@
 	case *trickle.Response:
 		code = CodeResponse
 
-<<<<<<< HEAD
-	case *flow.GuaranteedCollection:
-		code = CodeGuaranteedCollection
+	case *flow.CollectionGuarantee:
+		code = CodeCollectionGuarantee
 	case *flow.Transaction:
 		code = CodeTransaction
-=======
-	case *flow.CollectionGuarantee:
-		code = CodeCollectionGuarantee
->>>>>>> 97254f61
 
 	case *coldstuff.BlockProposal:
 		code = CodeBlockProposal
