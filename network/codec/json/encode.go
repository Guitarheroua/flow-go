--- conflicted
+++ resolved
@@ -83,10 +83,6 @@
 
 	case *flow.ExecutionReceipt:
 		code = CodeExecutionReceipt
-<<<<<<< HEAD
-=======
-
->>>>>>> aea08109
 	case *messages.ChunkDataPackRequest:
 		code = CodeChunkDataPackRequest
 	case *messages.ChunkDataPackResponse:
