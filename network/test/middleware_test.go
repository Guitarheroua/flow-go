--- conflicted
+++ resolved
@@ -820,14 +820,6 @@
 	unittest.RequireNeverReturnBefore(m.T(), msgRcvdFun, 2*time.Second, "message received unexpectedly")
 }
 
-<<<<<<< HEAD
-func createMessage(t *testing.T, originID flow.Identifier, targetID flow.Identifier, msg string) (*message.Message, interface{}) {
-	payload := &libp2pmessage.TestMessage{
-		Text: msg,
-	}
-	return createMessageWithPayload(t, originID, targetID, testChannel, payload)
-}
-
 func createMessageWithPayload(t *testing.T, originID flow.Identifier, targetID flow.Identifier, channel channels.Channel, payload interface{}) (*message.Message, interface{}) {
 	codec := unittest.NetworkCodec()
 	b, err := codec.Encode(payload)
@@ -848,8 +840,6 @@
 	return m, payload
 }
 
-=======
->>>>>>> 2399ac12
 func (m *MiddlewareTestSuite) stopMiddlewares() {
 	m.mwCancel()
 
