package test

import (
	"context"
	"fmt"
	"reflect"
	"runtime"
	"strings"
	"sync"
	"testing"
	"time"

	"github.com/libp2p/go-libp2p-core/host"
	"github.com/libp2p/go-libp2p-core/peer"
	pc "github.com/libp2p/go-libp2p-core/protocol"
	"github.com/libp2p/go-libp2p-core/routing"
	dht "github.com/libp2p/go-libp2p-kad-dht"
	pubsub "github.com/libp2p/go-libp2p-pubsub"
	"github.com/rs/zerolog"
	"github.com/stretchr/testify/require"

	"github.com/onflow/flow-go/crypto"
	"github.com/onflow/flow-go/engine"
	"github.com/onflow/flow-go/model/flow"
	"github.com/onflow/flow-go/model/flow/filter"
	"github.com/onflow/flow-go/model/libp2p/message"
	"github.com/onflow/flow-go/module"
	"github.com/onflow/flow-go/module/id"
	"github.com/onflow/flow-go/module/irrecoverable"
	"github.com/onflow/flow-go/module/metrics"
	"github.com/onflow/flow-go/module/mock"
	"github.com/onflow/flow-go/module/observable"
	"github.com/onflow/flow-go/module/util"
	"github.com/onflow/flow-go/network"
	"github.com/onflow/flow-go/network/codec/cbor"
	"github.com/onflow/flow-go/network/p2p"
	"github.com/onflow/flow-go/network/p2p/unicast"
	"github.com/onflow/flow-go/network/topology"
	"github.com/onflow/flow-go/state/protocol"
	"github.com/onflow/flow-go/utils/unittest"
)

var sporkID = unittest.IdentifierFixture()

type PeerTag struct {
	peer peer.ID
	tag  string
}

type TagWatchingConnManager struct {
	*p2p.ConnManager
	observers map[observable.Observer]struct{}
	obsLock   sync.RWMutex
}

func (cwcm *TagWatchingConnManager) Subscribe(observer observable.Observer) {
	cwcm.obsLock.Lock()
	defer cwcm.obsLock.Unlock()
	var void struct{}
	cwcm.observers[observer] = void
}

func (cwcm *TagWatchingConnManager) Unsubscribe(observer observable.Observer) {
	cwcm.obsLock.Lock()
	defer cwcm.obsLock.Unlock()
	delete(cwcm.observers, observer)
}

func (cwcm *TagWatchingConnManager) Protect(id peer.ID, tag string) {
	cwcm.obsLock.RLock()
	defer cwcm.obsLock.RUnlock()
	cwcm.ConnManager.Protect(id, tag)
	for obs := range cwcm.observers {
		go obs.OnNext(PeerTag{peer: id, tag: tag})
	}
}

func (cwcm *TagWatchingConnManager) Unprotect(id peer.ID, tag string) bool {
	cwcm.obsLock.RLock()
	defer cwcm.obsLock.RUnlock()
	res := cwcm.ConnManager.Unprotect(id, tag)
	for obs := range cwcm.observers {
		go obs.OnNext(PeerTag{peer: id, tag: tag})
	}
	return res
}

func NewTagWatchingConnManager(log zerolog.Logger, idProvider id.IdentityProvider, metrics module.NetworkMetrics) *TagWatchingConnManager {
	cm := p2p.NewConnManager(log, metrics)
	return &TagWatchingConnManager{
		ConnManager: cm,
		observers:   make(map[observable.Observer]struct{}),
		obsLock:     sync.RWMutex{},
	}
}

// GenerateIDs is a test helper that generate flow identities with a valid port and libp2p nodes.
func GenerateIDs(
	t *testing.T,
	logger zerolog.Logger,
	n int,
	opts ...func(*optsConfig),
) (flow.IdentityList, []*p2p.Node, []observable.Observable) {
	libP2PNodes := make([]*p2p.Node, n)
	tagObservables := make([]observable.Observable, n)

	o := &optsConfig{}
	for _, opt := range opts {
		opt(o)
	}

	identities := unittest.IdentityListFixture(n, o.idOpts...)

	idProvider := id.NewFixedIdentityProvider(identities)

	// generates keys and address for the node
	for i, id := range identities {
		// generate key
		key, err := generateNetworkingKey(id.NodeID)
		require.NoError(t, err)

		var opts []nodeBuilderOption

		opts = append(opts, withDHT(o.dhtPrefix, o.dhtOpts...))

		libP2PNodes[i], tagObservables[i] = generateLibP2PNode(t, logger, *id, key, o.connectionGating, idProvider, opts...)

		_, port, err := libP2PNodes[i].GetIPPort()
		require.NoError(t, err)

		identities[i].Address = fmt.Sprintf("0.0.0.0:%s", port)
		identities[i].NetworkPubKey = key.PublicKey()
	}

	return identities, libP2PNodes, tagObservables
}

// GenerateMiddlewares creates and initializes middleware instances for all the identities
func GenerateMiddlewares(t *testing.T, logger zerolog.Logger, identities flow.IdentityList, libP2PNodes []*p2p.Node, opts ...func(*optsConfig)) ([]network.Middleware, []*UpdatableIDProvider) {
	metrics := metrics.NewNoopCollector()
	mws := make([]network.Middleware, len(identities))
	idProviders := make([]*UpdatableIDProvider, len(identities))

	o := &optsConfig{}
	for _, opt := range opts {
		opt(o)
	}

	total := len(identities)
	for i := 0; i < total; i++ {
		// casts libP2PNode instance to a local variable to avoid closure
		node := libP2PNodes[i]
		nodeId := identities[i].NodeID

		// libp2p node factory for this instance of middleware
		factory := func(ctx context.Context) (*p2p.Node, error) {
			return node, nil
		}

		idProviders[i] = NewUpdatableIDProvider(identities)

		peerManagerFactory := p2p.PeerManagerFactory(o.peerManagerOpts)

		// creating middleware of nodes
		mws[i] = p2p.NewMiddleware(logger,
			factory,
			nodeId,
			metrics,
			sporkID,
			p2p.DefaultUnicastTimeout,
			p2p.NewIdentityProviderIDTranslator(idProviders[i]),
			p2p.WithPeerManager(peerManagerFactory),
		)
	}
	return mws, idProviders
}

// GenerateNetworks generates the network for the given middlewares
func GenerateNetworks(
	ctx context.Context,
	t *testing.T,
	log zerolog.Logger,
	ids flow.IdentityList,
	mws []network.Middleware,
	csize int,
	tops []network.Topology,
	sms []network.SubscriptionManager,
) []network.Network {
	count := len(ids)
	nets := make([]network.Network, 0)
	metrics := metrics.NewNoopCollector()

	// checks if necessary to generate topology managers
	if tops == nil {
		// nil topology managers means generating default ones

		// creates default topology
		//
		// mocks state for collector nodes topology
		// considers only a single cluster as higher cluster numbers are tested
		// in collectionTopology_test
		state, _ := topology.MockStateForCollectionNodes(t,
			ids.Filter(filter.HasRole(flow.RoleCollection)), 1)
		// creates topology instances for the nodes based on their roles
		tops = GenerateTopologies(t, state, ids, log)
	}

	for i := 0; i < count; i++ {

		// creates and mocks me
		me := &mock.Local{}
		me.On("NodeID").Return(ids[i].NodeID)
		me.On("NotMeFilter").Return(filter.Not(filter.HasNodeID(me.NodeID())))
		me.On("Address").Return(ids[i].Address)

		// create the network
		net, err := p2p.NewNetwork(
			log,
			cbor.NewCodec(),
			me,
			func() (network.Middleware, error) { return mws[i], nil },
			csize,
			tops[i],
			sms[i],
			metrics,
			id.NewFixedIdentityProvider(ids),
		)
		require.NoError(t, err)

		nets = append(nets, net)
	}

	netCtx, errChan := irrecoverable.WithSignaler(ctx)

	go func() {
		select {
		case err := <-errChan:
			t.Error("networks encountered fatal error", err)
		case <-ctx.Done():
			return
		}
	}()

	for _, net := range nets {
		net.Start(netCtx)
		<-net.Ready()
	}

	return nets
}

// GenerateIDsAndMiddlewares returns nodeIDs, middlewares, and observables which can be subscirbed to in order to witness protect events from pubsub
func GenerateIDsAndMiddlewares(t *testing.T,
	n int,
	logger zerolog.Logger,
	opts ...func(*optsConfig),
) (flow.IdentityList, []network.Middleware, []observable.Observable, []*UpdatableIDProvider) {

	ids, libP2PNodes, protectObservables := GenerateIDs(t, logger, n, opts...)
	mws, providers := GenerateMiddlewares(t, logger, ids, libP2PNodes, opts...)
	return ids, mws, protectObservables, providers
}

type optsConfig struct {
	idOpts           []func(*flow.Identity)
	dhtPrefix        string
	dhtOpts          []dht.Option
	peerManagerOpts  []p2p.Option
	connectionGating bool
}

func WithIdentityOpts(idOpts ...func(*flow.Identity)) func(*optsConfig) {
	return func(o *optsConfig) {
		o.idOpts = idOpts
	}
}

func WithDHT(prefix string, dhtOpts ...dht.Option) func(*optsConfig) {
	return func(o *optsConfig) {
		o.dhtPrefix = prefix
		o.dhtOpts = dhtOpts
	}
}

func WithPeerManagerOpts(peerManagerOpts ...p2p.Option) func(*optsConfig) {
	return func(o *optsConfig) {
		o.peerManagerOpts = peerManagerOpts
	}
}

func GenerateIDsMiddlewaresNetworks(
	ctx context.Context,
	t *testing.T,
	n int,
	log zerolog.Logger,
	csize int,
	tops []network.Topology,
	opts ...func(*optsConfig),
) (flow.IdentityList, []network.Middleware, []network.Network, []observable.Observable) {
	ids, mws, observables, _ := GenerateIDsAndMiddlewares(t, n, log, opts...)
	sms := GenerateSubscriptionManagers(t, mws)
	networks := GenerateNetworks(ctx, t, log, ids, mws, csize, tops, sms)
	return ids, mws, networks, observables
}

// GenerateEngines generates MeshEngines for the given networks
func GenerateEngines(t *testing.T, nets []network.Network) []*MeshEngine {
	count := len(nets)
	engs := make([]*MeshEngine, count)
	for i, n := range nets {
		eng := NewMeshEngine(t, n, 100, engine.TestNetwork)
		engs[i] = eng
	}
	return engs
}

type nodeBuilderOption func(p2p.NodeBuilder)

func withDHT(prefix string, dhtOpts ...dht.Option) nodeBuilderOption {
	return func(nb p2p.NodeBuilder) {
		nb.SetRoutingSystem(func(c context.Context, h host.Host) (routing.Routing, error) {
			return p2p.NewDHT(c, h, pc.ID(unicast.FlowDHTProtocolIDPrefix+prefix), dhtOpts...)
		})
	}
}

// generateLibP2PNode generates a `LibP2PNode` on localhost using a port assigned by the OS
func generateLibP2PNode(
	t *testing.T,
	logger zerolog.Logger,
	id flow.Identity,
	key crypto.PrivateKey,
	connGating bool,
	idProvider id.IdentityProvider,
	opts ...nodeBuilderOption,
) (*p2p.Node, observable.Observable) {

	noopMetrics := metrics.NewNoopCollector()

	ctx := context.TODO()

	// Inject some logic to be able to observe connections of this node
	connManager := NewTagWatchingConnManager(logger, idProvider, noopMetrics)

<<<<<<< HEAD
	builder := p2p.NewNodeBuilder(logger, "0.0.0.0:0", key, sporkID).
=======
	// dns resolver
	resolver := dns.NewResolver(dns.DefaultCacheSize, unittest.Logger(), noopMetrics)

	builder := p2p.NewDefaultLibP2PNodeBuilder(id.NodeID, "0.0.0.0:0", key).
		SetSporkID(sporkID).
		SetConnectionGater(connGater).
>>>>>>> b3a67cb4
		SetConnectionManager(connManager).
		SetPubSub(pubsub.NewGossipSub)

	for _, opt := range opts {
		opt(builder)
	}

	libP2PNode, err := builder.Build(ctx)
	require.NoError(t, err)

	return libP2PNode, connManager
}

// OptionalSleep introduces a sleep to allow nodes to heartbeat and discover each other (only needed when using PubSub)
func optionalSleep(send ConduitSendWrapperFunc) {
	sendFuncName := runtime.FuncForPC(reflect.ValueOf(send).Pointer()).Name()
	if strings.Contains(sendFuncName, "Multicast") || strings.Contains(sendFuncName, "Publish") {
		time.Sleep(2 * time.Second)
	}
}

// generateNetworkingKey generates a Flow ECDSA key using the given seed
func generateNetworkingKey(s flow.Identifier) (crypto.PrivateKey, error) {
	seed := make([]byte, crypto.KeyGenSeedMinLenECDSASecp256k1)
	copy(seed, s[:])
	return crypto.GeneratePrivateKey(crypto.ECDSASecp256k1, seed)
}

// CreateTopologies is a test helper on receiving an identity list, creates a topology per identity
// and returns the slice of topologies.
func GenerateTopologies(t *testing.T, state protocol.State, identities flow.IdentityList, logger zerolog.Logger) []network.Topology {
	tops := make([]network.Topology, 0)
	for _, id := range identities {
		var top network.Topology
		var err error

		top, err = topology.NewTopicBasedTopology(id.NodeID, logger, state)
		require.NoError(t, err)

		tops = append(tops, top)
	}
	return tops
}

// GenerateSubscriptionManagers creates and returns a ChannelSubscriptionManager for each middleware object.
func GenerateSubscriptionManagers(t *testing.T, mws []network.Middleware) []network.SubscriptionManager {
	require.NotEmpty(t, mws)

	sms := make([]network.SubscriptionManager, len(mws))
	for i, mw := range mws {
		sms[i] = p2p.NewChannelSubscriptionManager(mw)
	}
	return sms
}

// stopNetworks stops network instances in parallel and fails the test if they could not be stopped within the
// duration.
func stopNetworks(t *testing.T, nets []network.Network, duration time.Duration) {

	// casts nets instances into ReadyDoneAware components
	comps := make([]module.ReadyDoneAware, 0, len(nets))
	for _, net := range nets {
		comps = append(comps, net)
	}

	unittest.RequireCloseBefore(t, util.AllDone(comps...), duration,
		"could not stop the networks")
}

// networkPayloadFixture creates a blob of random bytes with the given size (in bytes) and returns it.
// The primary goal of utilizing this helper function is to apply stress tests on the network layer by
// sending large messages to transmit.
func networkPayloadFixture(t *testing.T, size uint) []byte {
	// reserves 1000 bytes for the message headers, encoding overhead, and libp2p message overhead.
	overhead := 1000
	require.Greater(t, int(size), overhead, "could not generate message below size threshold")
	emptyEvent := &message.TestMessage{
		Text: "",
	}

	// encodes the message
	codec := cbor.NewCodec()
	empty, err := codec.Encode(emptyEvent)
	require.NoError(t, err)

	// max possible payload size
	payloadSize := int(size) - overhead - len(empty)
	payload := make([]byte, payloadSize)

	// populates payload with random bytes
	for i := range payload {
		payload[i] = 'a' // a utf-8 char that translates to 1-byte when converted to a string
	}

	event := emptyEvent
	event.Text = string(payload)
	// encode event the way the network would encode it to get the size of the message
	// just to do the size check
	encodedEvent, err := codec.Encode(event)
	require.NoError(t, err)

	require.InDelta(t, len(encodedEvent), int(size), float64(overhead))

	return payload
}<|MERGE_RESOLUTION|>--- conflicted
+++ resolved
@@ -342,16 +342,7 @@
 	// Inject some logic to be able to observe connections of this node
 	connManager := NewTagWatchingConnManager(logger, idProvider, noopMetrics)
 
-<<<<<<< HEAD
 	builder := p2p.NewNodeBuilder(logger, "0.0.0.0:0", key, sporkID).
-=======
-	// dns resolver
-	resolver := dns.NewResolver(dns.DefaultCacheSize, unittest.Logger(), noopMetrics)
-
-	builder := p2p.NewDefaultLibP2PNodeBuilder(id.NodeID, "0.0.0.0:0", key).
-		SetSporkID(sporkID).
-		SetConnectionGater(connGater).
->>>>>>> b3a67cb4
 		SetConnectionManager(connManager).
 		SetPubSub(pubsub.NewGossipSub)
 
