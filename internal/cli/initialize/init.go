package initialize

import (
	"fmt"
	"log"

	"github.com/psiemens/sconfig"
	"github.com/spf13/cobra"

	"github.com/dapperlabs/flow-go/internal/cli/project"
	"github.com/dapperlabs/flow-go/internal/cli/utils"
	"github.com/dapperlabs/flow-go/pkg/types"
	"github.com/dapperlabs/flow-go/sdk/keys"
)

type Config struct {
	Reset bool `default:"false" flag:"reset" info:"reset flow.json config file"`
}

var (
	conf Config
)

var Cmd = &cobra.Command{
	Use:   "init",
	Short: "Initialize a new account profile",
	Run: func(cmd *cobra.Command, args []string) {
		if !project.ConfigExists() || conf.Reset {
<<<<<<< HEAD
			pconf := InitProject()
			rootAcct := pconf.Accounts["root"]
=======
			pconf := InitializeProject()
			rootAcct := pconf.RootAccount()
>>>>>>> 758cd7ed

			fmt.Printf("⚙️   Flow client initialized with root account:\n\n")
			fmt.Printf("👤  Address: 0x%s\n", rootAcct.Address)
			fmt.Printf("🔑  PrivateKey: %s\n\n", rootAcct.PrivateKeyHex)
			fmt.Printf("ℹ️   Start the emulator with this root account by running: flow emulator start\n")
		} else {
			fmt.Printf("⚠️   Flow configuration file already exists! Begin by running: flow emulator start\n")
		}
	},
}

// InitProject generates a new root key and saves project config.
func InitProject() *project.Config {
	privateKey, err := keys.GeneratePrivateKey(keys.ECDSA_P256_SHA3_256, []byte{})
	if err != nil {
		utils.Exitf(1, "Failed to generate private key: %v", err)
	}
<<<<<<< HEAD

	privateKeyBytes, err := types.EncodeAccountPrivateKey(privateKey)
	if err != nil {
		utils.Exitf(1, "Failed to encode private key: %v", err)
	}

	privateKeyHex := hex.EncodeToString(privateKeyBytes)
	address := types.HexToAddress("01").Hex()

	conf := &project.Config{
		Accounts: map[string]*project.AccountConfig{
			"root": {
				Address:       address,
				PrivateKeyHex: privateKeyHex,
=======
	address := types.HexToAddress("01")

	conf := &project.Config{
		Accounts: map[string]*project.Account{
			"root": &project.Account{
				Address:    address,
				PrivateKey: prKey,
>>>>>>> 758cd7ed
			},
		},
	}

	project.SaveConfig(conf)

	return conf
}

func init() {
	initConfig()
}

func initConfig() {
	err := sconfig.New(&conf).
		FromEnvironment("BAM").
		BindFlags(Cmd.PersistentFlags()).
		Parse()
	if err != nil {
		log.Fatal(err)
	}
}<|MERGE_RESOLUTION|>--- conflicted
+++ resolved
@@ -26,17 +26,11 @@
 	Short: "Initialize a new account profile",
 	Run: func(cmd *cobra.Command, args []string) {
 		if !project.ConfigExists() || conf.Reset {
-<<<<<<< HEAD
 			pconf := InitProject()
-			rootAcct := pconf.Accounts["root"]
-=======
-			pconf := InitializeProject()
 			rootAcct := pconf.RootAccount()
->>>>>>> 758cd7ed
 
 			fmt.Printf("⚙️   Flow client initialized with root account:\n\n")
-			fmt.Printf("👤  Address: 0x%s\n", rootAcct.Address)
-			fmt.Printf("🔑  PrivateKey: %s\n\n", rootAcct.PrivateKeyHex)
+			fmt.Printf("👤  Address: 0x%x\n", rootAcct.Address)
 			fmt.Printf("ℹ️   Start the emulator with this root account by running: flow emulator start\n")
 		} else {
 			fmt.Printf("⚠️   Flow configuration file already exists! Begin by running: flow emulator start\n")
@@ -50,30 +44,14 @@
 	if err != nil {
 		utils.Exitf(1, "Failed to generate private key: %v", err)
 	}
-<<<<<<< HEAD
 
-	privateKeyBytes, err := types.EncodeAccountPrivateKey(privateKey)
-	if err != nil {
-		utils.Exitf(1, "Failed to encode private key: %v", err)
-	}
-
-	privateKeyHex := hex.EncodeToString(privateKeyBytes)
-	address := types.HexToAddress("01").Hex()
-
-	conf := &project.Config{
-		Accounts: map[string]*project.AccountConfig{
-			"root": {
-				Address:       address,
-				PrivateKeyHex: privateKeyHex,
-=======
 	address := types.HexToAddress("01")
 
 	conf := &project.Config{
 		Accounts: map[string]*project.Account{
-			"root": &project.Account{
+			"root": {
 				Address:    address,
-				PrivateKey: prKey,
->>>>>>> 758cd7ed
+				PrivateKey: privateKey,
 			},
 		},
 	}
