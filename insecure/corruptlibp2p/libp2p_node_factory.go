--- conflicted
+++ resolved
@@ -15,6 +15,7 @@
 	"github.com/onflow/flow-go/module"
 	"github.com/onflow/flow-go/network/p2p"
 	"github.com/onflow/flow-go/network/p2p/p2pbuilder"
+	"github.com/onflow/flow-go/network/p2p/unicast/ratelimit"
 )
 
 // NewCorruptLibP2PNodeFactory wrapper around the original DefaultLibP2PNodeFactory. Nodes returned from this factory func will be corrupted libp2p nodes.
@@ -53,12 +54,9 @@
 			connGaterCfg,
 			peerManagerCfg,
 			p2pbuilder.DefaultResourceManagerConfig(),
-<<<<<<< HEAD
 			p2pbuilder.DefaultRPCValidationConfig(),
-			ratelimit.NewUnicastRateLimiterDistributor())
-=======
+			ratelimit.NewUnicastRateLimiterDistributor(),
 			uniCfg)
->>>>>>> c34c10d6
 
 		if err != nil {
 			return nil, fmt.Errorf("could not create corrupt libp2p node builder: %w", err)
