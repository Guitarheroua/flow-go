--- conflicted
+++ resolved
@@ -43,9 +43,6 @@
 			panic("illegal chain id for using corrupt libp2p node")
 		}
 
-<<<<<<< HEAD
-		rpcValidationInspector := validation.NewControlMsgValidationInspector(log, sporkId, p2pbuilder.DefaultRPCValidationConfig(), distributor.DefaultGossipSubInspectorNotificationDistributor(log), metrics)
-=======
 		rpcInspectorBuilder := inspectorbuilder.NewGossipSubInspectorBuilder(log, sporkId, inspectorbuilder.DefaultGossipSubRPCInspectorsConfig(), distributor.DefaultGossipSubInspectorNotificationDistributor(log))
 		rpcInspectors, err := rpcInspectorBuilder.Build()
 		if err != nil {
@@ -53,7 +50,6 @@
 		}
 		gossipSubCfg.RPCInspectors = rpcInspectors
 
->>>>>>> 366e7396
 		builder, err := p2pbuilder.DefaultNodeBuilder(
 			log,
 			address,
