package corruptible

import (
	"context"
	"fmt"
	"math/rand"
	"net"
	"sync"
	"testing"

<<<<<<< HEAD
	"github.com/golang/protobuf/ptypes/empty"
	testifymock "github.com/stretchr/testify/mock"
=======
	"github.com/onflow/flow-go/network/channels"

>>>>>>> 138e1c32
	"github.com/stretchr/testify/require"
	"google.golang.org/grpc"
	grpcinsecure "google.golang.org/grpc/credentials/insecure"

<<<<<<< HEAD
	"github.com/onflow/flow-go/engine/testutil"
	"github.com/onflow/flow-go/insecure"
	"github.com/onflow/flow-go/model/flow"
	"github.com/onflow/flow-go/model/libp2p/message"
	"github.com/onflow/flow-go/module/irrecoverable"
	"github.com/onflow/flow-go/network"
	"github.com/onflow/flow-go/network/codec/cbor"
=======
	mockinsecure "github.com/onflow/flow-go/insecure/mock"
	"github.com/onflow/flow-go/model/flow"
>>>>>>> 138e1c32
	"github.com/onflow/flow-go/network/mocknetwork"
	"github.com/onflow/flow-go/utils/unittest"
)

<<<<<<< HEAD
// TestRegisterAdapter_FailDoubleRegistration checks that CorruptibleConduitFactory can be registered with only one adapter.
func TestRegisterAdapter_FailDoubleRegistration(t *testing.T) {
	me := testutil.LocalFixture(t, unittest.IdentityFixture())
	f := NewCorruptibleConduitFactory(
		unittest.Logger(),
		flow.BftTestnet,
		me,
		cbor.NewCodec(),
		"localhost:0")

	adapter := &mocknetwork.Adapter{}

	// registering adapter must go successful
	require.NoError(t, f.RegisterAdapter(adapter))

	// second attempt on registering adapter must fail
	require.Error(t, f.RegisterAdapter(adapter))
}

// TestNewConduit_HappyPath checks when factory has an adapter registered, it can successfully
// create conduits.
func TestNewConduit_HappyPath(t *testing.T) {
	me := testutil.LocalFixture(t, unittest.IdentityFixture())
	f := NewCorruptibleConduitFactory(
		unittest.Logger(),
		flow.BftTestnet,
		me,
		cbor.NewCodec(),
		"localhost:0")
	channel := network.Channel("test-channel")
=======
// TestNewConduit_HappyPath checks when factory has an adapter registered and an egress controller,
// it can successfully create conduits.
func TestNewConduit_HappyPath(t *testing.T) {
	ccf := NewCorruptibleConduitFactory(unittest.Logger(), flow.BftTestnet)
	channel := channels.TestNetworkChannel
	require.NoError(t, ccf.RegisterEgressController(&mockinsecure.EgressController{}))
	require.NoError(t, ccf.RegisterAdapter(&mocknetwork.Adapter{}))
>>>>>>> 138e1c32

	c, err := ccf.NewConduit(context.Background(), channel)
	require.NoError(t, err)
	require.NotNil(t, c)
}

<<<<<<< HEAD
// TestNewConduit_MissingAdapter checks when factory does not have an adapter registered,
// any attempts on creating a conduit fails with an error.
func TestNewConduit_MissingAdapter(t *testing.T) {
	me := testutil.LocalFixture(t, unittest.IdentityFixture())
	f := NewCorruptibleConduitFactory(
		unittest.Logger(),
		flow.BftTestnet,
		me,
		cbor.NewCodec(),
		"localhost:0")
	channel := network.Channel("test-channel")

	c, err := f.NewConduit(context.Background(), channel)
	require.Error(t, err)
	require.Nil(t, c)
}

// TestFactoryHandleIncomingEvent_AttackerObserve evaluates that the incoming messages to the conduit factory are routed to the
// registered attacker if one exists.
func TestFactoryHandleIncomingEvent_AttackerObserve(t *testing.T) {
	cboreCodec := cbor.NewCodec()
	me := testutil.LocalFixture(t, unittest.IdentityFixture())
	f := NewCorruptibleConduitFactory(
		unittest.Logger(),
		flow.BftTestnet,
		me,
		cboreCodec,
		"localhost:0")
	attacker := newMockAttackerObserverClient()

	attackerRegistered := sync.WaitGroup{}
	attackerRegistered.Add(1)
	go func() {
		attackerRegistered.Done()

		err := f.ConnectAttacker(&empty.Empty{}, attacker) // blocking call
		require.NoError(t, err)
	}()
	unittest.RequireReturnsBefore(t, attackerRegistered.Wait, 1*time.Second, "could not register attacker on time")

	event := &message.TestMessage{Text: "this is a test message"}
	targetIds := unittest.IdentifierListFixture(10)
	channel := network.Channel("test-channel")

	go func() {
		err := f.HandleIncomingEvent(event, channel, insecure.Protocol_MULTICAST, uint32(3), targetIds...)
		require.NoError(t, err)
	}()

	// For this test we use a mock attacker, that puts the incoming messages into a channel. Then in this test we keep reading from that channel till
	// either a message arrives or a timeout. Reading a message from that channel means attackers Observe has been called.
	var receivedMsg *insecure.Message
	unittest.RequireReturnsBefore(t, func() {
		receivedMsg = <-attacker.incomingBuffer
	}, 100*time.Millisecond, "mock attack could not receive incoming message on time")

	// checks content of the received message matches what has been sent.
	require.ElementsMatch(t, receivedMsg.TargetIDs, flow.IdsToBytes(targetIds))
	require.Equal(t, receivedMsg.TargetNum, uint32(3))
	require.Equal(t, receivedMsg.Protocol, insecure.Protocol_MULTICAST)
	require.Equal(t, receivedMsg.ChannelID, string(channel))

	decodedEvent, err := cboreCodec.Decode(receivedMsg.Payload)
	require.NoError(t, err)
	require.Equal(t, event, decodedEvent)
}

// TestFactoryHandleIncomingEvent_UnicastOverNetwork evaluates that the incoming unicast events to the conduit factory are routed to the
// network adapter when no attacker registered to the factory.
func TestFactoryHandleIncomingEvent_UnicastOverNetwork(t *testing.T) {
	cborCodec := cbor.NewCodec()
	me := testutil.LocalFixture(t, unittest.IdentityFixture())
	// corruptible conduit factory with no attacker registered.
	f := NewCorruptibleConduitFactory(
		unittest.Logger(),
		flow.BftTestnet,
		me,
		cborCodec,
		"localhost:0")

	adapter := &mocknetwork.Adapter{}
	err := f.RegisterAdapter(adapter)
	require.NoError(t, err)

	event := &message.TestMessage{Text: "this is a test message"}
	targetId := unittest.IdentifierFixture()
	channel := network.Channel("test-channel")

	adapter.On("UnicastOnChannel", channel, event, targetId).Return(nil).Once()

	err = f.HandleIncomingEvent(event, channel, insecure.Protocol_UNICAST, uint32(0), targetId)
	require.NoError(t, err)

	testifymock.AssertExpectationsForObjects(t, adapter)
}

// TestFactoryHandleIncomingEvent_PublishOverNetwork evaluates that the incoming publish events to the conduit factory are routed to the
// network adapter when no attacker registered to the factory.
func TestFactoryHandleIncomingEvent_PublishOverNetwork(t *testing.T) {
	codec := cbor.NewCodec()
	me := testutil.LocalFixture(t, unittest.IdentityFixture())
	// corruptible conduit factory with no attacker registered.
	f := NewCorruptibleConduitFactory(
		unittest.Logger(),
		flow.BftTestnet,
		me,
		codec,
		"localhost:0")

	adapter := &mocknetwork.Adapter{}
	err := f.RegisterAdapter(adapter)
	require.NoError(t, err)

	event := &message.TestMessage{Text: "this is a test message"}
	channel := network.Channel("test-channel")

	targetIds := unittest.IdentifierListFixture(10)
	params := []interface{}{channel, event}
	for _, id := range targetIds {
		params = append(params, id)
	}

	adapter.On("PublishOnChannel", params...).Return(nil).Once()

	err = f.HandleIncomingEvent(event, channel, insecure.Protocol_PUBLISH, uint32(0), targetIds...)
	require.NoError(t, err)
=======
// TestRegisterAdapter_FailDoubleRegistration checks that CorruptibleConduitFactory can be registered with only one adapter.
func TestRegisterAdapter_FailDoubleRegistration(t *testing.T) {
	ccf := NewCorruptibleConduitFactory(unittest.Logger(), flow.BftTestnet)
	adapter := &mocknetwork.Adapter{}

	// registering adapter should be successful
	require.NoError(t, ccf.RegisterAdapter(adapter))
>>>>>>> 138e1c32

	// second attempt at registering adapter should fail
	require.ErrorContains(t, ccf.RegisterAdapter(adapter), "network adapter, one already exists")
}

<<<<<<< HEAD
// TestFactoryHandleIncomingEvent_MulticastOverNetwork evaluates that the incoming multicast events to the conduit factory are routed to the
// network adapter when no attacker registered to the factory.
func TestFactoryHandleIncomingEvent_MulticastOverNetwork(t *testing.T) {
	codec := cbor.NewCodec()
	me := testutil.LocalFixture(t, unittest.IdentityFixture())
	// corruptible conduit factory with no attacker registered.
	f := NewCorruptibleConduitFactory(
		unittest.Logger(),
		flow.BftTestnet,
		me,
		codec,
		"localhost:0")

	adapter := &mocknetwork.Adapter{}
	err := f.RegisterAdapter(adapter)
	require.NoError(t, err)

	event := &message.TestMessage{Text: "this is a test message"}
	channel := network.Channel("test-channel")
	targetIds := unittest.IdentifierListFixture(10)

	params := []interface{}{channel, event, uint(3)}
	for _, id := range targetIds {
		params = append(params, id)
	}
=======
// TestRegisterEgressController_FailDoubleRegistration checks that CorruptibleConduitFactory can be registered with only one egress controller.
func TestRegisterEgressController_FailDoubleRegistration(t *testing.T) {
	ccf := NewCorruptibleConduitFactory(unittest.Logger(), flow.BftTestnet)
	egressController := &mockinsecure.EgressController{}
>>>>>>> 138e1c32

	// registering egress controller should be successful
	require.NoError(t, ccf.RegisterEgressController(egressController))

	// second attempt at registering egress controller should fail
	require.ErrorContains(t, ccf.RegisterEgressController(egressController), "egress controller, one already exists")

}

<<<<<<< HEAD
// TestProcessAttackerMessage evaluates that corrupted conduit factory (ccf)
// relays the messages coming from the attack network to its underlying flow network.
func TestProcessAttackerMessage(t *testing.T) {
	withCorruptibleConduitFactory(t,
		func(
			corruptedId flow.Identity, // identity of ccf
			factory *ConduitFactory, // the ccf itself
			flowNetwork *mocknetwork.Adapter, // mock flow network that ccf uses to communicate with authorized flow nodes.
			stream insecure.CorruptibleConduitFactory_ProcessAttackerMessageClient, // gRPC interface that attack network uses to send messages to this ccf.
		) {
			// creates a corrupted event that attacker is sending on the flow network through the
			// corrupted conduit factory.
			msg, event, _ := insecure.MessageFixture(t, cbor.NewCodec(), insecure.Protocol_MULTICAST, &message.TestMessage{
				Text: fmt.Sprintf("this is a test message: %d", rand.Int()),
			})

			params := []interface{}{network.Channel(msg.ChannelID), event.FlowProtocolEvent, uint(3)}
			targetIds, err := flow.ByteSlicesToIds(msg.TargetIDs)
			require.NoError(t, err)

			for _, id := range targetIds {
				params = append(params, id)
			}
			corruptedEventDispatchedOnFlowNetWg := sync.WaitGroup{}
			corruptedEventDispatchedOnFlowNetWg.Add(1)
			flowNetwork.On("MulticastOnChannel", params...).Run(func(args testifymock.Arguments) {
				corruptedEventDispatchedOnFlowNetWg.Done()
			}).Return(nil).Once()

			// imitates a gRPC call from orchestrator to ccf through attack network
			require.NoError(t, stream.Send(msg))

			unittest.RequireReturnsBefore(
				t,
				corruptedEventDispatchedOnFlowNetWg.Wait,
				1*time.Second,
				"attacker's message was not dispatched on flow network on time")
		})
}

// TestProcessAttackerMessage_ResultApproval_Dictated evaluates that when corrupted conduit factory (ccf) receives a result approval with
// empty signature field,
// it fills its related fields with its own credentials (e.g., signature), and passes it through the Flow network.
func TestProcessAttackerMessage_ResultApproval_Dictated(t *testing.T) {
	withCorruptibleConduitFactory(t,
		func(
			corruptedId flow.Identity, // identity of ccf
			factory *ConduitFactory, // the ccf itself
			flowNetwork *mocknetwork.Adapter, // mock flow network that ccf uses to communicate with authorized flow nodes.
			stream insecure.CorruptibleConduitFactory_ProcessAttackerMessageClient, // gRPC interface that attack network uses to send messages to this ccf.
		) {
			// creates a corrupted result approval that attacker is sending on the flow network through the
			// corrupted conduit factory.
			// corrupted result approval dictated by attacker needs to only have the attestation field, as the rest will be
			// filled up by the CCF.
			dictatedAttestation := *unittest.AttestationFixture()
			msg, _, _ := insecure.MessageFixture(t, cbor.NewCodec(), insecure.Protocol_PUBLISH, &flow.ResultApproval{
				Body: flow.ResultApprovalBody{
					Attestation: dictatedAttestation,
				},
			})

			params := []interface{}{network.Channel(msg.ChannelID), testifymock.Anything}
			targetIds, err := flow.ByteSlicesToIds(msg.TargetIDs)
			require.NoError(t, err)
			for _, id := range targetIds {
				params = append(params, id)
			}

			corruptedEventDispatchedOnFlowNetWg := sync.WaitGroup{}
			corruptedEventDispatchedOnFlowNetWg.Add(1)
			flowNetwork.On("PublishOnChannel", params...).Run(func(args testifymock.Arguments) {
				approval, ok := args[1].(*flow.ResultApproval)
				require.True(t, ok)

				// attestation part of the approval must be the same as attacker dictates.
				require.Equal(t, dictatedAttestation, approval.Body.Attestation)

				// corrupted node should set the approver as its own id
				require.Equal(t, corruptedId.NodeID, approval.Body.ApproverID)

				// approval should have a valid attestation signature from corrupted node
				id := approval.Body.Attestation.ID()
				valid, err := corruptedId.StakingPubKey.Verify(approval.Body.AttestationSignature, id[:], factory.approvalHasher)
				require.NoError(t, err)
				require.True(t, valid)

				// for now, we require a non-empty SPOCK
				// TODO: check correctness of spock
				require.NotEmpty(t, approval.Body.Spock)

				// approval body should have a valid signature from corrupted node
				bodyId := approval.Body.ID()
				valid, err = corruptedId.StakingPubKey.Verify(approval.VerifierSignature, bodyId[:], factory.approvalHasher)
				require.NoError(t, err)
				require.True(t, valid)

				corruptedEventDispatchedOnFlowNetWg.Done()
			}).Return(nil).Once()

			// imitates a gRPC call from orchestrator to ccf through attack network
			require.NoError(t, stream.Send(msg))

			unittest.RequireReturnsBefore(
				t,
				corruptedEventDispatchedOnFlowNetWg.Wait,
				1*time.Second,
				"attacker's message was not dispatched on flow network on time")
		})
}

// TestProcessAttackerMessage_ResultApproval_PassThrough evaluates that when corrupted conduit factory (
// ccf) receives a completely filled result approval,
// it fills its related fields with its own credentials (e.g., signature), and passes it through the Flow network.
func TestProcessAttackerMessage_ResultApproval_PassThrough(t *testing.T) {
	withCorruptibleConduitFactory(t,
		func(
			corruptedId flow.Identity, // identity of ccf
			factory *ConduitFactory, // the ccf itself
			flowNetwork *mocknetwork.Adapter, // mock flow network that ccf uses to communicate with authorized flow nodes.
			stream insecure.CorruptibleConduitFactory_ProcessAttackerMessageClient, // gRPC interface that attack network uses to send messages to this ccf.
		) {

			passThroughApproval := unittest.ResultApprovalFixture()
			msg, _, _ := insecure.MessageFixture(t, cbor.NewCodec(), insecure.Protocol_PUBLISH, passThroughApproval)

			params := []interface{}{network.Channel(msg.ChannelID), testifymock.Anything}
			targetIds, err := flow.ByteSlicesToIds(msg.TargetIDs)
			require.NoError(t, err)
			for _, id := range targetIds {
				params = append(params, id)
			}

			corruptedEventDispatchedOnFlowNetWg := sync.WaitGroup{}
			corruptedEventDispatchedOnFlowNetWg.Add(1)
			flowNetwork.On("PublishOnChannel", params...).Run(func(args testifymock.Arguments) {
				approval, ok := args[1].(*flow.ResultApproval)
				require.True(t, ok)

				// attestation part of the approval must be the same as attacker dictates.
				require.Equal(t, passThroughApproval, approval)

				corruptedEventDispatchedOnFlowNetWg.Done()
			}).Return(nil).Once()

			// imitates a gRPC call from orchestrator to ccf through attack network
			require.NoError(t, stream.Send(msg))

			unittest.RequireReturnsBefore(
				t,
				corruptedEventDispatchedOnFlowNetWg.Wait,
				1*time.Second,
				"attacker's message was not dispatched on flow network on time")
		})
}

// TestProcessAttackerMessage_ExecutionReceipt_Dictated evaluates that when corrupted conduit factory (ccf) receives an execution receipt with
// empty signature field, it fills its related fields with its own credentials (e.g., signature), and passes it through the Flow network.
func TestProcessAttackerMessage_ExecutionReceipt_Dictated(t *testing.T) {
	withCorruptibleConduitFactory(t,
		func(
			corruptedId flow.Identity, // identity of ccf
			factory *ConduitFactory, // the ccf itself
			flowNetwork *mocknetwork.Adapter, // mock flow network that ccf uses to communicate with authorized flow nodes.
			stream insecure.CorruptibleConduitFactory_ProcessAttackerMessageClient, // gRPC interface that attack network uses to send messages to this ccf.
		) {
			// creates a corrupted execution receipt that attacker is sending on the flow network through the
			// corrupted conduit factory.
			// corrupted execution receipt dictated by attacker needs to only have the result field, as the rest will be
			// filled up by the CCF.
			dictatedResult := *unittest.ExecutionResultFixture()
			msg, _, _ := insecure.MessageFixture(t, cbor.NewCodec(), insecure.Protocol_PUBLISH, &flow.ExecutionReceipt{
				ExecutionResult: dictatedResult,
			})

			params := []interface{}{network.Channel(msg.ChannelID), testifymock.Anything}
			targetIds, err := flow.ByteSlicesToIds(msg.TargetIDs)
			require.NoError(t, err)
			for _, id := range targetIds {
				params = append(params, id)
			}

			corruptedEventDispatchedOnFlowNetWg := sync.WaitGroup{}
			corruptedEventDispatchedOnFlowNetWg.Add(1)
			flowNetwork.On("PublishOnChannel", params...).Run(func(args testifymock.Arguments) {
				receipt, ok := args[1].(*flow.ExecutionReceipt)
				require.True(t, ok)

				// result part of the receipt must be the same as attacker dictates.
				require.Equal(t, dictatedResult, receipt.ExecutionResult)

				// corrupted node should set itself as the executor
				require.Equal(t, corruptedId.NodeID, receipt.ExecutorID)

				// receipt should have a valid signature from corrupted node
				id := receipt.ID()
				valid, err := corruptedId.StakingPubKey.Verify(receipt.ExecutorSignature, id[:], factory.receiptHasher)
				require.NoError(t, err)
				require.True(t, valid)

				// TODO: check correctness of spock

				corruptedEventDispatchedOnFlowNetWg.Done()
			}).Return(nil).Once()

			// imitates a gRPC call from orchestrator to ccf through attack network
			require.NoError(t, stream.Send(msg))

			unittest.RequireReturnsBefore(
				t,
				corruptedEventDispatchedOnFlowNetWg.Wait,
				1*time.Second,
				"attacker's message was not dispatched on flow network on time")
		})
}

// TestProcessAttackerMessage_ExecutionReceipt_PassThrough evaluates that when corrupted conduit factory (
// ccf) receives a completely filled execution receipt, it treats it as a pass-through event and passes it as it is on the Flow network.
func TestProcessAttackerMessage_ExecutionReceipt_PassThrough(t *testing.T) {
	withCorruptibleConduitFactory(t,
		func(
			corruptedId flow.Identity, // identity of ccf
			factory *ConduitFactory, // the ccf itself
			flowNetwork *mocknetwork.Adapter, // mock flow network that ccf uses to communicate with authorized flow nodes.
			stream insecure.CorruptibleConduitFactory_ProcessAttackerMessageClient, // gRPC interface that attack network uses to send messages to this ccf.
		) {

			passThroughReceipt := unittest.ExecutionReceiptFixture()
			msg, _, _ := insecure.MessageFixture(t, cbor.NewCodec(), insecure.Protocol_PUBLISH, passThroughReceipt)

			params := []interface{}{network.Channel(msg.ChannelID), testifymock.Anything}
			targetIds, err := flow.ByteSlicesToIds(msg.TargetIDs)
			require.NoError(t, err)
			for _, id := range targetIds {
				params = append(params, id)
			}

			corruptedEventDispatchedOnFlowNetWg := sync.WaitGroup{}
			corruptedEventDispatchedOnFlowNetWg.Add(1)
			flowNetwork.On("PublishOnChannel", params...).Run(func(args testifymock.Arguments) {
				receipt, ok := args[1].(*flow.ExecutionReceipt)
				require.True(t, ok)

				// receipt should be completely intact.
				require.Equal(t, passThroughReceipt, receipt)

				corruptedEventDispatchedOnFlowNetWg.Done()
			}).Return(nil).Once()

			// imitates a gRPC call from orchestrator to ccf through attack network
			require.NoError(t, stream.Send(msg))

			unittest.RequireReturnsBefore(
				t,
				corruptedEventDispatchedOnFlowNetWg.Wait,
				1*time.Second,
				"attacker's message was not dispatched on flow network on time")
		})
}

// TestEngineClosingChannel evaluates that factory closes the channel whenever the corresponding engine of that channel attempts
// on closing it.
func TestEngineClosingChannel(t *testing.T) {
	codec := cbor.NewCodec()
	me := testutil.LocalFixture(t, unittest.IdentityFixture())
	// corruptible conduit factory with no attacker registered.
	f := NewCorruptibleConduitFactory(
		unittest.Logger(),
		flow.BftTestnet,
		me,
		codec,
		"localhost:0")

	adapter := &mocknetwork.Adapter{}
	err := f.RegisterAdapter(adapter)
	require.NoError(t, err)

	channel := network.Channel("test-channel")

	// on invoking adapter.UnRegisterChannel(channel), it must return a nil, which means
	// that the channel has been unregistered by the adapter successfully.
	adapter.On("UnRegisterChannel", channel).Return(nil).Once()

	err = f.EngineClosingChannel(channel)
	require.NoError(t, err)

	// adapter's UnRegisterChannel method must be called once.
	testifymock.AssertExpectationsForObjects(t, adapter)
}

// withCorruptibleConduitFactory creates and starts a corruptible conduit factory, runs the "run" function and then
// terminates the factory.
func withCorruptibleConduitFactory(t *testing.T,
	run func(
		flow.Identity, // identity of ccf
		*ConduitFactory, // the ccf itself
		*mocknetwork.Adapter, // mock flow network that ccf uses to communicate with authorized flow nodes.
		insecure.CorruptibleConduitFactory_ProcessAttackerMessageClient, // gRPC interface that attack network uses to send messages to this ccf.
	)) {

	corruptedIdentity := unittest.IdentityFixture(unittest.WithAddress("localhost:0"))

	// life-cycle management of corruptible conduit factory.
	ctx, cancel := context.WithCancel(context.Background())
	ccfCtx, errChan := irrecoverable.WithSignaler(ctx)
	go func() {
		select {
		case err := <-errChan:
			t.Error("mock corruptible conduit factory startup encountered fatal error", err)
		case <-ctx.Done():
			return
		}
	}()

	me := testutil.LocalFixture(t, corruptedIdentity)
	ccf := NewCorruptibleConduitFactory(
		unittest.Logger(),
		flow.BftTestnet,
		me,
		cbor.NewCodec(),
		"localhost:0",
	)

	// starts corruptible conduit factory
	ccf.Start(ccfCtx)
	unittest.RequireCloseBefore(t, ccf.Ready(), 1*time.Second, "could not start corruptible conduit factory on time")

	// extracting port that ccf gRPC server is running on
	_, ccfPortStr, err := net.SplitHostPort(ccf.ServerAddress())
	require.NoError(t, err)

	// registers a mock adapter to the corruptible conduit factory
	adapter := &mocknetwork.Adapter{}
	err = ccf.RegisterAdapter(adapter)
	require.NoError(t, err)

	// imitating an attacker dial to corruptible conduit factory (ccf) and opening a stream to it
	// on which the attacker dictates ccf to relay messages on the actual flow network
	gRpcClient, err := grpc.Dial(
		fmt.Sprintf("localhost:%s", ccfPortStr),
		grpc.WithTransportCredentials(grpcinsecure.NewCredentials()))
	require.NoError(t, err)

	client := insecure.NewCorruptibleConduitFactoryClient(gRpcClient)
	stream, err := client.ProcessAttackerMessage(context.Background())
	require.NoError(t, err)

	run(*corruptedIdentity, ccf, adapter, stream)

	// terminates attackNetwork
	cancel()
	unittest.RequireCloseBefore(t, ccf.Done(), 1*time.Second, "could not stop corruptible conduit on time")
=======
// TestNewConduit_MissingAdapter checks when factory does not have an adapter registered (but does have egress controller),
// any attempts on creating a conduit fails with an error.
func TestNewConduit_MissingAdapter(t *testing.T) {
	ccf := NewCorruptibleConduitFactory(unittest.Logger(), flow.BftTestnet)
	channel := channels.TestNetworkChannel
	require.NoError(t, ccf.RegisterEgressController(&mockinsecure.EgressController{}))

	c, err := ccf.NewConduit(context.Background(), channel)
	require.ErrorContains(t, err, "missing a registered network adapter")
	require.Nil(t, c)
}

// TestNewConduit_MissingEgressController checks that test fails when factory doesn't have egress controller,
// but does have adapter.
func TestNewConduit_MissingEgressController(t *testing.T) {
	ccf := NewCorruptibleConduitFactory(unittest.Logger(), flow.BftTestnet)
	channel := channels.TestNetworkChannel
	require.NoError(t, ccf.RegisterAdapter(&mocknetwork.Adapter{}))

	c, err := ccf.NewConduit(context.Background(), channel)
	require.ErrorContains(t, err, "missing a registered egress controller")
	require.Nil(t, c)
>>>>>>> 138e1c32
}<|MERGE_RESOLUTION|>--- conflicted
+++ resolved
@@ -2,71 +2,18 @@
 
 import (
 	"context"
-	"fmt"
-	"math/rand"
-	"net"
-	"sync"
 	"testing"
 
-<<<<<<< HEAD
-	"github.com/golang/protobuf/ptypes/empty"
-	testifymock "github.com/stretchr/testify/mock"
-=======
 	"github.com/onflow/flow-go/network/channels"
 
->>>>>>> 138e1c32
 	"github.com/stretchr/testify/require"
-	"google.golang.org/grpc"
-	grpcinsecure "google.golang.org/grpc/credentials/insecure"
 
-<<<<<<< HEAD
-	"github.com/onflow/flow-go/engine/testutil"
-	"github.com/onflow/flow-go/insecure"
-	"github.com/onflow/flow-go/model/flow"
-	"github.com/onflow/flow-go/model/libp2p/message"
-	"github.com/onflow/flow-go/module/irrecoverable"
-	"github.com/onflow/flow-go/network"
-	"github.com/onflow/flow-go/network/codec/cbor"
-=======
 	mockinsecure "github.com/onflow/flow-go/insecure/mock"
 	"github.com/onflow/flow-go/model/flow"
->>>>>>> 138e1c32
 	"github.com/onflow/flow-go/network/mocknetwork"
 	"github.com/onflow/flow-go/utils/unittest"
 )
 
-<<<<<<< HEAD
-// TestRegisterAdapter_FailDoubleRegistration checks that CorruptibleConduitFactory can be registered with only one adapter.
-func TestRegisterAdapter_FailDoubleRegistration(t *testing.T) {
-	me := testutil.LocalFixture(t, unittest.IdentityFixture())
-	f := NewCorruptibleConduitFactory(
-		unittest.Logger(),
-		flow.BftTestnet,
-		me,
-		cbor.NewCodec(),
-		"localhost:0")
-
-	adapter := &mocknetwork.Adapter{}
-
-	// registering adapter must go successful
-	require.NoError(t, f.RegisterAdapter(adapter))
-
-	// second attempt on registering adapter must fail
-	require.Error(t, f.RegisterAdapter(adapter))
-}
-
-// TestNewConduit_HappyPath checks when factory has an adapter registered, it can successfully
-// create conduits.
-func TestNewConduit_HappyPath(t *testing.T) {
-	me := testutil.LocalFixture(t, unittest.IdentityFixture())
-	f := NewCorruptibleConduitFactory(
-		unittest.Logger(),
-		flow.BftTestnet,
-		me,
-		cbor.NewCodec(),
-		"localhost:0")
-	channel := network.Channel("test-channel")
-=======
 // TestNewConduit_HappyPath checks when factory has an adapter registered and an egress controller,
 // it can successfully create conduits.
 func TestNewConduit_HappyPath(t *testing.T) {
@@ -74,141 +21,12 @@
 	channel := channels.TestNetworkChannel
 	require.NoError(t, ccf.RegisterEgressController(&mockinsecure.EgressController{}))
 	require.NoError(t, ccf.RegisterAdapter(&mocknetwork.Adapter{}))
->>>>>>> 138e1c32
 
 	c, err := ccf.NewConduit(context.Background(), channel)
 	require.NoError(t, err)
 	require.NotNil(t, c)
 }
 
-<<<<<<< HEAD
-// TestNewConduit_MissingAdapter checks when factory does not have an adapter registered,
-// any attempts on creating a conduit fails with an error.
-func TestNewConduit_MissingAdapter(t *testing.T) {
-	me := testutil.LocalFixture(t, unittest.IdentityFixture())
-	f := NewCorruptibleConduitFactory(
-		unittest.Logger(),
-		flow.BftTestnet,
-		me,
-		cbor.NewCodec(),
-		"localhost:0")
-	channel := network.Channel("test-channel")
-
-	c, err := f.NewConduit(context.Background(), channel)
-	require.Error(t, err)
-	require.Nil(t, c)
-}
-
-// TestFactoryHandleIncomingEvent_AttackerObserve evaluates that the incoming messages to the conduit factory are routed to the
-// registered attacker if one exists.
-func TestFactoryHandleIncomingEvent_AttackerObserve(t *testing.T) {
-	cboreCodec := cbor.NewCodec()
-	me := testutil.LocalFixture(t, unittest.IdentityFixture())
-	f := NewCorruptibleConduitFactory(
-		unittest.Logger(),
-		flow.BftTestnet,
-		me,
-		cboreCodec,
-		"localhost:0")
-	attacker := newMockAttackerObserverClient()
-
-	attackerRegistered := sync.WaitGroup{}
-	attackerRegistered.Add(1)
-	go func() {
-		attackerRegistered.Done()
-
-		err := f.ConnectAttacker(&empty.Empty{}, attacker) // blocking call
-		require.NoError(t, err)
-	}()
-	unittest.RequireReturnsBefore(t, attackerRegistered.Wait, 1*time.Second, "could not register attacker on time")
-
-	event := &message.TestMessage{Text: "this is a test message"}
-	targetIds := unittest.IdentifierListFixture(10)
-	channel := network.Channel("test-channel")
-
-	go func() {
-		err := f.HandleIncomingEvent(event, channel, insecure.Protocol_MULTICAST, uint32(3), targetIds...)
-		require.NoError(t, err)
-	}()
-
-	// For this test we use a mock attacker, that puts the incoming messages into a channel. Then in this test we keep reading from that channel till
-	// either a message arrives or a timeout. Reading a message from that channel means attackers Observe has been called.
-	var receivedMsg *insecure.Message
-	unittest.RequireReturnsBefore(t, func() {
-		receivedMsg = <-attacker.incomingBuffer
-	}, 100*time.Millisecond, "mock attack could not receive incoming message on time")
-
-	// checks content of the received message matches what has been sent.
-	require.ElementsMatch(t, receivedMsg.TargetIDs, flow.IdsToBytes(targetIds))
-	require.Equal(t, receivedMsg.TargetNum, uint32(3))
-	require.Equal(t, receivedMsg.Protocol, insecure.Protocol_MULTICAST)
-	require.Equal(t, receivedMsg.ChannelID, string(channel))
-
-	decodedEvent, err := cboreCodec.Decode(receivedMsg.Payload)
-	require.NoError(t, err)
-	require.Equal(t, event, decodedEvent)
-}
-
-// TestFactoryHandleIncomingEvent_UnicastOverNetwork evaluates that the incoming unicast events to the conduit factory are routed to the
-// network adapter when no attacker registered to the factory.
-func TestFactoryHandleIncomingEvent_UnicastOverNetwork(t *testing.T) {
-	cborCodec := cbor.NewCodec()
-	me := testutil.LocalFixture(t, unittest.IdentityFixture())
-	// corruptible conduit factory with no attacker registered.
-	f := NewCorruptibleConduitFactory(
-		unittest.Logger(),
-		flow.BftTestnet,
-		me,
-		cborCodec,
-		"localhost:0")
-
-	adapter := &mocknetwork.Adapter{}
-	err := f.RegisterAdapter(adapter)
-	require.NoError(t, err)
-
-	event := &message.TestMessage{Text: "this is a test message"}
-	targetId := unittest.IdentifierFixture()
-	channel := network.Channel("test-channel")
-
-	adapter.On("UnicastOnChannel", channel, event, targetId).Return(nil).Once()
-
-	err = f.HandleIncomingEvent(event, channel, insecure.Protocol_UNICAST, uint32(0), targetId)
-	require.NoError(t, err)
-
-	testifymock.AssertExpectationsForObjects(t, adapter)
-}
-
-// TestFactoryHandleIncomingEvent_PublishOverNetwork evaluates that the incoming publish events to the conduit factory are routed to the
-// network adapter when no attacker registered to the factory.
-func TestFactoryHandleIncomingEvent_PublishOverNetwork(t *testing.T) {
-	codec := cbor.NewCodec()
-	me := testutil.LocalFixture(t, unittest.IdentityFixture())
-	// corruptible conduit factory with no attacker registered.
-	f := NewCorruptibleConduitFactory(
-		unittest.Logger(),
-		flow.BftTestnet,
-		me,
-		codec,
-		"localhost:0")
-
-	adapter := &mocknetwork.Adapter{}
-	err := f.RegisterAdapter(adapter)
-	require.NoError(t, err)
-
-	event := &message.TestMessage{Text: "this is a test message"}
-	channel := network.Channel("test-channel")
-
-	targetIds := unittest.IdentifierListFixture(10)
-	params := []interface{}{channel, event}
-	for _, id := range targetIds {
-		params = append(params, id)
-	}
-
-	adapter.On("PublishOnChannel", params...).Return(nil).Once()
-
-	err = f.HandleIncomingEvent(event, channel, insecure.Protocol_PUBLISH, uint32(0), targetIds...)
-	require.NoError(t, err)
-=======
 // TestRegisterAdapter_FailDoubleRegistration checks that CorruptibleConduitFactory can be registered with only one adapter.
 func TestRegisterAdapter_FailDoubleRegistration(t *testing.T) {
 	ccf := NewCorruptibleConduitFactory(unittest.Logger(), flow.BftTestnet)
@@ -216,44 +34,15 @@
 
 	// registering adapter should be successful
 	require.NoError(t, ccf.RegisterAdapter(adapter))
->>>>>>> 138e1c32
 
 	// second attempt at registering adapter should fail
 	require.ErrorContains(t, ccf.RegisterAdapter(adapter), "network adapter, one already exists")
 }
 
-<<<<<<< HEAD
-// TestFactoryHandleIncomingEvent_MulticastOverNetwork evaluates that the incoming multicast events to the conduit factory are routed to the
-// network adapter when no attacker registered to the factory.
-func TestFactoryHandleIncomingEvent_MulticastOverNetwork(t *testing.T) {
-	codec := cbor.NewCodec()
-	me := testutil.LocalFixture(t, unittest.IdentityFixture())
-	// corruptible conduit factory with no attacker registered.
-	f := NewCorruptibleConduitFactory(
-		unittest.Logger(),
-		flow.BftTestnet,
-		me,
-		codec,
-		"localhost:0")
-
-	adapter := &mocknetwork.Adapter{}
-	err := f.RegisterAdapter(adapter)
-	require.NoError(t, err)
-
-	event := &message.TestMessage{Text: "this is a test message"}
-	channel := network.Channel("test-channel")
-	targetIds := unittest.IdentifierListFixture(10)
-
-	params := []interface{}{channel, event, uint(3)}
-	for _, id := range targetIds {
-		params = append(params, id)
-	}
-=======
 // TestRegisterEgressController_FailDoubleRegistration checks that CorruptibleConduitFactory can be registered with only one egress controller.
 func TestRegisterEgressController_FailDoubleRegistration(t *testing.T) {
 	ccf := NewCorruptibleConduitFactory(unittest.Logger(), flow.BftTestnet)
 	egressController := &mockinsecure.EgressController{}
->>>>>>> 138e1c32
 
 	// registering egress controller should be successful
 	require.NoError(t, ccf.RegisterEgressController(egressController))
@@ -263,360 +52,6 @@
 
 }
 
-<<<<<<< HEAD
-// TestProcessAttackerMessage evaluates that corrupted conduit factory (ccf)
-// relays the messages coming from the attack network to its underlying flow network.
-func TestProcessAttackerMessage(t *testing.T) {
-	withCorruptibleConduitFactory(t,
-		func(
-			corruptedId flow.Identity, // identity of ccf
-			factory *ConduitFactory, // the ccf itself
-			flowNetwork *mocknetwork.Adapter, // mock flow network that ccf uses to communicate with authorized flow nodes.
-			stream insecure.CorruptibleConduitFactory_ProcessAttackerMessageClient, // gRPC interface that attack network uses to send messages to this ccf.
-		) {
-			// creates a corrupted event that attacker is sending on the flow network through the
-			// corrupted conduit factory.
-			msg, event, _ := insecure.MessageFixture(t, cbor.NewCodec(), insecure.Protocol_MULTICAST, &message.TestMessage{
-				Text: fmt.Sprintf("this is a test message: %d", rand.Int()),
-			})
-
-			params := []interface{}{network.Channel(msg.ChannelID), event.FlowProtocolEvent, uint(3)}
-			targetIds, err := flow.ByteSlicesToIds(msg.TargetIDs)
-			require.NoError(t, err)
-
-			for _, id := range targetIds {
-				params = append(params, id)
-			}
-			corruptedEventDispatchedOnFlowNetWg := sync.WaitGroup{}
-			corruptedEventDispatchedOnFlowNetWg.Add(1)
-			flowNetwork.On("MulticastOnChannel", params...).Run(func(args testifymock.Arguments) {
-				corruptedEventDispatchedOnFlowNetWg.Done()
-			}).Return(nil).Once()
-
-			// imitates a gRPC call from orchestrator to ccf through attack network
-			require.NoError(t, stream.Send(msg))
-
-			unittest.RequireReturnsBefore(
-				t,
-				corruptedEventDispatchedOnFlowNetWg.Wait,
-				1*time.Second,
-				"attacker's message was not dispatched on flow network on time")
-		})
-}
-
-// TestProcessAttackerMessage_ResultApproval_Dictated evaluates that when corrupted conduit factory (ccf) receives a result approval with
-// empty signature field,
-// it fills its related fields with its own credentials (e.g., signature), and passes it through the Flow network.
-func TestProcessAttackerMessage_ResultApproval_Dictated(t *testing.T) {
-	withCorruptibleConduitFactory(t,
-		func(
-			corruptedId flow.Identity, // identity of ccf
-			factory *ConduitFactory, // the ccf itself
-			flowNetwork *mocknetwork.Adapter, // mock flow network that ccf uses to communicate with authorized flow nodes.
-			stream insecure.CorruptibleConduitFactory_ProcessAttackerMessageClient, // gRPC interface that attack network uses to send messages to this ccf.
-		) {
-			// creates a corrupted result approval that attacker is sending on the flow network through the
-			// corrupted conduit factory.
-			// corrupted result approval dictated by attacker needs to only have the attestation field, as the rest will be
-			// filled up by the CCF.
-			dictatedAttestation := *unittest.AttestationFixture()
-			msg, _, _ := insecure.MessageFixture(t, cbor.NewCodec(), insecure.Protocol_PUBLISH, &flow.ResultApproval{
-				Body: flow.ResultApprovalBody{
-					Attestation: dictatedAttestation,
-				},
-			})
-
-			params := []interface{}{network.Channel(msg.ChannelID), testifymock.Anything}
-			targetIds, err := flow.ByteSlicesToIds(msg.TargetIDs)
-			require.NoError(t, err)
-			for _, id := range targetIds {
-				params = append(params, id)
-			}
-
-			corruptedEventDispatchedOnFlowNetWg := sync.WaitGroup{}
-			corruptedEventDispatchedOnFlowNetWg.Add(1)
-			flowNetwork.On("PublishOnChannel", params...).Run(func(args testifymock.Arguments) {
-				approval, ok := args[1].(*flow.ResultApproval)
-				require.True(t, ok)
-
-				// attestation part of the approval must be the same as attacker dictates.
-				require.Equal(t, dictatedAttestation, approval.Body.Attestation)
-
-				// corrupted node should set the approver as its own id
-				require.Equal(t, corruptedId.NodeID, approval.Body.ApproverID)
-
-				// approval should have a valid attestation signature from corrupted node
-				id := approval.Body.Attestation.ID()
-				valid, err := corruptedId.StakingPubKey.Verify(approval.Body.AttestationSignature, id[:], factory.approvalHasher)
-				require.NoError(t, err)
-				require.True(t, valid)
-
-				// for now, we require a non-empty SPOCK
-				// TODO: check correctness of spock
-				require.NotEmpty(t, approval.Body.Spock)
-
-				// approval body should have a valid signature from corrupted node
-				bodyId := approval.Body.ID()
-				valid, err = corruptedId.StakingPubKey.Verify(approval.VerifierSignature, bodyId[:], factory.approvalHasher)
-				require.NoError(t, err)
-				require.True(t, valid)
-
-				corruptedEventDispatchedOnFlowNetWg.Done()
-			}).Return(nil).Once()
-
-			// imitates a gRPC call from orchestrator to ccf through attack network
-			require.NoError(t, stream.Send(msg))
-
-			unittest.RequireReturnsBefore(
-				t,
-				corruptedEventDispatchedOnFlowNetWg.Wait,
-				1*time.Second,
-				"attacker's message was not dispatched on flow network on time")
-		})
-}
-
-// TestProcessAttackerMessage_ResultApproval_PassThrough evaluates that when corrupted conduit factory (
-// ccf) receives a completely filled result approval,
-// it fills its related fields with its own credentials (e.g., signature), and passes it through the Flow network.
-func TestProcessAttackerMessage_ResultApproval_PassThrough(t *testing.T) {
-	withCorruptibleConduitFactory(t,
-		func(
-			corruptedId flow.Identity, // identity of ccf
-			factory *ConduitFactory, // the ccf itself
-			flowNetwork *mocknetwork.Adapter, // mock flow network that ccf uses to communicate with authorized flow nodes.
-			stream insecure.CorruptibleConduitFactory_ProcessAttackerMessageClient, // gRPC interface that attack network uses to send messages to this ccf.
-		) {
-
-			passThroughApproval := unittest.ResultApprovalFixture()
-			msg, _, _ := insecure.MessageFixture(t, cbor.NewCodec(), insecure.Protocol_PUBLISH, passThroughApproval)
-
-			params := []interface{}{network.Channel(msg.ChannelID), testifymock.Anything}
-			targetIds, err := flow.ByteSlicesToIds(msg.TargetIDs)
-			require.NoError(t, err)
-			for _, id := range targetIds {
-				params = append(params, id)
-			}
-
-			corruptedEventDispatchedOnFlowNetWg := sync.WaitGroup{}
-			corruptedEventDispatchedOnFlowNetWg.Add(1)
-			flowNetwork.On("PublishOnChannel", params...).Run(func(args testifymock.Arguments) {
-				approval, ok := args[1].(*flow.ResultApproval)
-				require.True(t, ok)
-
-				// attestation part of the approval must be the same as attacker dictates.
-				require.Equal(t, passThroughApproval, approval)
-
-				corruptedEventDispatchedOnFlowNetWg.Done()
-			}).Return(nil).Once()
-
-			// imitates a gRPC call from orchestrator to ccf through attack network
-			require.NoError(t, stream.Send(msg))
-
-			unittest.RequireReturnsBefore(
-				t,
-				corruptedEventDispatchedOnFlowNetWg.Wait,
-				1*time.Second,
-				"attacker's message was not dispatched on flow network on time")
-		})
-}
-
-// TestProcessAttackerMessage_ExecutionReceipt_Dictated evaluates that when corrupted conduit factory (ccf) receives an execution receipt with
-// empty signature field, it fills its related fields with its own credentials (e.g., signature), and passes it through the Flow network.
-func TestProcessAttackerMessage_ExecutionReceipt_Dictated(t *testing.T) {
-	withCorruptibleConduitFactory(t,
-		func(
-			corruptedId flow.Identity, // identity of ccf
-			factory *ConduitFactory, // the ccf itself
-			flowNetwork *mocknetwork.Adapter, // mock flow network that ccf uses to communicate with authorized flow nodes.
-			stream insecure.CorruptibleConduitFactory_ProcessAttackerMessageClient, // gRPC interface that attack network uses to send messages to this ccf.
-		) {
-			// creates a corrupted execution receipt that attacker is sending on the flow network through the
-			// corrupted conduit factory.
-			// corrupted execution receipt dictated by attacker needs to only have the result field, as the rest will be
-			// filled up by the CCF.
-			dictatedResult := *unittest.ExecutionResultFixture()
-			msg, _, _ := insecure.MessageFixture(t, cbor.NewCodec(), insecure.Protocol_PUBLISH, &flow.ExecutionReceipt{
-				ExecutionResult: dictatedResult,
-			})
-
-			params := []interface{}{network.Channel(msg.ChannelID), testifymock.Anything}
-			targetIds, err := flow.ByteSlicesToIds(msg.TargetIDs)
-			require.NoError(t, err)
-			for _, id := range targetIds {
-				params = append(params, id)
-			}
-
-			corruptedEventDispatchedOnFlowNetWg := sync.WaitGroup{}
-			corruptedEventDispatchedOnFlowNetWg.Add(1)
-			flowNetwork.On("PublishOnChannel", params...).Run(func(args testifymock.Arguments) {
-				receipt, ok := args[1].(*flow.ExecutionReceipt)
-				require.True(t, ok)
-
-				// result part of the receipt must be the same as attacker dictates.
-				require.Equal(t, dictatedResult, receipt.ExecutionResult)
-
-				// corrupted node should set itself as the executor
-				require.Equal(t, corruptedId.NodeID, receipt.ExecutorID)
-
-				// receipt should have a valid signature from corrupted node
-				id := receipt.ID()
-				valid, err := corruptedId.StakingPubKey.Verify(receipt.ExecutorSignature, id[:], factory.receiptHasher)
-				require.NoError(t, err)
-				require.True(t, valid)
-
-				// TODO: check correctness of spock
-
-				corruptedEventDispatchedOnFlowNetWg.Done()
-			}).Return(nil).Once()
-
-			// imitates a gRPC call from orchestrator to ccf through attack network
-			require.NoError(t, stream.Send(msg))
-
-			unittest.RequireReturnsBefore(
-				t,
-				corruptedEventDispatchedOnFlowNetWg.Wait,
-				1*time.Second,
-				"attacker's message was not dispatched on flow network on time")
-		})
-}
-
-// TestProcessAttackerMessage_ExecutionReceipt_PassThrough evaluates that when corrupted conduit factory (
-// ccf) receives a completely filled execution receipt, it treats it as a pass-through event and passes it as it is on the Flow network.
-func TestProcessAttackerMessage_ExecutionReceipt_PassThrough(t *testing.T) {
-	withCorruptibleConduitFactory(t,
-		func(
-			corruptedId flow.Identity, // identity of ccf
-			factory *ConduitFactory, // the ccf itself
-			flowNetwork *mocknetwork.Adapter, // mock flow network that ccf uses to communicate with authorized flow nodes.
-			stream insecure.CorruptibleConduitFactory_ProcessAttackerMessageClient, // gRPC interface that attack network uses to send messages to this ccf.
-		) {
-
-			passThroughReceipt := unittest.ExecutionReceiptFixture()
-			msg, _, _ := insecure.MessageFixture(t, cbor.NewCodec(), insecure.Protocol_PUBLISH, passThroughReceipt)
-
-			params := []interface{}{network.Channel(msg.ChannelID), testifymock.Anything}
-			targetIds, err := flow.ByteSlicesToIds(msg.TargetIDs)
-			require.NoError(t, err)
-			for _, id := range targetIds {
-				params = append(params, id)
-			}
-
-			corruptedEventDispatchedOnFlowNetWg := sync.WaitGroup{}
-			corruptedEventDispatchedOnFlowNetWg.Add(1)
-			flowNetwork.On("PublishOnChannel", params...).Run(func(args testifymock.Arguments) {
-				receipt, ok := args[1].(*flow.ExecutionReceipt)
-				require.True(t, ok)
-
-				// receipt should be completely intact.
-				require.Equal(t, passThroughReceipt, receipt)
-
-				corruptedEventDispatchedOnFlowNetWg.Done()
-			}).Return(nil).Once()
-
-			// imitates a gRPC call from orchestrator to ccf through attack network
-			require.NoError(t, stream.Send(msg))
-
-			unittest.RequireReturnsBefore(
-				t,
-				corruptedEventDispatchedOnFlowNetWg.Wait,
-				1*time.Second,
-				"attacker's message was not dispatched on flow network on time")
-		})
-}
-
-// TestEngineClosingChannel evaluates that factory closes the channel whenever the corresponding engine of that channel attempts
-// on closing it.
-func TestEngineClosingChannel(t *testing.T) {
-	codec := cbor.NewCodec()
-	me := testutil.LocalFixture(t, unittest.IdentityFixture())
-	// corruptible conduit factory with no attacker registered.
-	f := NewCorruptibleConduitFactory(
-		unittest.Logger(),
-		flow.BftTestnet,
-		me,
-		codec,
-		"localhost:0")
-
-	adapter := &mocknetwork.Adapter{}
-	err := f.RegisterAdapter(adapter)
-	require.NoError(t, err)
-
-	channel := network.Channel("test-channel")
-
-	// on invoking adapter.UnRegisterChannel(channel), it must return a nil, which means
-	// that the channel has been unregistered by the adapter successfully.
-	adapter.On("UnRegisterChannel", channel).Return(nil).Once()
-
-	err = f.EngineClosingChannel(channel)
-	require.NoError(t, err)
-
-	// adapter's UnRegisterChannel method must be called once.
-	testifymock.AssertExpectationsForObjects(t, adapter)
-}
-
-// withCorruptibleConduitFactory creates and starts a corruptible conduit factory, runs the "run" function and then
-// terminates the factory.
-func withCorruptibleConduitFactory(t *testing.T,
-	run func(
-		flow.Identity, // identity of ccf
-		*ConduitFactory, // the ccf itself
-		*mocknetwork.Adapter, // mock flow network that ccf uses to communicate with authorized flow nodes.
-		insecure.CorruptibleConduitFactory_ProcessAttackerMessageClient, // gRPC interface that attack network uses to send messages to this ccf.
-	)) {
-
-	corruptedIdentity := unittest.IdentityFixture(unittest.WithAddress("localhost:0"))
-
-	// life-cycle management of corruptible conduit factory.
-	ctx, cancel := context.WithCancel(context.Background())
-	ccfCtx, errChan := irrecoverable.WithSignaler(ctx)
-	go func() {
-		select {
-		case err := <-errChan:
-			t.Error("mock corruptible conduit factory startup encountered fatal error", err)
-		case <-ctx.Done():
-			return
-		}
-	}()
-
-	me := testutil.LocalFixture(t, corruptedIdentity)
-	ccf := NewCorruptibleConduitFactory(
-		unittest.Logger(),
-		flow.BftTestnet,
-		me,
-		cbor.NewCodec(),
-		"localhost:0",
-	)
-
-	// starts corruptible conduit factory
-	ccf.Start(ccfCtx)
-	unittest.RequireCloseBefore(t, ccf.Ready(), 1*time.Second, "could not start corruptible conduit factory on time")
-
-	// extracting port that ccf gRPC server is running on
-	_, ccfPortStr, err := net.SplitHostPort(ccf.ServerAddress())
-	require.NoError(t, err)
-
-	// registers a mock adapter to the corruptible conduit factory
-	adapter := &mocknetwork.Adapter{}
-	err = ccf.RegisterAdapter(adapter)
-	require.NoError(t, err)
-
-	// imitating an attacker dial to corruptible conduit factory (ccf) and opening a stream to it
-	// on which the attacker dictates ccf to relay messages on the actual flow network
-	gRpcClient, err := grpc.Dial(
-		fmt.Sprintf("localhost:%s", ccfPortStr),
-		grpc.WithTransportCredentials(grpcinsecure.NewCredentials()))
-	require.NoError(t, err)
-
-	client := insecure.NewCorruptibleConduitFactoryClient(gRpcClient)
-	stream, err := client.ProcessAttackerMessage(context.Background())
-	require.NoError(t, err)
-
-	run(*corruptedIdentity, ccf, adapter, stream)
-
-	// terminates attackNetwork
-	cancel()
-	unittest.RequireCloseBefore(t, ccf.Done(), 1*time.Second, "could not stop corruptible conduit on time")
-=======
 // TestNewConduit_MissingAdapter checks when factory does not have an adapter registered (but does have egress controller),
 // any attempts on creating a conduit fails with an error.
 func TestNewConduit_MissingAdapter(t *testing.T) {
@@ -639,5 +74,4 @@
 	c, err := ccf.NewConduit(context.Background(), channel)
 	require.ErrorContains(t, err, "missing a registered egress controller")
 	require.Nil(t, c)
->>>>>>> 138e1c32
 }