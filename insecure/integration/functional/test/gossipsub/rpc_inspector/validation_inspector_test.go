--- conflicted
+++ resolved
@@ -90,23 +90,6 @@
 	p2ptest.MockInspectorNotificationDistributorReadyDoneAware(distributor)
 	withExpectedNotificationDissemination(expectedNumOfTotalNotif, inspectDisseminatedNotifyFunc)(distributor, spammer)
 	meshTracer := meshTracerFixture(flowConfig, idProvider)
-<<<<<<< HEAD
-
-	topicProvider := newMockUpdatableTopicProvider()
-	validationInspector, err := validation.NewControlMsgValidationInspector(signalerCtx,
-		unittest.Logger(),
-		sporkID,
-		&inspectorConfig,
-		distributor,
-		metrics.NewNoopCollector(),
-		metrics.NewNoopCollector(),
-		idProvider,
-		metrics.NewNoopCollector(),
-		meshTracer,
-		func() p2p.TopicProvider {
-			return topicProvider
-		})
-=======
 	validationInspector, err := validation.NewControlMsgValidationInspector(&validation.InspectorParams{
 		Logger:                  unittest.Logger(),
 		SporkID:                 sporkID,
@@ -118,7 +101,21 @@
 		RpcTracker:              meshTracer,
 		NetworkingType:          network.PrivateNetwork,
 	})
->>>>>>> 9c88e318
+
+	topicProvider := newMockUpdatableTopicProvider()
+	validationInspector, err := validation.NewControlMsgValidationInspector(signalerCtx,
+		unittest.Logger(),
+		sporkID,
+		&inspectorConfig,
+		distributor,
+		metrics.NewNoopCollector(),
+		metrics.NewNoopCollector(),
+		idProvider,
+		metrics.NewNoopCollector(),
+		meshTracer,
+		func() p2p.TopicProvider {
+			return topicProvider
+		})
 	require.NoError(t, err)
 	corruptInspectorFunc := corruptlibp2p.CorruptInspectorFunc(validationInspector)
 	victimNode, victimIdentity := p2ptest.NodeFixture(t,
@@ -239,23 +236,6 @@
 	p2ptest.MockInspectorNotificationDistributorReadyDoneAware(distributor)
 	withExpectedNotificationDissemination(expectedNumOfTotalNotif, inspectDisseminatedNotifyFunc)(distributor, spammer)
 	meshTracer := meshTracerFixture(flowConfig, idProvider)
-<<<<<<< HEAD
-
-	topicProvider := newMockUpdatableTopicProvider()
-	validationInspector, err := validation.NewControlMsgValidationInspector(signalerCtx,
-		unittest.Logger(),
-		sporkID,
-		&inspectorConfig,
-		distributor,
-		metrics.NewNoopCollector(),
-		metrics.NewNoopCollector(),
-		idProvider,
-		metrics.NewNoopCollector(),
-		meshTracer,
-		func() p2p.TopicProvider {
-			return topicProvider
-		})
-=======
 	validationInspector, err := validation.NewControlMsgValidationInspector(&validation.InspectorParams{
 		Logger:                  unittest.Logger(),
 		SporkID:                 sporkID,
@@ -267,7 +247,21 @@
 		RpcTracker:              meshTracer,
 		NetworkingType:          network.PrivateNetwork,
 	})
->>>>>>> 9c88e318
+
+	topicProvider := newMockUpdatableTopicProvider()
+	validationInspector, err := validation.NewControlMsgValidationInspector(signalerCtx,
+		unittest.Logger(),
+		sporkID,
+		&inspectorConfig,
+		distributor,
+		metrics.NewNoopCollector(),
+		metrics.NewNoopCollector(),
+		idProvider,
+		metrics.NewNoopCollector(),
+		meshTracer,
+		func() p2p.TopicProvider {
+			return topicProvider
+		})
 	require.NoError(t, err)
 	corruptInspectorFunc := corruptlibp2p.CorruptInspectorFunc(validationInspector)
 	victimNode, victimIdentity := p2ptest.NodeFixture(t,
@@ -283,14 +277,8 @@
 	// a topics spork ID is considered invalid if it does not match the current spork ID
 	duplicateTopic := channels.Topic(fmt.Sprintf("%s/%s", channels.PushBlocks, sporkID))
 	// set topic oracle to return list with all topics to avoid hasSubscription failures and force topic validation
-<<<<<<< HEAD
 	topicProvider.UpdateTopics([]string{duplicateTopic.String()})
 
-=======
-	require.NoError(t, validationInspector.SetTopicOracle(func() []string {
-		return []string{duplicateTopic.String()}
-	}))
->>>>>>> 9c88e318
 	validationInspector.Start(signalerCtx)
 	nodes := []p2p.LibP2PNode{victimNode, spammer.SpammerNode}
 	startNodesAndEnsureConnected(t, signalerCtx, nodes, sporkID)
@@ -358,7 +346,6 @@
 	p2ptest.MockInspectorNotificationDistributorReadyDoneAware(distributor)
 	withExpectedNotificationDissemination(expectedNumOfTotalNotif, inspectDisseminatedNotifyFunc)(distributor, spammer)
 	meshTracer := meshTracerFixture(flowConfig, idProvider)
-<<<<<<< HEAD
 
 	topicProvider := newMockUpdatableTopicProvider()
 	validationInspector, err := validation.NewControlMsgValidationInspector(signalerCtx,
@@ -374,7 +361,6 @@
 		func() p2p.TopicProvider {
 			return topicProvider
 		})
-=======
 	validationInspector, err := validation.NewControlMsgValidationInspector(&validation.InspectorParams{
 		Logger:                  unittest.Logger(),
 		SporkID:                 sporkID,
@@ -386,7 +372,6 @@
 		RpcTracker:              meshTracer,
 		NetworkingType:          network.PrivateNetwork,
 	})
->>>>>>> 9c88e318
 	require.NoError(t, err)
 	corruptInspectorFunc := corruptlibp2p.CorruptInspectorFunc(validationInspector)
 	victimNode, victimIdentity := p2ptest.NodeFixture(t,
@@ -484,23 +469,6 @@
 	p2ptest.MockInspectorNotificationDistributorReadyDoneAware(distributor)
 	withExpectedNotificationDissemination(expectedNumOfTotalNotif, inspectDisseminatedNotifyFunc)(distributor, spammer)
 	meshTracer := meshTracerFixture(flowConfig, idProvider)
-<<<<<<< HEAD
-
-	topicProvider := newMockUpdatableTopicProvider()
-	validationInspector, err := validation.NewControlMsgValidationInspector(signalerCtx,
-		unittest.Logger(),
-		sporkID,
-		&inspectorConfig,
-		distributor,
-		metrics.NewNoopCollector(),
-		metrics.NewNoopCollector(),
-		idProvider,
-		metrics.NewNoopCollector(),
-		meshTracer,
-		func() p2p.TopicProvider {
-			return topicProvider
-		})
-=======
 	validationInspector, err := validation.NewControlMsgValidationInspector(&validation.InspectorParams{
 		Logger:                  unittest.Logger(),
 		SporkID:                 sporkID,
@@ -512,7 +480,21 @@
 		RpcTracker:              meshTracer,
 		NetworkingType:          network.PrivateNetwork,
 	})
->>>>>>> 9c88e318
+
+	topicProvider := newMockUpdatableTopicProvider()
+	validationInspector, err := validation.NewControlMsgValidationInspector(signalerCtx,
+		unittest.Logger(),
+		sporkID,
+		&inspectorConfig,
+		distributor,
+		metrics.NewNoopCollector(),
+		metrics.NewNoopCollector(),
+		idProvider,
+		metrics.NewNoopCollector(),
+		meshTracer,
+		func() p2p.TopicProvider {
+			return topicProvider
+		})
 	require.NoError(t, err)
 	corruptInspectorFunc := corruptlibp2p.CorruptInspectorFunc(validationInspector)
 	victimNode, victimIdentity := p2ptest.NodeFixture(t,
@@ -592,7 +574,6 @@
 	distributor := mockp2p.NewGossipSubInspectorNotificationDistributor(t)
 	p2ptest.MockInspectorNotificationDistributorReadyDoneAware(distributor)
 	meshTracer := meshTracerFixture(flowConfig, idProvider)
-<<<<<<< HEAD
 
 	topicProvider := newMockUpdatableTopicProvider()
 	validationInspector, err := validation.NewControlMsgValidationInspector(signalerCtx,
@@ -608,7 +589,6 @@
 		func() p2p.TopicProvider {
 			return topicProvider
 		})
-=======
 	validationInspector, err := validation.NewControlMsgValidationInspector(&validation.InspectorParams{
 		Logger:                  logger,
 		SporkID:                 sporkID,
@@ -620,7 +600,6 @@
 		RpcTracker:              meshTracer,
 		NetworkingType:          network.PrivateNetwork,
 	})
->>>>>>> 9c88e318
 	require.NoError(t, err)
 	corruptInspectorFunc := corruptlibp2p.CorruptInspectorFunc(validationInspector)
 	victimNode, victimIdentity := p2ptest.NodeFixture(t,
@@ -637,14 +616,8 @@
 	clusterPrefixedTopic := randomClusterPrefixedTopic()
 
 	// set topic oracle to return list with all topics to avoid hasSubscription failures and force topic validation
-<<<<<<< HEAD
 	topicProvider.UpdateTopics([]string{clusterPrefixedTopic.String()})
 
-=======
-	require.NoError(t, validationInspector.SetTopicOracle(func() []string {
-		return []string{clusterPrefixedTopic.String()}
-	}))
->>>>>>> 9c88e318
 	// we deliberately avoid setting the cluster IDs so that we eventually receive errors after we have exceeded the allowed cluster
 	// prefixed hard threshold
 	validationInspector.Start(signalerCtx)
@@ -654,14 +627,7 @@
 	defer stopComponents(t, cancel, nodes, validationInspector)
 	// generate multiple control messages with GRAFT's for randomly generated
 	// cluster prefixed channels, this ensures we do not encounter duplicate topic ID errors
-<<<<<<< HEAD
 	ctlMsgs := spammer.GenerateCtlMessages(int(controlMessageCount), corruptlibp2p.WithGraft(1, clusterPrefixedTopic.String()))
-=======
-	ctlMsgs := spammer.GenerateCtlMessages(int(controlMessageCount),
-		corruptlibp2p.WithGraft(1, clusterPrefixedTopic.String()),
-	)
-
->>>>>>> 9c88e318
 	// start spamming the victim peer
 	spammer.SpamControlMessage(t, victimNode, ctlMsgs)
 
@@ -705,7 +671,6 @@
 	distributor := mockp2p.NewGossipSubInspectorNotificationDistributor(t)
 	p2ptest.MockInspectorNotificationDistributorReadyDoneAware(distributor)
 	meshTracer := meshTracerFixture(flowConfig, idProvider)
-<<<<<<< HEAD
 
 	topicProvider := newMockUpdatableTopicProvider()
 	validationInspector, err := validation.NewControlMsgValidationInspector(signalerCtx,
@@ -721,7 +686,6 @@
 		func() p2p.TopicProvider {
 			return topicProvider
 		})
-=======
 	inspectorIdProvider := mock.NewIdentityProvider(t)
 	validationInspector, err := validation.NewControlMsgValidationInspector(&validation.InspectorParams{
 		Logger:                  logger,
@@ -734,7 +698,6 @@
 		RpcTracker:              meshTracer,
 		NetworkingType:          network.PrivateNetwork,
 	})
->>>>>>> 9c88e318
 	require.NoError(t, err)
 	corruptInspectorFunc := corruptlibp2p.CorruptInspectorFunc(validationInspector)
 	victimNode, victimIdentity := p2ptest.NodeFixture(t,
@@ -751,14 +714,8 @@
 
 	clusterPrefixedTopic := randomClusterPrefixedTopic()
 	// set topic oracle to return list with all topics to avoid hasSubscription failures and force topic validation
-<<<<<<< HEAD
 	topicProvider.UpdateTopics([]string{clusterPrefixedTopic.String()})
 
-=======
-	require.NoError(t, validationInspector.SetTopicOracle(func() []string {
-		return []string{clusterPrefixedTopic.String()}
-	}))
->>>>>>> 9c88e318
 	// we deliberately avoid setting the cluster IDs so that we eventually receive errors after we have exceeded the allowed cluster
 	// prefixed hard threshold
 	validationInspector.Start(signalerCtx)
@@ -768,14 +725,7 @@
 	defer stopComponents(t, cancel, nodes, validationInspector)
 	// generate multiple control messages with GRAFT's for randomly generated
 	// cluster prefixed channels, this ensures we do not encounter duplicate topic ID errors
-<<<<<<< HEAD
 	ctlMsgs := spammer.GenerateCtlMessages(int(controlMessageCount), corruptlibp2p.WithPrune(1, clusterPrefixedTopic.String()))
-=======
-	ctlMsgs := spammer.GenerateCtlMessages(int(controlMessageCount),
-		corruptlibp2p.WithPrune(1, clusterPrefixedTopic.String()),
-	)
-
->>>>>>> 9c88e318
 	// start spamming the victim peer
 	spammer.SpamControlMessage(t, victimNode, ctlMsgs)
 
@@ -824,7 +774,6 @@
 	distributor := mockp2p.NewGossipSubInspectorNotificationDistributor(t)
 	p2ptest.MockInspectorNotificationDistributorReadyDoneAware(distributor)
 	meshTracer := meshTracerFixture(flowConfig, idProvider)
-<<<<<<< HEAD
 
 	topicProvider := newMockUpdatableTopicProvider()
 	validationInspector, err := validation.NewControlMsgValidationInspector(signalerCtx,
@@ -840,7 +789,6 @@
 		func() p2p.TopicProvider {
 			return topicProvider
 		})
-=======
 	inspectorIdProvider := mock.NewIdentityProvider(t)
 	validationInspector, err := validation.NewControlMsgValidationInspector(&validation.InspectorParams{
 		Logger:                  logger,
@@ -853,7 +801,6 @@
 		RpcTracker:              meshTracer,
 		NetworkingType:          network.PrivateNetwork,
 	})
->>>>>>> 9c88e318
 	require.NoError(t, err)
 	corruptInspectorFunc := corruptlibp2p.CorruptInspectorFunc(validationInspector)
 	victimNode, victimIdentity := p2ptest.NodeFixture(t,
@@ -940,7 +887,6 @@
 	p2ptest.MockInspectorNotificationDistributorReadyDoneAware(distributor)
 	withExpectedNotificationDissemination(1, inspectDisseminatedNotifyFunc)(distributor, spammer)
 	meshTracer := meshTracerFixture(flowConfig, idProvider)
-<<<<<<< HEAD
 
 	topicProvider := newMockUpdatableTopicProvider()
 	validationInspector, err := validation.NewControlMsgValidationInspector(signalerCtx,
@@ -956,7 +902,6 @@
 		func() p2p.TopicProvider {
 			return topicProvider
 		})
-=======
 	validationInspector, err := validation.NewControlMsgValidationInspector(&validation.InspectorParams{
 		Logger:                  unittest.Logger(),
 		SporkID:                 sporkID,
@@ -968,7 +913,6 @@
 		RpcTracker:              meshTracer,
 		NetworkingType:          network.PrivateNetwork,
 	})
->>>>>>> 9c88e318
 	require.NoError(t, err)
 	corruptInspectorFunc := corruptlibp2p.CorruptInspectorFunc(validationInspector)
 	victimNode, victimIdentity := p2ptest.NodeFixture(t,
@@ -1107,10 +1051,6 @@
 		return topics
 	}))
 
-	// after 7 errors encountered disseminate a notification
-	inspectorConfig.RpcMessageErrorThreshold = 6
-
-<<<<<<< HEAD
 	topicProvider := newMockUpdatableTopicProvider()
 	validationInspector, err := validation.NewControlMsgValidationInspector(signalerCtx,
 		unittest.Logger(),
@@ -1125,8 +1065,9 @@
 		func() p2p.TopicProvider {
 			return topicProvider
 		})
-=======
->>>>>>> 9c88e318
+	// after 7 errors encountered disseminate a notification
+	inspectorConfig.RpcMessageErrorThreshold = 6
+
 	require.NoError(t, err)
 	corruptInspectorFunc := corruptlibp2p.CorruptInspectorFunc(validationInspector)
 	victimNode, victimIdentity := p2ptest.NodeFixture(t,
@@ -1139,33 +1080,13 @@
 	idProvider.On("ByPeerID", victimNode.ID()).Return(&victimIdentity, true).Maybe()
 	idProvider.On("ByPeerID", spammer.SpammerNode.ID()).Return(&spammer.SpammerId, true).Maybe()
 
-<<<<<<< HEAD
-	topic := channels.Topic(fmt.Sprintf("%s/%s", channels.PushBlocks, sporkID))
-	// first create 4 valid messages
-	publishMsgs := unittest.GossipSubMessageFixtures(t, 4, topic.String())
-	// create unknown topic
-	unknownTopic := channels.Topic(fmt.Sprintf("%s/%s", corruptlibp2p.GossipSubTopicIdFixture(), sporkID)).String()
-	// create malformed topic
-	malformedTopic := channels.Topic(unittest.RandomStringFixture(t, 100)).String()
-	// a topics spork ID is considered invalid if it does not match the current spork ID
-	invalidSporkIDTopic := channels.Topic(fmt.Sprintf("%s/%s", channels.PushBlocks, unittest.IdentifierFixture())).String()
-	// append 5 messages with invalid topics, this should force a notification to disseminate
-	publishMsgs = append(publishMsgs, []*pb.Message{
-		{Topic: &unknownTopic},
-		{Topic: &malformedTopic},
-		{Topic: &malformedTopic},
-		{Topic: &malformedTopic},
-		{Topic: &invalidSporkIDTopic},
-	}...)
-
-	// set topic oracle to return list with all topics to avoid hasSubscription failures and force topic validation
-	topicProvider.UpdateTopics([]string{topic.String(), unknownTopic, malformedTopic, invalidSporkIDTopic})
-=======
 	// return nil for unknown peer ID indicating unstaked peer
 	idProvider.On("ByPeerID", unknownPeerID).Return(nil, false).Once()
 	// return ejected identity for peer ID will force message validation failure
 	idProvider.On("ByPeerID", ejectedIdentityPeerID).Return(ejectedIdentity, true).Once()
->>>>>>> 9c88e318
+
+	// set topic oracle to return list with all topics to avoid hasSubscription failures and force topic validation
+	topicProvider.UpdateTopics([]string{topic.String(), unknownTopic, malformedTopic, invalidSporkIDTopic})
 
 	validationInspector.Start(signalerCtx)
 	nodes := []p2p.LibP2PNode{victimNode, spammer.SpammerNode}
