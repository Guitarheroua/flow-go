package access_test

import (
	"context"
	"errors"
	"testing"

	"github.com/onflow/cadence"
	"github.com/onflow/cadence/runtime/common"
	"github.com/stretchr/testify/assert"
	"github.com/stretchr/testify/mock"
	"github.com/stretchr/testify/suite"

	jsoncdc "github.com/onflow/cadence/encoding/json"

	"github.com/onflow/flow-go/access"
	accessmock "github.com/onflow/flow-go/access/mock"
	"github.com/onflow/flow-go/fvm"
	"github.com/onflow/flow-go/model/flow"
	"github.com/onflow/flow-go/module"
	execmock "github.com/onflow/flow-go/module/execution/mock"
	"github.com/onflow/flow-go/module/metrics"
	"github.com/onflow/flow-go/utils/unittest"
)

func TestTransactionValidatorSuite(t *testing.T) {
	suite.Run(t, new(TransactionValidatorSuite))
}

type TransactionValidatorSuite struct {
	suite.Suite
	blocks           *accessmock.Blocks
	header           *flow.Header
	chain            flow.Chain
	validatorOptions access.TransactionValidationOptions
	metrics          module.TransactionValidationMetrics
}

func (s *TransactionValidatorSuite) SetupTest() {
	s.metrics = metrics.NewNoopCollector()
	s.blocks = accessmock.NewBlocks(s.T())
	assert.NotNil(s.T(), s.blocks)

	s.header = unittest.BlockHeaderFixture()
	assert.NotNil(s.T(), s.header)

	s.blocks.
		On("HeaderByID", mock.Anything).
		Return(s.header, nil)

	s.blocks.
		On("FinalizedHeader").
		Return(s.header, nil)

	s.blocks.
		On("SealedHeader").
		Return(s.header, nil)

	s.chain = flow.Testnet.Chain()
	s.validatorOptions = access.TransactionValidationOptions{
		CheckPayerBalanceMode:  access.EnforceCheck,
		MaxTransactionByteSize: flow.DefaultMaxTransactionByteSize,
		MaxCollectionByteSize:  flow.DefaultMaxCollectionByteSize,
	}
}

var verifyPayerBalanceResultType = cadence.NewStructType(
	common.StringLocation("test"),
	"VerifyPayerBalanceResult",
	[]cadence.Field{
		{
			Identifier: fvm.VerifyPayerBalanceResultTypeCanExecuteTransactionFieldName,
			Type:       cadence.BoolType,
		},
		{
			Identifier: fvm.VerifyPayerBalanceResultTypeRequiredBalanceFieldName,
			Type:       cadence.UFix64Type,
		},
		{
			Identifier: fvm.VerifyPayerBalanceResultTypeMaximumTransactionFeesFieldName,
			Type:       cadence.UFix64Type,
		},
	},
	nil,
)

func (s *TransactionValidatorSuite) TestTransactionValidator_ScriptExecutorInternalError() {
	scriptExecutor := execmock.NewScriptExecutor(s.T())
	assert.NotNil(s.T(), scriptExecutor)

	s.blocks.
		On("IndexedHeight").
		Return(s.header.Height, nil)

	scriptExecutor.
		On("ExecuteAtBlockHeight", mock.Anything, mock.Anything, mock.Anything, mock.Anything).
		Return(nil, errors.New("script executor internal error")).
		Once()

	validator, err := access.NewTransactionValidator(s.blocks, s.chain, s.metrics, s.validatorOptions, scriptExecutor)
	assert.NoError(s.T(), err)
	assert.NotNil(s.T(), validator)

	txBody := unittest.TransactionBodyFixture()

	err = validator.Validate(context.Background(), &txBody)
	assert.NoError(s.T(), err)
}

func (s *TransactionValidatorSuite) TestTransactionValidator_SufficientBalance() {
	scriptExecutor := execmock.NewScriptExecutor(s.T())

	canExecuteTransaction := cadence.Bool(true)
	requiredBalance := cadence.UFix64(1000)
	maximumTransactionFees := cadence.UFix64(1000)
	fields := []cadence.Value{canExecuteTransaction, requiredBalance, maximumTransactionFees}

	actualResponseValue := cadence.NewStruct(fields).WithType(verifyPayerBalanceResultType)
	actualResponse, err := jsoncdc.Encode(actualResponseValue)
	assert.NoError(s.T(), err)

	s.blocks.
		On("IndexedHeight").
		Return(s.header.Height, nil)

	scriptExecutor.
		On("ExecuteAtBlockHeight", mock.Anything, mock.Anything, mock.Anything, mock.Anything).
		Return(actualResponse, nil).
		Once()

	validator, err := access.NewTransactionValidator(s.blocks, s.chain, s.metrics, s.validatorOptions, scriptExecutor)
	assert.NoError(s.T(), err)
	assert.NotNil(s.T(), validator)

	txBody := unittest.TransactionBodyFixture()

	err = validator.Validate(context.Background(), &txBody)
	assert.NoError(s.T(), err)
}

func (s *TransactionValidatorSuite) TestTransactionValidator_InsufficientBalance() {
	scriptExecutor := execmock.NewScriptExecutor(s.T())

	canExecuteTransaction := cadence.Bool(false)
	requiredBalance := cadence.UFix64(1000)
	maximumTransactionFees := cadence.UFix64(1000)
	fields := []cadence.Value{canExecuteTransaction, requiredBalance, maximumTransactionFees}

	actualResponseValue := cadence.NewStruct(fields).WithType(verifyPayerBalanceResultType)
	actualResponse, err := jsoncdc.Encode(actualResponseValue)
	assert.NoError(s.T(), err)

	s.blocks.
		On("IndexedHeight").
		Return(s.header.Height, nil)

	scriptExecutor.
		On("ExecuteAtBlockHeight", mock.Anything, mock.Anything, mock.Anything, mock.Anything).
		Return(actualResponse, nil).Twice()

	actualAccountResponse, err := unittest.AccountFixture()
	assert.NoError(s.T(), err)
	assert.NotNil(s.T(), actualAccountResponse)

	validateTx := func() error {
		txBody := unittest.TransactionBodyFixture()
		validator, err := access.NewTransactionValidator(s.blocks, s.chain, s.metrics, s.validatorOptions, scriptExecutor)
		assert.NoError(s.T(), err)
		assert.NotNil(s.T(), validator)

		return validator.Validate(context.Background(), &txBody)
	}

<<<<<<< HEAD
	actualErr := validator.Validate(context.Background(), &txBody)

	assert.ErrorIs(s.T(), actualErr, expectedError)
}

func (s *TransactionValidatorSuite) TestTransactionValidator_SealedIndexedHeightThresholdLimit() {
	scriptExecutor := execmock.NewScriptExecutor(s.T())

	// setting indexed height to be behind of sealed by bigger number than allowed(DefaultSealedIndexedHeightThreshold)
	indexedHeight := s.header.Height - 40

	s.blocks.
		On("IndexedHeight").
		Return(indexedHeight, nil)

	validator, err := access.NewTransactionValidator(s.blocks, s.chain, s.metrics, s.validatorOptions, scriptExecutor)
	assert.NoError(s.T(), err)
	assert.NotNil(s.T(), validator)

	txBody := unittest.TransactionBodyFixture()

	err = validator.Validate(context.Background(), &txBody)
	assert.NoError(s.T(), err)

=======
	s.Run("with enforce check", func() {
		err := validateTx()

		expectedError := access.InsufficientBalanceError{
			Payer:           unittest.AddressFixture(),
			RequiredBalance: requiredBalance,
		}
		assert.ErrorIs(s.T(), err, expectedError)
	})

	s.Run("with warn check", func() {
		s.validatorOptions.CheckPayerBalanceMode = access.WarnCheck
		err := validateTx()
		assert.NoError(s.T(), err)
	})
>>>>>>> 7d782c8d
}<|MERGE_RESOLUTION|>--- conflicted
+++ resolved
@@ -171,32 +171,6 @@
 		return validator.Validate(context.Background(), &txBody)
 	}
 
-<<<<<<< HEAD
-	actualErr := validator.Validate(context.Background(), &txBody)
-
-	assert.ErrorIs(s.T(), actualErr, expectedError)
-}
-
-func (s *TransactionValidatorSuite) TestTransactionValidator_SealedIndexedHeightThresholdLimit() {
-	scriptExecutor := execmock.NewScriptExecutor(s.T())
-
-	// setting indexed height to be behind of sealed by bigger number than allowed(DefaultSealedIndexedHeightThreshold)
-	indexedHeight := s.header.Height - 40
-
-	s.blocks.
-		On("IndexedHeight").
-		Return(indexedHeight, nil)
-
-	validator, err := access.NewTransactionValidator(s.blocks, s.chain, s.metrics, s.validatorOptions, scriptExecutor)
-	assert.NoError(s.T(), err)
-	assert.NotNil(s.T(), validator)
-
-	txBody := unittest.TransactionBodyFixture()
-
-	err = validator.Validate(context.Background(), &txBody)
-	assert.NoError(s.T(), err)
-
-=======
 	s.Run("with enforce check", func() {
 		err := validateTx()
 
@@ -212,5 +186,25 @@
 		err := validateTx()
 		assert.NoError(s.T(), err)
 	})
->>>>>>> 7d782c8d
+}
+
+func (s *TransactionValidatorSuite) TestTransactionValidator_SealedIndexedHeightThresholdLimit() {
+	scriptExecutor := execmock.NewScriptExecutor(s.T())
+
+	// setting indexed height to be behind of sealed by bigger number than allowed(DefaultSealedIndexedHeightThreshold)
+	indexedHeight := s.header.Height - 40
+
+	s.blocks.
+		On("IndexedHeight").
+		Return(indexedHeight, nil)
+
+	validator, err := access.NewTransactionValidator(s.blocks, s.chain, s.metrics, s.validatorOptions, scriptExecutor)
+	assert.NoError(s.T(), err)
+	assert.NotNil(s.T(), validator)
+
+	txBody := unittest.TransactionBodyFixture()
+
+	err = validator.Validate(context.Background(), &txBody)
+	assert.NoError(s.T(), err)
+
 }