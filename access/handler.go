--- conflicted
+++ resolved
@@ -1113,13 +1113,6 @@
 		return err
 	}
 
-<<<<<<< HEAD
-	sub := h.api.SubscribeTransactionStatuses(ctx, &tx)
-	return subscription.HandleSubscription(sub, func(txSubInfo *convert.TransactionSubscribeInfo) error {
-		err = stream.Send(convert.TransactionSubscribeInfoToMessage(txSubInfo))
-		if err != nil {
-			return rpc.ConvertError(err, "could not send response", codes.Internal)
-=======
 	sub := h.api.SubscribeTransactionStatuses(ctx, &tx, request.GetEventEncodingVersion())
 
 	messageIndex := counters.NewMonotonousCounter(0)
@@ -1137,7 +1130,6 @@
 			if err != nil {
 				return rpc.ConvertError(err, "could not send response", codes.Internal)
 			}
->>>>>>> 84a39b0c
 		}
 
 		return nil
