package flow

import (
	"fmt"

	clone "github.com/huandu/go-clone/generic"
	"golang.org/x/exp/slices"
)

// DynamicIdentityEntry encapsulates nodeID and dynamic portion of identity.
type DynamicIdentityEntry struct {
	NodeID  Identifier
	Ejected bool
}

type DynamicIdentityEntryList []*DynamicIdentityEntry

// EpochProtocolStateEntry represents a snapshot of the identity table (incl. the set of all notes authorized to
// be part of the network) at some point in time. It allows to reconstruct the state of identity table using
// epoch setup events and dynamic identities. It tracks attempts of invalid state transitions.
// It also holds information about the next epoch, if it has been already committed.
// This structure is used to persist protocol state in the database.
//
// Note that the current implementation does not store the identity table directly. Instead, we store
// the original events that constituted the _initial_ identity table at the beginning of the epoch
// plus some modifiers. We intend to restructure this code soon.
type EpochProtocolStateEntry struct {
	PreviousEpoch *EpochStateContainer // minimal dynamic properties for previous epoch [optional, nil for first epoch after spork, genesis]
	CurrentEpoch  EpochStateContainer  // minimal dynamic properties for current epoch
	NextEpoch     *EpochStateContainer // minimal dynamic properties for next epoch [optional, nil iff we are in staking phase]

	// EpochFallbackTriggered encodes whether an invalid epoch transition
	// has been detected in this fork. Under normal operations, this value is false.
	// Node-internally, the EpochFallback notification is emitted when a block is
	// finalized that changes this flag from false to true.
	// A state transition from true -> false is possible only when protocol undergoes epoch recovery.
	EpochFallbackTriggered bool
}

// EpochStateContainer holds the data pertaining to a _single_ epoch but no information about
// any adjacent epochs. To perform a transition from epoch N to N+1, EpochStateContainers for
// both epochs are necessary.
type EpochStateContainer struct {
	// ID of setup event for this epoch, never nil.
	SetupID Identifier
	// ID of commit event for this epoch. Could be ZeroID if epoch was not committed.
	CommitID Identifier
	// ActiveIdentities contains the dynamic identity properties for the nodes that
	// are active in this epoch. Active means that these nodes are authorized to contribute to
	// extending the chain. Nodes are listed in `ActiveIdentities` if and only if
	// they are part of the EpochSetup event for the respective epoch.
	// The dynamic identity properties can change from block to block. Each non-deferred
	// identity-mutating operation is applied independently to the `ActiveIdentities`
	// of the relevant epoch's EpochStateContainer separately.
	// Identities are always sorted in canonical order.
	//
	// Context: In comparison, nodes that are joining in the next epoch or left as of this
	// epoch are only allowed to listen to the network but not actively contribute. Such
	// nodes are _not_ part of `Identities`.
	ActiveIdentities DynamicIdentityEntryList

	// EpochExtensions contains potential EFM-extensions of this epoch. In the happy path
	// it is nil or empty. An Epoch in which Epoch-Fallback-Mode [EFM] is triggered, will
	// have at least one extension. By convention, the initial extension must satisfy
	//   EpochSetup.FinalView + 1 = EpochExtensions[0].FirstView
	// and each consecutive pair of slice elements must obey
	//   EpochExtensions[i].FinalView+1 = EpochExtensions[i+1].FirstView
	EpochExtensions []EpochExtension
}

// EpochExtension represents a range of views, which contiguously extends this epoch.
type EpochExtension struct {
	FirstView     uint64
	FinalView     uint64
	TargetEndTime uint64
}

// ID returns an identifier for this EpochStateContainer by hashing internal fields.
// Per convention, the ID of a `nil` EpochStateContainer is `flow.ZeroID`.
func (c *EpochStateContainer) ID() Identifier {
	if c == nil {
		return ZeroID
	}
	return MakeID(c)
}

// EventIDs returns the `flow.EventIDs` with the hashes of the EpochSetup and EpochCommit events.
// Per convention, for a `nil` EpochStateContainer, we return `flow.ZeroID` for both events.
func (c *EpochStateContainer) EventIDs() EventIDs {
	if c == nil {
		return EventIDs{ZeroID, ZeroID}
	}
	return EventIDs{c.SetupID, c.CommitID}
}

// Copy returns a full copy of the entry.
// Embedded Identities are deep-copied, _except_ for their keys, which are copied by reference.
// Per convention, the ID of a `nil` EpochStateContainer is `flow.ZeroID`.
func (c *EpochStateContainer) Copy() *EpochStateContainer {
	if c == nil {
		return nil
	}
	return &EpochStateContainer{
		SetupID:          c.SetupID,
		CommitID:         c.CommitID,
		ActiveIdentities: c.ActiveIdentities.Copy(),
		EpochExtensions:  clone.Clone(c.EpochExtensions),
	}
}

// RichEpochProtocolStateEntry is a EpochProtocolStateEntry which has additional fields that are cached
// from storage layer for convenience.
// Using this structure instead of EpochProtocolStateEntry allows us to avoid querying
// the database for epoch setups and commits and full identity table.
// It holds several invariants, such as:
//   - CurrentEpochSetup and CurrentEpochCommit are for the same epoch. Never nil.
//   - PreviousEpochSetup and PreviousEpochCommit are for the same epoch. Can be nil.
//   - CurrentEpochIdentityTable is the full (dynamic) identity table for the current epoch.
//     Identities are sorted in canonical order. Without duplicates. Never nil.
//   - NextEpochIdentityTable is the full (dynamic) identity table for the next epoch. Can be nil.
//
// NOTE regarding `CurrentEpochIdentityTable` and `NextEpochIdentityTable`:
// The Identity Table is generally a super-set of the identities listed in the Epoch
// Service Events for the respective epoch. This is because the service events only list
// nodes that are authorized to _actively_ contribute to extending the chain. In contrast,
// the Identity Table additionally contains nodes (with weight zero) from the previous or
// upcoming epoch, which are transitioning into / out of the network and are only allowed
// to listen but not to actively contribute.
type RichEpochProtocolStateEntry struct {
	*EpochProtocolStateEntry

	PreviousEpochSetup        *EpochSetup
	PreviousEpochCommit       *EpochCommit
	CurrentEpochSetup         *EpochSetup
	CurrentEpochCommit        *EpochCommit
	NextEpochSetup            *EpochSetup
	NextEpochCommit           *EpochCommit
	CurrentEpochIdentityTable IdentityList
	NextEpochIdentityTable    IdentityList
}

// NewRichEpochProtocolStateEntry constructs a RichEpochProtocolStateEntry from an EpochProtocolStateEntry and additional data.
// No errors are expected during normal operation. All errors indicate inconsistent or invalid inputs.
func NewRichEpochProtocolStateEntry(
	protocolState *EpochProtocolStateEntry,
	previousEpochSetup *EpochSetup,
	previousEpochCommit *EpochCommit,
	currentEpochSetup *EpochSetup,
	currentEpochCommit *EpochCommit,
	nextEpochSetup *EpochSetup,
	nextEpochCommit *EpochCommit,
) (*RichEpochProtocolStateEntry, error) {
	result := &RichEpochProtocolStateEntry{
		EpochProtocolStateEntry:   protocolState,
		PreviousEpochSetup:        previousEpochSetup,
		PreviousEpochCommit:       previousEpochCommit,
		CurrentEpochSetup:         currentEpochSetup,
		CurrentEpochCommit:        currentEpochCommit,
		NextEpochSetup:            nextEpochSetup,
		NextEpochCommit:           nextEpochCommit,
		CurrentEpochIdentityTable: IdentityList{},
		NextEpochIdentityTable:    IdentityList{},
	}

	// If previous epoch is specified: ensure respective epoch service events are not nil and consistent with commitments in `EpochProtocolStateEntry.PreviousEpoch`
	if protocolState.PreviousEpoch != nil {
<<<<<<< HEAD
		if protocolState.PreviousEpoch.SetupID != previousEpochSetup.ID() { // calling ID() will panic if EpochSetup event is nil
			return nil, fmt.Errorf("supplied previous epoch's setup event (%x) does not match commitment (%x) in ProtocolStateEntry", previousEpochSetup.ID(), protocolState.PreviousEpoch.SetupID)
		}
		if protocolState.PreviousEpoch.CommitID != previousEpochCommit.ID() { // calling ID() will panic if EpochCommit event is nil
			return nil, fmt.Errorf("supplied previous epoch's commit event (%x) does not match commitment (%x) in ProtocolStateEntry", previousEpochCommit.ID(), protocolState.PreviousEpoch.CommitID)
=======
		if protocolState.PreviousEpoch.SetupID != previousEpochSetup.ID() { // calling ID() will panic is EpochSetup event is nil
			return nil, fmt.Errorf("supplied previous epoch's setup event (%x) does not match commitment (%x) in EpochProtocolStateEntry", previousEpochSetup.ID(), protocolState.PreviousEpoch.SetupID)
		}
		if protocolState.PreviousEpoch.CommitID != previousEpochCommit.ID() { // calling ID() will panic is EpochCommit event is nil
			return nil, fmt.Errorf("supplied previous epoch's commit event (%x) does not match commitment (%x) in EpochProtocolStateEntry", previousEpochCommit.ID(), protocolState.PreviousEpoch.CommitID)
>>>>>>> 61b1f267
		}
	} else {
		if previousEpochSetup != nil {
			return nil, fmt.Errorf("no previous epoch but gotten non-nil EpochSetup event")
		}
		if previousEpochCommit != nil {
			return nil, fmt.Errorf("no previous epoch but gotten non-nil EpochCommit event")
		}
	}

	// For current epoch: ensure respective epoch service events are not nil and consistent with commitments in `EpochProtocolStateEntry.CurrentEpoch`
	if protocolState.CurrentEpoch.SetupID != currentEpochSetup.ID() { // calling ID() will panic is EpochSetup event is nil
		return nil, fmt.Errorf("supplied current epoch's setup event (%x) does not match commitment (%x) in EpochProtocolStateEntry", currentEpochSetup.ID(), protocolState.CurrentEpoch.SetupID)
	}
	if protocolState.CurrentEpoch.CommitID != currentEpochCommit.ID() { // calling ID() will panic is EpochCommit event is nil
		return nil, fmt.Errorf("supplied current epoch's commit event (%x) does not match commitment (%x) in EpochProtocolStateEntry", currentEpochCommit.ID(), protocolState.CurrentEpoch.CommitID)
	}

	// If we are in staking phase (i.e. protocolState.NextEpoch == nil):
	//  (1) Full identity table contains active identities from current epoch.
	//      If previous epoch exists, we add nodes from previous epoch that are leaving in the current epoch with `EpochParticipationStatusLeaving` status.
	// Otherwise, we are in epoch setup or epoch commit phase (i.e. protocolState.NextEpoch ≠ nil):
	//  (2a) Full identity table contains active identities from current epoch + nodes joining in next epoch with `EpochParticipationStatusJoining` status.
	//  (2b) Furthermore, we also build the full identity table for the next epoch's staking phase:
	//       active identities from next epoch + nodes from current epoch that are leaving at the end of the current epoch with `flow.EpochParticipationStatusLeaving` status.
	var err error
	nextEpoch := protocolState.NextEpoch
	if nextEpoch == nil { // in staking phase: build full identity table for current epoch according to (1)
		if nextEpochSetup != nil {
			return nil, fmt.Errorf("no next epoch but gotten non-nil EpochSetup event")
		}
		if nextEpochCommit != nil {
			return nil, fmt.Errorf("no next epoch but gotten non-nil EpochCommit event")
		}

		var previousEpochIdentitySkeletons IdentitySkeletonList
		var previousEpochDynamicIdentities DynamicIdentityEntryList
		if previousEpochSetup != nil {
			previousEpochIdentitySkeletons = previousEpochSetup.Participants
			previousEpochDynamicIdentities = protocolState.PreviousEpoch.ActiveIdentities
		}
		result.CurrentEpochIdentityTable, err = BuildIdentityTable(
			currentEpochSetup.Participants,
			protocolState.CurrentEpoch.ActiveIdentities,
			previousEpochIdentitySkeletons,
			previousEpochDynamicIdentities,
			EpochParticipationStatusLeaving,
		)
		if err != nil {
			return nil, fmt.Errorf("could not build identity table for staking phase: %w", err)
		}
	} else { // protocolState.NextEpoch ≠ nil, i.e. we are in epoch setup or epoch commit phase
		// ensure respective epoch service events are not nil and consistent with commitments in `EpochProtocolStateEntry.NextEpoch`
		if nextEpoch.SetupID != nextEpochSetup.ID() {
			return nil, fmt.Errorf("supplied next epoch's setup event (%x) does not match commitment (%x) in EpochProtocolStateEntry", nextEpoch.SetupID, nextEpochSetup.ID())
		}
		if nextEpoch.CommitID != ZeroID {
			if nextEpoch.CommitID != nextEpochCommit.ID() {
				return nil, fmt.Errorf("supplied next epoch's commit event (%x) does not match commitment (%x) in EpochProtocolStateEntry", nextEpoch.CommitID, nextEpochCommit.ID())
			}
		} else {
			if nextEpochCommit != nil {
				return nil, fmt.Errorf("next epoch not yet committed but got EpochCommit event")
			}
		}

		result.CurrentEpochIdentityTable, err = BuildIdentityTable(
			currentEpochSetup.Participants,
			protocolState.CurrentEpoch.ActiveIdentities,
			nextEpochSetup.Participants,
			nextEpoch.ActiveIdentities,
			EpochParticipationStatusJoining,
		)
		if err != nil {
			return nil, fmt.Errorf("could not build identity table for setup/commit phase: %w", err)
		}

		result.NextEpochIdentityTable, err = BuildIdentityTable(
			nextEpochSetup.Participants,
			nextEpoch.ActiveIdentities,
			currentEpochSetup.Participants,
			protocolState.CurrentEpoch.ActiveIdentities,
			EpochParticipationStatusLeaving,
		)
		if err != nil {
			return nil, fmt.Errorf("could not build next epoch identity table: %w", err)
		}
	}
	return result, nil
}

// ID returns hash of entry by hashing all fields.
func (e *EpochProtocolStateEntry) ID() Identifier {
	if e == nil {
		return ZeroID
	}
	body := struct {
		PreviousEpochID        Identifier
		CurrentEpochID         Identifier
		NextEpochID            Identifier
		EpochFallbackTriggered bool
	}{
		PreviousEpochID:        e.PreviousEpoch.ID(),
		CurrentEpochID:         e.CurrentEpoch.ID(),
		NextEpochID:            e.NextEpoch.ID(),
		EpochFallbackTriggered: e.EpochFallbackTriggered,
	}
	return MakeID(body)
}

// Copy returns a full copy of the entry.
// Embedded Identities are deep-copied, _except_ for their keys, which are copied by reference.
func (e *EpochProtocolStateEntry) Copy() *EpochProtocolStateEntry {
	if e == nil {
		return nil
	}
<<<<<<< HEAD
	return &ProtocolStateEntry{
		PreviousEpoch:          e.PreviousEpoch.Copy(),
		CurrentEpoch:           *e.CurrentEpoch.Copy(),
		NextEpoch:              e.NextEpoch.Copy(),
		EpochFallbackTriggered: e.EpochFallbackTriggered,
=======
	return &EpochProtocolStateEntry{
		PreviousEpoch:                   e.PreviousEpoch.Copy(),
		CurrentEpoch:                    *e.CurrentEpoch.Copy(),
		NextEpoch:                       e.NextEpoch.Copy(),
		InvalidEpochTransitionAttempted: e.InvalidEpochTransitionAttempted,
>>>>>>> 61b1f267
	}
}

// Copy returns a full copy of the RichEpochProtocolStateEntry.
//   - Embedded service events are copied by reference (not deep-copied).
//   - CurrentEpochIdentityTable and NextEpochIdentityTable are deep-copied, _except_ for their keys, which are copied by reference.
func (e *RichEpochProtocolStateEntry) Copy() *RichEpochProtocolStateEntry {
	if e == nil {
		return nil
	}
	return &RichEpochProtocolStateEntry{
		EpochProtocolStateEntry:   e.EpochProtocolStateEntry.Copy(),
		PreviousEpochSetup:        e.PreviousEpochSetup,
		PreviousEpochCommit:       e.PreviousEpochCommit,
		CurrentEpochSetup:         e.CurrentEpochSetup,
		CurrentEpochCommit:        e.CurrentEpochCommit,
		NextEpochSetup:            e.NextEpochSetup,
		NextEpochCommit:           e.NextEpochCommit,
		CurrentEpochIdentityTable: e.CurrentEpochIdentityTable.Copy(),
		NextEpochIdentityTable:    e.NextEpochIdentityTable.Copy(),
	}
}

// CurrentEpochFinalView returns the final view of the current epoch, taking into account possible epoch extensions.
// If there are no epoch extensions, the final view is the final view of the current epoch setup,
// otherwise it is the final view of the last epoch extension.
func (e *RichProtocolStateEntry) CurrentEpochFinalView() uint64 {
	l := len(e.CurrentEpoch.EpochExtensions)
	if l > 0 {
		return e.CurrentEpoch.EpochExtensions[l-1].FinalView
	}
	return e.CurrentEpochSetup.FinalView
}

// EpochPhase returns the current epoch phase.
// The receiver EpochProtocolStateEntry must be properly constructed.
func (e *EpochProtocolStateEntry) EpochPhase() EpochPhase {
	// The epoch phase is determined by how much information we have about the next epoch
	if e.NextEpoch == nil {
		return EpochPhaseStaking // if no information about the next epoch is known, we are in the Staking Phase
	}
	// Per convention, NextEpoch ≠ nil if and only if NextEpoch.SetupID is specified.
	if e.NextEpoch.CommitID == ZeroID {
		return EpochPhaseSetup // if only the Setup event is known for the next epoch but not the Commit event, we are in the Setup Phase
	}
	return EpochPhaseCommitted // if the Setup and Commit events are known for the next epoch, we are in the Committed Phase
}

// EpochCounter returns the current epoch counter.
// The receiver RichEpochProtocolStateEntry must be properly constructed.
func (e *RichEpochProtocolStateEntry) EpochCounter() uint64 {
	return e.CurrentEpochSetup.Counter
}

func (ll DynamicIdentityEntryList) Lookup() map[Identifier]*DynamicIdentityEntry {
	result := make(map[Identifier]*DynamicIdentityEntry, len(ll))
	for _, entry := range ll {
		result[entry.NodeID] = entry
	}
	return result
}

// Sorted returns whether the list is sorted by the input ordering.
func (ll DynamicIdentityEntryList) Sorted(less IdentifierOrder) bool {
	return slices.IsSortedFunc(ll, func(lhs, rhs *DynamicIdentityEntry) int {
		return less(lhs.NodeID, rhs.NodeID)
	})
}

// ByNodeID gets a node from the list by node ID.
func (ll DynamicIdentityEntryList) ByNodeID(nodeID Identifier) (*DynamicIdentityEntry, bool) {
	for _, identity := range ll {
		if identity.NodeID == nodeID {
			return identity, true
		}
	}
	return nil, false
}

// Copy returns a copy of the DynamicIdentityEntryList. The resulting slice uses
// a different backing array, meaning appends and insert operations on either slice
// are guaranteed to only affect that slice.
//
// Copy should be used when modifying an existing identity list by either
// appending new elements, re-ordering, or inserting new elements in an
// existing index.
//
// CAUTION:
// All Identity fields are deep-copied, _except_ for their keys, which
// are copied by reference.
func (ll DynamicIdentityEntryList) Copy() DynamicIdentityEntryList {
	lenList := len(ll)
	dup := make(DynamicIdentityEntryList, 0, lenList)
	for i := 0; i < lenList; i++ {
		// copy the object
		next := *(ll[i])
		dup = append(dup, &next)
	}
	return dup
}

// Sort sorts the list by the input ordering. Returns a new, sorted list without modifying the input.
// CAUTION:
// All Identity fields are deep-copied, _except_ for their keys, which are copied by reference.
func (ll DynamicIdentityEntryList) Sort(less IdentifierOrder) DynamicIdentityEntryList {
	dup := ll.Copy()
	slices.SortFunc(dup, func(lhs, rhs *DynamicIdentityEntry) int {
		return less(lhs.NodeID, rhs.NodeID)
	})
	return dup
}

// BuildIdentityTable constructs the full identity table for the target epoch by combining data from:
//  1. The IdentitySkeletons for the nodes that are _active_ in the target epoch
//     (recorded in EpochSetup event and immutable throughout the epoch).
//  2. The Dynamic Identities for the nodes that are _active_ in the target epoch (i.e. the dynamic identity
//     fields for the IdentitySkeletons contained in the EpochSetup event for the respective epoch).
//
// Optionally, identity information for an adjacent epoch is given if and only if an adjacent epoch exists. For
// a target epoch N, the epochs N-1 and N+1 are defined to be adjacent. Adjacent epochs do not necessarily exist
// (e.g. consider a spork comprising only a single epoch), in which case the respective inputs are nil or empty.
//  3. [optional] An adjacent epoch's IdentitySkeletons as recorded in the adjacent epoch's setup event.
//  4. [optional] An adjacent epoch's Dynamic Identities.
//  5. An adjacent epoch's identities participation status, this could be joining or leaving depending on epoch phase.
//
// The function enforces that the input slices pertaining to the same epoch contain the same identities
// (compared by nodeID) in the same order. Otherwise, an exception is returned.
// No errors are expected during normal operation. All errors indicate inconsistent or invalid inputs.
func BuildIdentityTable(
	targetEpochIdentitySkeletons IdentitySkeletonList,
	targetEpochDynamicIdentities DynamicIdentityEntryList,
	adjacentEpochIdentitySkeletons IdentitySkeletonList,
	adjacentEpochDynamicIdentities DynamicIdentityEntryList,
	adjacentIdentitiesStatus EpochParticipationStatus,
) (IdentityList, error) {
	if adjacentIdentitiesStatus != EpochParticipationStatusLeaving &&
		adjacentIdentitiesStatus != EpochParticipationStatusJoining {
		return nil, fmt.Errorf("invalid adjacent identity status, expect %s or %s, got %s",
			EpochParticipationStatusLeaving.String(),
			EpochParticipationStatusJoining.String(),
			adjacentIdentitiesStatus)
	}
	targetEpochParticipants, err := ComposeFullIdentities(targetEpochIdentitySkeletons, targetEpochDynamicIdentities, EpochParticipationStatusActive)
	if err != nil {
		return nil, fmt.Errorf("could not reconstruct participants for target epoch: %w", err)
	}
	adjacentEpochParticipants, err := ComposeFullIdentities(adjacentEpochIdentitySkeletons, adjacentEpochDynamicIdentities, adjacentIdentitiesStatus)
	if err != nil {
		return nil, fmt.Errorf("could not reconstruct participants for adjacent epoch: %w", err)
	}

	// Combine the participants of the current and adjacent epoch. The method `GenericIdentityList.Union`
	// already implements the following required conventions:
	//  1. Preference for IdentitySkeleton of the target epoch:
	//     In case an IdentitySkeleton with the same NodeID exists in the target epoch as well as
	//     in the adjacent epoch, we use the IdentitySkeleton for the target epoch (for example,
	//     to account for changes of keys, address, initial weight, etc).
	//  2. Canonical ordering
	return targetEpochParticipants.Union(adjacentEpochParticipants), nil
}

// DynamicIdentityEntryListFromIdentities converts IdentityList to DynamicIdentityEntryList.
func DynamicIdentityEntryListFromIdentities(identities IdentityList) DynamicIdentityEntryList {
	dynamicIdentities := make(DynamicIdentityEntryList, 0, len(identities))
	for _, identity := range identities {
		dynamicIdentities = append(dynamicIdentities, &DynamicIdentityEntry{
			NodeID:  identity.NodeID,
			Ejected: identity.IsEjected(),
		})
	}
	return dynamicIdentities
}

// ComposeFullIdentities combines identity skeletons and dynamic identities to produce a flow.IdentityList.
// It enforces that the input slices `skeletons` and `dynamics` list the same identities (compared by nodeID)
// in the same order. Otherwise, an exception is returned. For each identity i, we set
// `i.EpochParticipationStatus` to the `defaultEpochParticipationStatus` _unless_ i is ejected.
// No errors are expected during normal operations.
func ComposeFullIdentities(
	skeletons IdentitySkeletonList,
	dynamics DynamicIdentityEntryList,
	defaultEpochParticipationStatus EpochParticipationStatus,
) (IdentityList, error) {
	// sanity check: list of skeletons and dynamic should be the same
	if len(skeletons) != len(dynamics) {
		return nil, fmt.Errorf("invalid number of identities to reconstruct: expected %d, got %d", len(skeletons), len(dynamics))
	}

	// reconstruct identities from skeleton and dynamic parts
	var result IdentityList
	for i := range dynamics {
		// sanity check: identities should be sorted in the same order
		if dynamics[i].NodeID != skeletons[i].NodeID {
			return nil, fmt.Errorf("identites in protocol state are not consistently ordered: expected %s, got %s", skeletons[i].NodeID, dynamics[i].NodeID)
		}
		status := defaultEpochParticipationStatus
		if dynamics[i].Ejected {
			status = EpochParticipationStatusEjected
		}
		result = append(result, &Identity{
			IdentitySkeleton: *skeletons[i],
			DynamicIdentity: DynamicIdentity{
				EpochParticipationStatus: status,
			},
		})
	}
	return result, nil
}

// PSKeyValueStoreData is a binary blob with a version attached, specifying the format
// of the marshaled data. In a nutshell, it serves as a binary snapshot of a ProtocolKVStore.
// This structure is useful for version-agnostic storage, where snapshots with different versions
// can co-exist. The PSKeyValueStoreData is a generic format that can be later decoded to
// potentially different strongly typed structures based on version. When reading from the store,
// callers must know how to deal with the binary representation.
type PSKeyValueStoreData struct {
	Version uint64
	Data    []byte
}<|MERGE_RESOLUTION|>--- conflicted
+++ resolved
@@ -164,19 +164,11 @@
 
 	// If previous epoch is specified: ensure respective epoch service events are not nil and consistent with commitments in `EpochProtocolStateEntry.PreviousEpoch`
 	if protocolState.PreviousEpoch != nil {
-<<<<<<< HEAD
-		if protocolState.PreviousEpoch.SetupID != previousEpochSetup.ID() { // calling ID() will panic if EpochSetup event is nil
-			return nil, fmt.Errorf("supplied previous epoch's setup event (%x) does not match commitment (%x) in ProtocolStateEntry", previousEpochSetup.ID(), protocolState.PreviousEpoch.SetupID)
-		}
-		if protocolState.PreviousEpoch.CommitID != previousEpochCommit.ID() { // calling ID() will panic if EpochCommit event is nil
-			return nil, fmt.Errorf("supplied previous epoch's commit event (%x) does not match commitment (%x) in ProtocolStateEntry", previousEpochCommit.ID(), protocolState.PreviousEpoch.CommitID)
-=======
 		if protocolState.PreviousEpoch.SetupID != previousEpochSetup.ID() { // calling ID() will panic is EpochSetup event is nil
 			return nil, fmt.Errorf("supplied previous epoch's setup event (%x) does not match commitment (%x) in EpochProtocolStateEntry", previousEpochSetup.ID(), protocolState.PreviousEpoch.SetupID)
 		}
 		if protocolState.PreviousEpoch.CommitID != previousEpochCommit.ID() { // calling ID() will panic is EpochCommit event is nil
 			return nil, fmt.Errorf("supplied previous epoch's commit event (%x) does not match commitment (%x) in EpochProtocolStateEntry", previousEpochCommit.ID(), protocolState.PreviousEpoch.CommitID)
->>>>>>> 61b1f267
 		}
 	} else {
 		if previousEpochSetup != nil {
@@ -293,19 +285,11 @@
 	if e == nil {
 		return nil
 	}
-<<<<<<< HEAD
-	return &ProtocolStateEntry{
+	return &EpochProtocolStateEntry{
 		PreviousEpoch:          e.PreviousEpoch.Copy(),
 		CurrentEpoch:           *e.CurrentEpoch.Copy(),
 		NextEpoch:              e.NextEpoch.Copy(),
 		EpochFallbackTriggered: e.EpochFallbackTriggered,
-=======
-	return &EpochProtocolStateEntry{
-		PreviousEpoch:                   e.PreviousEpoch.Copy(),
-		CurrentEpoch:                    *e.CurrentEpoch.Copy(),
-		NextEpoch:                       e.NextEpoch.Copy(),
-		InvalidEpochTransitionAttempted: e.InvalidEpochTransitionAttempted,
->>>>>>> 61b1f267
 	}
 }
 
@@ -332,7 +316,7 @@
 // CurrentEpochFinalView returns the final view of the current epoch, taking into account possible epoch extensions.
 // If there are no epoch extensions, the final view is the final view of the current epoch setup,
 // otherwise it is the final view of the last epoch extension.
-func (e *RichProtocolStateEntry) CurrentEpochFinalView() uint64 {
+func (e *RichEpochProtocolStateEntry) CurrentEpochFinalView() uint64 {
 	l := len(e.CurrentEpoch.EpochExtensions)
 	if l > 0 {
 		return e.CurrentEpoch.EpochExtensions[l-1].FinalView
