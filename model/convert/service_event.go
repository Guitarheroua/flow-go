package convert

import (
	"encoding/hex"
	"fmt"
	"strings"

	"github.com/coreos/go-semver/semver"
	"github.com/onflow/cadence"
	"github.com/onflow/cadence/encoding/ccf"
	"github.com/onflow/crypto"

	"github.com/onflow/flow-go/fvm/systemcontracts"
	"github.com/onflow/flow-go/model/flow"
)

// ServiceEvent converts a service event encoded as the generic flow.Event
// type to a flow.ServiceEvent type for use within protocol software and protocol
// state. This acts as the conversion from the Cadence type to the flow-go type.
// CAUTION: This function must only be used for input events computed locally, by an
// Execution or Verification Node; it is not resilient to malicious inputs.
// No errors are expected during normal operation.
func ServiceEvent(chainID flow.ChainID, event flow.Event) (*flow.ServiceEvent, error) {
	events := systemcontracts.ServiceEventsForChain(chainID)

	// depending on type of service event construct Go type
	switch event.Type {
	case events.EpochSetup.EventType():
		return convertServiceEventEpochSetup(event)
	case events.EpochCommit.EventType():
		return convertServiceEventEpochCommit(event)
	case events.EpochRecover.EventType():
		return convertServiceEventEpochRecover(event)
	case events.VersionBeacon.EventType():
		return convertServiceEventVersionBeacon(event)
	case events.ProtocolStateVersionUpgrade.EventType():
		return convertServiceEventProtocolStateVersionUpgrade(event)
	default:
		return nil, fmt.Errorf("invalid event type: %s", event.Type)
	}
}

func getField[T cadence.Value](fields map[string]cadence.Value, fieldName string) (T, error) {
	field, ok := fields[fieldName]
	if !ok || field == nil {
		var zero T
		return zero, fmt.Errorf(
			"required field not found: %s",
			fieldName,
		)
	}

	value, ok := field.(T)
	if !ok {
		var zero T
		return zero, invalidCadenceTypeError(fieldName, field, zero)
	}

	return value, nil
}

// convertServiceEventEpochSetup converts a service event encoded as the generic
// flow.Event type to a ServiceEvent type for an EpochSetup event
// CONVENTION: in the returned `EpochSetup` event,
//   - Node identities listed in `EpochSetup.Participants` are in CANONICAL ORDER
//   - for each cluster assignment (i.e. element in `EpochSetup.Assignments`), the nodeIDs are listed in CANONICAL ORDER
//
// CAUTION: This function must only be used for input events computed locally, by an
// Execution or Verification Node; it is not resilient to malicious inputs.
// No errors are expected during normal operation.
func convertServiceEventEpochSetup(event flow.Event) (*flow.ServiceEvent, error) {
	// decode bytes using ccf
	payload, err := ccf.Decode(nil, event.Payload)
	if err != nil {
		return nil, fmt.Errorf("could not unmarshal event payload: %w", err)
	}

	// NOTE: variable names prefixed with cdc represent cadence types
	cdcEvent, ok := payload.(cadence.Event)
	if !ok {
		return nil, invalidCadenceTypeError("payload", payload, cadence.Event{})
	}

	if cdcEvent.Type() == nil {
		return nil, fmt.Errorf("EpochSetup event doesn't have type")
	}

	fields := cadence.FieldsMappedByName(cdcEvent)

	const expectedFieldCount = 11
	if len(fields) < expectedFieldCount {
		return nil, fmt.Errorf(
			"insufficient fields in EpochSetup event (%d < %d)",
			len(fields),
			expectedFieldCount,
		)
	}

	// parse EpochSetup event

	counter, err := getField[cadence.UInt64](fields, "counter")
	if err != nil {
		return nil, fmt.Errorf("failed to decode EpochSetup event: %w", err)
	}

	cdcParticipants, err := getField[cadence.Array](fields, "nodeInfo")
	if err != nil {
		return nil, fmt.Errorf("failed to decode EpochSetup event: %w", err)
	}

	firstView, err := getField[cadence.UInt64](fields, "firstView")
	if err != nil {
		return nil, fmt.Errorf("failed to decode EpochSetup event: %w", err)
	}

	finalView, err := getField[cadence.UInt64](fields, "finalView")
	if err != nil {
		return nil, fmt.Errorf("failed to decode EpochSetup event: %w", err)
	}

	cdcClusters, err := getField[cadence.Array](fields, "collectorClusters")
	if err != nil {
		return nil, fmt.Errorf("failed to decode EpochSetup event: %w", err)
	}

	randomSrcHex, err := getField[cadence.String](fields, "randomSource")
	if err != nil {
		return nil, fmt.Errorf("failed to decode EpochSetup event: %w", err)
	}

	targetDuration, err := getField[cadence.UInt64](fields, "targetDuration") // Epoch duration [seconds]
	if err != nil {
		return nil, fmt.Errorf("failed to decode EpochSetup event: %w", err)
	}

	targetEndTimeUnix, err := getField[cadence.UInt64](fields, "targetEndTime") // Unix time [seconds]
	if err != nil {
		return nil, fmt.Errorf("failed to decode EpochSetup event: %w", err)
	}

	dkgPhase1FinalView, err := getField[cadence.UInt64](fields, "DKGPhase1FinalView")
	if err != nil {
		return nil, fmt.Errorf("failed to decode EpochSetup event: %w", err)
	}

	dkgPhase2FinalView, err := getField[cadence.UInt64](fields, "DKGPhase2FinalView")
	if err != nil {
		return nil, fmt.Errorf("failed to decode EpochSetup event: %w", err)
	}

	dkgPhase3FinalView, err := getField[cadence.UInt64](fields, "DKGPhase3FinalView")
	if err != nil {
		return nil, fmt.Errorf("failed to decode EpochSetup event: %w", err)
	}

	setup := &flow.EpochSetup{
		Counter:            uint64(counter),
		FirstView:          uint64(firstView),
		FinalView:          uint64(finalView),
		DKGPhase1FinalView: uint64(dkgPhase1FinalView),
		DKGPhase2FinalView: uint64(dkgPhase2FinalView),
		DKGPhase3FinalView: uint64(dkgPhase3FinalView),
		TargetDuration:     uint64(targetDuration),
		TargetEndTime:      uint64(targetEndTimeUnix),
	}

	// random source from the event must be a hex string
	// containing exactly 128 bits (equivalent to 16 bytes or 32 hex characters)
	setup.RandomSource, err = hex.DecodeString(string(randomSrcHex))
	if err != nil {
		return nil, fmt.Errorf(
			"could not decode random source hex (%v): %w",
			randomSrcHex,
			err,
		)
	}

	if len(setup.RandomSource) != flow.EpochSetupRandomSourceLength {
		return nil, fmt.Errorf(
			"random source in epoch setup event must be of (%d) bytes, got (%d)",
			flow.EpochSetupRandomSourceLength,
			len(setup.RandomSource),
		)
	}

	// parse cluster assignments; returned assignments are in canonical order
	setup.Assignments, err = convertClusterAssignments(cdcClusters.Values)
	if err != nil {
		return nil, fmt.Errorf("could not convert cluster assignments: %w", err)
	}

	// parse epoch participants; returned node identities are in canonical order
	setup.Participants, err = convertParticipants(cdcParticipants.Values)
	if err != nil {
		return nil, fmt.Errorf("could not convert participants: %w", err)
	}

	// construct the service event
	serviceEvent := &flow.ServiceEvent{
		Type:  flow.ServiceEventSetup,
		Event: setup,
	}

	return serviceEvent, nil
}

// convertServiceEventEpochCommit converts a service event encoded as the generic
// flow.Event type to a ServiceEvent type for an EpochCommit event.
// CAUTION: This function must only be used for input events computed locally, by an
// Execution or Verification Node; it is not resilient to malicious inputs.
// No errors are expected during normal operation.
func convertServiceEventEpochCommit(event flow.Event) (*flow.ServiceEvent, error) {
	// decode bytes using ccf
	payload, err := ccf.Decode(nil, event.Payload)
	if err != nil {
		return nil, fmt.Errorf("could not unmarshal event payload: %w", err)
	}

	cdcEvent, ok := payload.(cadence.Event)
	if !ok {
		return nil, invalidCadenceTypeError("payload", payload, cadence.Event{})
	}

	if cdcEvent.Type() == nil {
		return nil, fmt.Errorf("EpochCommit event doesn't have type")
	}

	fields := cadence.FieldsMappedByName(cdcEvent)

	const expectedFieldCount = 5
	if len(fields) < expectedFieldCount {
		return nil, fmt.Errorf(
			"insufficient fields in EpochCommit event (%d < %d)",
			len(fields),
			expectedFieldCount,
		)
	}

	// Extract EpochCommit event fields

	counter, err := getField[cadence.UInt64](fields, "counter")
	if err != nil {
		return nil, fmt.Errorf("failed to decode EpochCommit event: %w", err)
	}

	cdcClusterQCVotes, err := getField[cadence.Array](fields, "clusterQCs")
	if err != nil {
		return nil, fmt.Errorf("failed to decode EpochCommit event: %w", err)
	}

	cdcDKGKeys, err := getField[cadence.Array](fields, "dkgPubKeys")
	if err != nil {
		return nil, fmt.Errorf("failed to decode EpochCommit event: %w", err)
	}

	cdcDKGGroupKey, err := getField[cadence.String](fields, "dkgGroupKey")
	if err != nil {
		return nil, fmt.Errorf("failed to decode EpochCommit event: %w", err)
	}

	cdcDKGIndexMap, err := getField[cadence.Dictionary](fields, "dkgIdMapping")
	if err != nil {
		return nil, fmt.Errorf("failed to decode EpochCommit event: %w", err)
	}

	commit := &flow.EpochCommit{
		Counter: uint64(counter),
	}

	// parse cluster qc votes
	commit.ClusterQCs, err = convertClusterQCVotes(cdcClusterQCVotes.Values)
	if err != nil {
		return nil, fmt.Errorf("could not convert cluster qc votes: %w", err)
	}

	// parse DKG group participants
	commit.DKGParticipantKeys, err = convertDKGKeys(cdcDKGKeys.Values...)
	if err != nil {
		return nil, fmt.Errorf("could not convert DKG keys: %w", err)
	}

	// parse DKG group key
	groupKey, err := convertDKGKeys(cdcDKGGroupKey)
	if err != nil {
		return nil, fmt.Errorf("could not convert DKG group key: %w", err)
	}
	commit.DKGGroupKey = groupKey[0]

	// parse DKG Index Map
	commit.DKGIndexMap = make(flow.DKGIndexMap, len(cdcDKGIndexMap.Pairs))
	for _, pair := range cdcDKGIndexMap.Pairs {
		nodeID, err := flow.HexStringToIdentifier(string(pair.Key.(cadence.String)))
		if err != nil {
			return nil, fmt.Errorf("could not convert hex string to flow.Identifer: %w", err)
		}
		index := pair.Value.(cadence.Int).Int()
		commit.DKGIndexMap[nodeID] = index
	}

	// create the service event
	serviceEvent := &flow.ServiceEvent{
		Type:  flow.ServiceEventCommit,
		Event: commit,
	}

	return serviceEvent, nil
}

// convertServiceEventEpochRecover converts a service event encoded as the generic
// flow.Event type to a ServiceEvent type for an EpochRecover event.
// CAUTION: This function must only be used for input events computed locally, by an
// Execution or Verification Node; it is not resilient to malicious inputs.
// No errors are expected during normal operation.
func convertServiceEventEpochRecover(event flow.Event) (*flow.ServiceEvent, error) {
	// decode bytes using ccf
	payload, err := ccf.Decode(nil, event.Payload)
	if err != nil {
		return nil, fmt.Errorf("could not unmarshal event payload: %w", err)
	}

	// NOTE: variable names prefixed with cdc represent cadence types
	cdcEvent, ok := payload.(cadence.Event)
	if !ok {
		return nil, invalidCadenceTypeError("payload", payload, cadence.Event{})
	}

	if cdcEvent.Type() == nil {
		return nil, fmt.Errorf("EpochRecover event doesn't have type")
	}

	fields := cadence.FieldsMappedByName(cdcEvent)

	const expectedFieldCount = 15
	if len(fields) < expectedFieldCount {
		return nil, fmt.Errorf(
			"insufficient fields in EpochRecover event (%d < %d)",
			len(fields),
			expectedFieldCount,
		)
	}

	// parse EpochRecover event

	counter, err := getField[cadence.UInt64](fields, "counter")
	if err != nil {
		return nil, fmt.Errorf("failed to decode EpochRecover event: %w", err)
	}

	cdcParticipants, err := getField[cadence.Array](fields, "nodeInfo")
	if err != nil {
		return nil, fmt.Errorf("failed to decode EpochRecover event: %w", err)
	}

	firstView, err := getField[cadence.UInt64](fields, "firstView")
	if err != nil {
		return nil, fmt.Errorf("failed to decode EpochRecover event: %w", err)
	}

	finalView, err := getField[cadence.UInt64](fields, "finalView")
	if err != nil {
		return nil, fmt.Errorf("failed to decode EpochRecover event: %w", err)
	}

	cdcClusters, err := getField[cadence.Array](fields, "clusterAssignments")
	if err != nil {
		return nil, fmt.Errorf("failed to decode EpochRecover event: %w", err)
	}

	randomSrcHex, err := getField[cadence.String](fields, "randomSource")
	if err != nil {
		return nil, fmt.Errorf("failed to decode EpochRecover event: %w", err)
	}

	targetDuration, err := getField[cadence.UInt64](fields, "targetDuration") // Epoch duration [seconds]
	if err != nil {
		return nil, fmt.Errorf("failed to decode EpochRecover event: %w", err)
	}

	targetEndTimeUnix, err := getField[cadence.UInt64](fields, "targetEndTime") // Unix time [seconds]
	if err != nil {
		return nil, fmt.Errorf("failed to decode EpochRecover event: %w", err)
	}

	dkgPhase1FinalView, err := getField[cadence.UInt64](fields, "DKGPhase1FinalView")
	if err != nil {
		return nil, fmt.Errorf("failed to decode EpochRecover event: %w", err)
	}

	dkgPhase2FinalView, err := getField[cadence.UInt64](fields, "DKGPhase2FinalView")
	if err != nil {
		return nil, fmt.Errorf("failed to decode EpochRecover event: %w", err)
	}

	dkgPhase3FinalView, err := getField[cadence.UInt64](fields, "DKGPhase3FinalView")
	if err != nil {
		return nil, fmt.Errorf("failed to decode EpochRecover event: %w", err)
	}

	cdcClusterQCVoteData, err := getField[cadence.Array](fields, "clusterQCVoteData")
	if err != nil {
		return nil, fmt.Errorf("failed to decode EpochRecover event: %w", err)
	}

	cdcDKGKeys, err := getField[cadence.Array](fields, "dkgPubKeys")
	if err != nil {
		return nil, fmt.Errorf("failed to decode EpochCommit event: %w", err)
	}

	cdcDKGGroupKey, err := getField[cadence.String](fields, "dkgGroupKey")
	if err != nil {
		return nil, fmt.Errorf("failed to decode EpochCommit event: %w", err)
	}

	cdcDKGIndexMap, err := getField[cadence.Dictionary](fields, "dkgIdMapping")
	if err != nil {
		return nil, fmt.Errorf("failed to decode EpochCommit event: %w", err)
	}

	setup := flow.EpochSetup{
		Counter:            uint64(counter),
		FirstView:          uint64(firstView),
		FinalView:          uint64(finalView),
		DKGPhase1FinalView: uint64(dkgPhase1FinalView),
		DKGPhase2FinalView: uint64(dkgPhase2FinalView),
		DKGPhase3FinalView: uint64(dkgPhase3FinalView),
		TargetDuration:     uint64(targetDuration),
		TargetEndTime:      uint64(targetEndTimeUnix),
	}

	// random source from the event must be a hex string
	// containing exactly 128 bits (equivalent to 16 bytes or 32 hex characters)
	setup.RandomSource, err = hex.DecodeString(string(randomSrcHex))
	if err != nil {
		return nil, fmt.Errorf(
			"could not decode random source hex (%v): %w",
			randomSrcHex,
			err,
		)
	}

	if len(setup.RandomSource) != flow.EpochSetupRandomSourceLength {
		return nil, fmt.Errorf(
			"random source in epoch recover event must be of (%d) bytes, got (%d)",
			flow.EpochSetupRandomSourceLength,
			len(setup.RandomSource),
		)
	}

	// parse cluster assignments; returned assignments are in canonical order
	setup.Assignments, err = convertEpochRecoverCollectorClusterAssignments(cdcClusters.Values)
	if err != nil {
		return nil, fmt.Errorf("could not convert cluster assignments: %w", err)
	}

	// parse epoch participants; returned node identities are in canonical order
	setup.Participants, err = convertParticipants(cdcParticipants.Values)
	if err != nil {
		return nil, fmt.Errorf("could not convert participants: %w", err)
	}

	commit := flow.EpochCommit{
		Counter: uint64(counter),
	}

	// parse cluster qc votes
	commit.ClusterQCs, err = convertClusterQCVoteData(cdcClusterQCVoteData.Values)
	if err != nil {
		return nil, fmt.Errorf("could not convert cluster qc vote data: %w", err)
	}

	// parse DKG participants
	commit.DKGParticipantKeys, err = convertDKGKeys(cdcDKGKeys.Values...)
	if err != nil {
		return nil, fmt.Errorf("could not convert DKG keys: %w", err)
	}

	// parse DKG group key
	groupKey, err := convertDKGKeys(cdcDKGGroupKey)
	if err != nil {
		return nil, fmt.Errorf("could not convert DKG group key: %w", err)
	}
	commit.DKGGroupKey = groupKey[0]

	// parse DKG Index Map
	commit.DKGIndexMap = make(flow.DKGIndexMap, len(cdcDKGIndexMap.Pairs))
	for _, pair := range cdcDKGIndexMap.Pairs {
		nodeID, err := flow.HexStringToIdentifier(string(pair.Key.(cadence.String)))
		if err != nil {
			return nil, fmt.Errorf("could not convert hex string to flow.Identifer: %w", err)
		}
		index := pair.Value.(cadence.Int).Int()
		commit.DKGIndexMap[nodeID] = index
	}

	// create the service event
	serviceEvent := &flow.ServiceEvent{
		Type: flow.ServiceEventRecover,
		Event: &flow.EpochRecover{
			EpochSetup:  setup,
			EpochCommit: commit,
		},
	}

	return serviceEvent, nil
}

// convertEpochRecoverCollectorClusterAssignments converts collector cluster assignments for EpochRecover event.
// This is a simplified version compared to the `convertClusterAssignments` function since we are dealing with
// a list of participants that don't need to be ordered by index or node weights.
// No errors are expected during normal operation.
func convertEpochRecoverCollectorClusterAssignments(cdcClusters []cadence.Value) (flow.AssignmentList, error) {
	// parse cluster assignments to Go types
	clusterAssignments := make([]flow.IdentifierList, 0, len(cdcClusters))
	// we are dealing with a nested array where each element is a list of node IDs,
	// this way we represent the cluster assignments.
	for _, value := range cdcClusters {
		cdcCluster, ok := value.(cadence.Array)
		if !ok {
			return nil, invalidCadenceTypeError("collectorClusters[i]", cdcCluster, cadence.Array{})
		}

		clusterMembers := make(flow.IdentifierList, 0, len(cdcCluster.Values))
		for _, cdcClusterParticipant := range cdcCluster.Values {
			nodeIDString, ok := cdcClusterParticipant.(cadence.String)
			if !ok {
				return nil, invalidCadenceTypeError(
					"collectorClusters[i][j]",
					cdcClusterParticipant,
					cadence.String(""),
				)
			}

			nodeID, err := flow.HexStringToIdentifier(string(nodeIDString))
			if err != nil {
				return nil, fmt.Errorf(
					"could not convert hex string to identifer: %w",
					err,
				)
			}
			clusterMembers = append(clusterMembers, nodeID)
		}

		// IMPORTANT: for each cluster, node IDs must be in *canonical order*
		clusterAssignments = append(clusterAssignments, clusterMembers.Sort(flow.IdentifierCanonical))
	}

	return clusterAssignments, nil
}

// convertClusterAssignments converts the Cadence representation of cluster
// assignments included in the EpochSetup into the protocol AssignmentList
// representation.
// CONVENTION: for each cluster assignment (i.e. element in `AssignmentList`), the nodeIDs are listed in CANONICAL ORDER
// No errors are expected during normal operation.
func convertClusterAssignments(cdcClusters []cadence.Value) (flow.AssignmentList, error) {
	// ensure we don't have duplicate cluster indices
	indices := make(map[uint]struct{})

	// parse cluster assignments to Go types
	clusterAssignments := make([]flow.IdentifierList, len(cdcClusters))
	for _, value := range cdcClusters {
		cdcCluster, ok := value.(cadence.Struct)
		if !ok {
			return nil, invalidCadenceTypeError("cluster", cdcCluster, cadence.Struct{})
		}

		if cdcCluster.Type() == nil {
			return nil, fmt.Errorf("cluster struct doesn't have type")
		}

		fields := cadence.FieldsMappedByName(cdcCluster)

		const expectedFieldCount = 2
		if len(fields) < expectedFieldCount {
			return nil, fmt.Errorf(
				"insufficient fields (%d < %d)",
				len(fields),
				expectedFieldCount,
			)
		}

		// Extract cluster fields

		clusterIndex, err := getField[cadence.UInt16](fields, "index")
		if err != nil {
			return nil, fmt.Errorf("failed to decode cluster struct: %w", err)
		}
		// ensure cluster index is valid
		if int(clusterIndex) >= len(cdcClusters) {
			return nil, fmt.Errorf(
				"invalid cdcCluster index (%d) outside range [0,%d]",
				clusterIndex,
				len(cdcClusters)-1,
			)
		}
		_, dup := indices[uint(clusterIndex)]
		if dup {
			return nil, fmt.Errorf("duplicate cdcCluster index (%d)", clusterIndex)
		}

		weightsByNodeID, err := getField[cadence.Dictionary](fields, "nodeWeights")
		if err != nil {
			return nil, fmt.Errorf("failed to decode cluster struct: %w", err)
		}

		// read weights to retrieve node IDs of cdcCluster members
		clusterMembers := make(flow.IdentifierList, 0, len(weightsByNodeID.Pairs))
		for _, pair := range weightsByNodeID.Pairs {
			nodeIDString, ok := pair.Key.(cadence.String)
			if !ok {
				return nil, invalidCadenceTypeError(
					"clusterWeights.nodeID",
					pair.Key,
					cadence.String(""),
				)
			}
			nodeID, err := flow.HexStringToIdentifier(string(nodeIDString))
			if err != nil {
				return nil, fmt.Errorf(
					"could not convert hex string to identifer: %w",
					err,
				)
			}
			clusterMembers = append(clusterMembers, nodeID)
		}

		// IMPORTANT: for each cluster, node IDs must be in *canonical order*
		clusterAssignments[clusterIndex] = clusterMembers.Sort(flow.IdentifierCanonical)
	}

	return clusterAssignments, nil
}

// convertParticipants converts the network participants specified in the
// EpochSetup event into an IdentityList.
// CONVENTION: returned IdentityList is in CANONICAL ORDER
func convertParticipants(cdcParticipants []cadence.Value) (flow.IdentitySkeletonList, error) {
	participants := make(flow.IdentitySkeletonList, 0, len(cdcParticipants))

	for _, value := range cdcParticipants {
		// checking compliance with expected format
		cdcNodeInfoStruct, ok := value.(cadence.Struct)
		if !ok {
			return nil, invalidCadenceTypeError(
				"cdcNodeInfoFields",
				value,
				cadence.Struct{},
			)
		}

		if cdcNodeInfoStruct.Type() == nil {
			return nil, fmt.Errorf("nodeInfo struct doesn't have type")
		}

		fields := cadence.FieldsMappedByName(cdcNodeInfoStruct)

		const expectedFieldCount = 14
		if len(fields) < expectedFieldCount {
			return nil, fmt.Errorf(
				"insufficient fields (%d < %d)",
				len(fields),
				expectedFieldCount,
			)
		}

		nodeIDHex, err := getField[cadence.String](fields, "id")
		if err != nil {
			return nil, fmt.Errorf("failed to decode nodeInfo struct: %w", err)
		}

		role, err := getField[cadence.UInt8](fields, "role")
		if err != nil {
			return nil, fmt.Errorf("failed to decode nodeInfo struct: %w", err)
		}
		if !flow.Role(role).Valid() {
			return nil, fmt.Errorf("invalid role %d", role)
		}

		address, err := getField[cadence.String](fields, "networkingAddress")
		if err != nil {
			return nil, fmt.Errorf("failed to decode nodeInfo struct: %w", err)
		}

		networkKeyHex, err := getField[cadence.String](fields, "networkingKey")
		if err != nil {
			return nil, fmt.Errorf("failed to decode nodeInfo struct: %w", err)
		}

		stakingKeyHex, err := getField[cadence.String](fields, "stakingKey")
		if err != nil {
			return nil, fmt.Errorf("failed to decode nodeInfo struct: %w", err)
		}

		initialWeight, err := getField[cadence.UInt64](fields, "initialWeight")
		if err != nil {
			return nil, fmt.Errorf("failed to decode nodeInfo struct: %w", err)
		}

		identity := &flow.IdentitySkeleton{
			InitialWeight: uint64(initialWeight),
			Address:       string(address),
			Role:          flow.Role(role),
		}

		// convert nodeID string into identifier
		identity.NodeID, err = flow.HexStringToIdentifier(string(nodeIDHex))
		if err != nil {
			return nil, fmt.Errorf("could not convert hex string to identifer: %w", err)
		}

		// parse to PublicKey the networking key hex string
		networkKeyBytes, err := hex.DecodeString(string(networkKeyHex))
		if err != nil {
			return nil, fmt.Errorf(
				"could not decode network public key into bytes: %w",
				err,
			)
		}
		identity.NetworkPubKey, err = crypto.DecodePublicKey(
			crypto.ECDSAP256,
			networkKeyBytes,
		)
		if err != nil {
			return nil, fmt.Errorf("could not decode network public key: %w", err)
		}

		// parse to PublicKey the staking key hex string
		stakingKeyBytes, err := hex.DecodeString(string(stakingKeyHex))
		if err != nil {
			return nil, fmt.Errorf(
				"could not decode staking public key into bytes: %w",
				err,
			)
		}
		identity.StakingPubKey, err = crypto.DecodePublicKey(
			crypto.BLSBLS12381,
			stakingKeyBytes,
		)
		if err != nil {
			return nil, fmt.Errorf("could not decode staking public key: %w", err)
		}

		participants = append(participants, identity)
	}

	// IMPORTANT: returned identities must be in *canonical order*
	participants = participants.Sort(flow.Canonical[flow.IdentitySkeleton])
	return participants, nil
}

// convertClusterQCVoteData converts cluster QC vote data from the EpochRecover event
// to a representation suitable for inclusion in the protocol state. Votes are
// aggregated as part of this conversion.
// TODO(efm-recovery): update this function for new QCVoteData structure (see https://github.com/onflow/flow-go/pull/5943#discussion_r1605267444)
func convertClusterQCVoteData(cdcClusterQCVoteData []cadence.Value) ([]flow.ClusterQCVoteData, error) {
	qcVoteDatas := make([]flow.ClusterQCVoteData, 0, len(cdcClusterQCVoteData))

	// CAUTION: Votes are not validated prior to aggregation. This means a single
	// invalid vote submission will result in a fully invalid QC for that cluster.
	// Votes must be validated by the ClusterQC smart contract.

	for _, cdcClusterQC := range cdcClusterQCVoteData {
		cdcClusterQCStruct, ok := cdcClusterQC.(cadence.Struct)
		if !ok {
			return nil, invalidCadenceTypeError(
				"clusterQC",
				cdcClusterQC,
				cadence.Struct{},
			)
		}

		if cdcClusterQCStruct.Type() == nil {
			return nil, fmt.Errorf("clusterQCVoteData struct doesn't have type")
		}

		fields := cadence.FieldsMappedByName(cdcClusterQCStruct)

		const expectedFieldCount = 2
		if len(fields) < expectedFieldCount {
			return nil, fmt.Errorf(
				"insufficient fields (%d < %d)",
				len(fields),
				expectedFieldCount,
			)
		}

		cdcVoterIDs, err := getField[cadence.Array](fields, "voterIDs")
		if err != nil {
			return nil, fmt.Errorf("failed to decode clusterQCVoteData struct: %w", err)
		}

		voterIDs := make([]flow.Identifier, 0, len(cdcVoterIDs.Values))
		for _, cdcVoterID := range cdcVoterIDs.Values {
			voterIDHex, ok := cdcVoterID.(cadence.String)
			if !ok {
				return nil, invalidCadenceTypeError(
					"clusterQC[i].voterID",
					cdcVoterID,
					cadence.String(""),
				)
			}
			voterID, err := flow.HexStringToIdentifier(string(voterIDHex))
			if err != nil {
				return nil, fmt.Errorf("could not convert voter ID from hex: %w", err)
			}
			voterIDs = append(voterIDs, voterID)
		}

		cdcAggSignature, err := getField[cadence.String](fields, "aggregatedSignature")
		if err != nil {
			return nil, fmt.Errorf("failed to decode clusterQCVoteData struct: %w", err)
		}
		aggregatedSignature, err := hex.DecodeString(strings.ReplaceAll(string(cdcAggSignature), "0x", ""))
		if err != nil {
			return nil, fmt.Errorf("could not convert raw vote from hex: %w", err)
		}

		// check that aggregated signature is not identity, because an identity signature
		// is invalid if verified under an identity public key. This can happen in two cases:
		//  - If the quorum has at least one honest signer, and given all staking key proofs of possession
		//    are valid, it's extremely unlikely for the aggregated public key (and the corresponding
		//    aggregated signature) to be identity.
		//  - If all quorum is malicious and intentionally forge an identity aggregate. As of the previous point,
		//    this is only possible if there is no honest collector involved in constructing the cluster QC.
		//    Hence, the cluster would need to contain a supermajority of malicious collectors.
		//    As we are assuming that the fraction of malicious collectors overall does not exceed 1/3  (measured
		//    by stake), the probability for randomly assigning 2/3 or more byzantine collectors to a single cluster
		//    vanishes (provided a sufficiently high collector count in total).
		//
		//  Note that at this level, all individual signatures are guaranteed to be valid
		//  w.r.t their corresponding staking public key. It is therefore enough to check
		//  the aggregated signature to conclude whether the aggregated public key is identity.
		//  This check is therefore a sanity check to catch a potential issue early.
		if crypto.IsBLSSignatureIdentity(aggregatedSignature) {
			return nil, fmt.Errorf("cluster qc vote aggregation failed because resulting BLS signature is identity")
		}

		// set the fields on the QC vote data object
		qcVoteDatas = append(qcVoteDatas, flow.ClusterQCVoteData{
			SigData:  aggregatedSignature,
			VoterIDs: voterIDs,
		})
	}

	return qcVoteDatas, nil
}

// convertClusterQCVotes converts raw cluster QC votes from the EpochCommit event
// to a representation suitable for inclusion in the protocol state. Votes are
// aggregated as part of this conversion.
func convertClusterQCVotes(cdcClusterQCs []cadence.Value) (
	[]flow.ClusterQCVoteData,
	error,
) {

	// avoid duplicate indices
	indices := make(map[uint]struct{})
	qcVoteDatas := make([]flow.ClusterQCVoteData, len(cdcClusterQCs))

	// CAUTION: Votes are not validated prior to aggregation. This means a single
	// invalid vote submission will result in a fully invalid QC for that cluster.
	// Votes must be validated by the ClusterQC smart contract.

	for _, cdcClusterQC := range cdcClusterQCs {
		cdcClusterQCStruct, ok := cdcClusterQC.(cadence.Struct)
		if !ok {
			return nil, invalidCadenceTypeError(
				"clusterQC",
				cdcClusterQC,
				cadence.Struct{},
			)
		}

		if cdcClusterQCStruct.Type() == nil {
			return nil, fmt.Errorf("clusterQC struct doesn't have type")
		}

		fields := cadence.FieldsMappedByName(cdcClusterQCStruct)

		const expectedFieldCount = 4
		if len(fields) < expectedFieldCount {
			return nil, fmt.Errorf(
				"insufficient fields (%d < %d)",
				len(fields),
				expectedFieldCount,
			)
		}

		index, err := getField[cadence.UInt16](fields, "index")
		if err != nil {
			return nil, fmt.Errorf("failed to decode clusterQC struct: %w", err)
		}

		cdcRawVotes, err := getField[cadence.Array](fields, "voteSignatures")
		if err != nil {
			return nil, fmt.Errorf("failed to decode clusterQC struct: %w", err)
		}

		cdcVoterIDs, err := getField[cadence.Array](fields, "voterIDs")
		if err != nil {
			return nil, fmt.Errorf("failed to decode clusterQC struct: %w", err)
		}

		if int(index) >= len(cdcClusterQCs) {
			return nil, fmt.Errorf(
				"invalid index (%d) not in range [0,%d]",
				index,
				len(cdcClusterQCs),
			)
		}
		_, dup := indices[uint(index)]
		if dup {
			return nil, fmt.Errorf("duplicate cluster QC index (%d)", index)
		}

		voterIDs := make([]flow.Identifier, 0, len(cdcVoterIDs.Values))
		for _, cdcVoterID := range cdcVoterIDs.Values {
			voterIDHex, ok := cdcVoterID.(cadence.String)
			if !ok {
				return nil, invalidCadenceTypeError(
					"clusterQC[i].voterID",
					cdcVoterID,
					cadence.String(""),
				)
			}
			voterID, err := flow.HexStringToIdentifier(string(voterIDHex))
			if err != nil {
				return nil, fmt.Errorf("could not convert voter ID from hex: %w", err)
			}
			voterIDs = append(voterIDs, voterID)
		}

		// gather all the vote signatures
		signatures := make([]crypto.Signature, 0, len(cdcRawVotes.Values))
		for _, cdcRawVote := range cdcRawVotes.Values {
			rawVoteHex, ok := cdcRawVote.(cadence.String)
			if !ok {
				return nil, invalidCadenceTypeError(
					"clusterQC[i].vote",
					cdcRawVote,
					cadence.String(""),
				)
			}
			rawVoteBytes, err := hex.DecodeString(string(rawVoteHex))
			if err != nil {
				return nil, fmt.Errorf("could not convert raw vote from hex: %w", err)
			}
			signatures = append(signatures, rawVoteBytes)
		}
		// Aggregate BLS signatures
		aggregatedSignature, err := crypto.AggregateBLSSignatures(signatures)
		if err != nil {
			// expected errors of the function are:
			//  - empty list of signatures
			//  - an input signature does not deserialize to a valid point
			// Both are not expected at this stage because list is guaranteed not to be
			// empty and individual signatures have been validated.
			return nil, fmt.Errorf("cluster qc vote aggregation failed: %w", err)
		}

		// check that aggregated signature is not identity, because an identity signature
		// is invalid if verified under an identity public key. This can happen in two cases:
		//  - If the quorum has at least one honest signer, and given all staking key proofs of possession
		//    are valid, it's extremely unlikely for the aggregated public key (and the corresponding
		//    aggregated signature) to be identity.
		//  - If all quorum is malicious and intentionally forge an identity aggregate. As of the previous point,
		//    this is only possible if there is no honest collector involved in constructing the cluster QC.
		//    Hence, the cluster would need to contain a supermajority of malicious collectors.
		//    As we are assuming that the fraction of malicious collectors overall does not exceed 1/3  (measured
		//    by stake), the probability for randomly assigning 2/3 or more byzantine collectors to a single cluster
		//    vanishes (provided a sufficiently high collector count in total).
		//
		//  Note that at this level, all individual signatures are guaranteed to be valid
		//  w.r.t their corresponding staking public key. It is therefore enough to check
		//  the aggregated signature to conclude whether the aggregated public key is identity.
		//  This check is therefore a sanity check to catch a potential issue early.
		if crypto.IsBLSSignatureIdentity(aggregatedSignature) {
			return nil, fmt.Errorf("cluster qc vote aggregation failed because resulting BLS signature is identity")
		}

		// set the fields on the QC vote data object
		qcVoteDatas[int(index)] = flow.ClusterQCVoteData{
			SigData:  aggregatedSignature,
			VoterIDs: voterIDs,
		}
	}

	return qcVoteDatas, nil
}

// convertDKGKeys converts hex-encoded DKG public keys as received by the DKG
// smart contract into crypto.PublicKey representations suitable for inclusion
// in the protocol state.
func convertDKGKeys(cdcDKGKeys ...cadence.Value) (
	convertedKeys []crypto.PublicKey,
	err error,
) {

	hexDKGKeys := make([]string, 0, len(cdcDKGKeys))
	for _, value := range cdcDKGKeys {
		keyHex, ok := value.(cadence.String)
		if !ok {
			return nil, invalidCadenceTypeError("dkgKey", value, cadence.String(""))
		}
		hexDKGKeys = append(hexDKGKeys, string(keyHex))
	}

<<<<<<< HEAD
	// pop first element - group public key hex string
	groupPubKeyHex := hexDKGKeys[0]
	hexDKGKeys = hexDKGKeys[1:]

	// decode group public key
	groupKeyBytes, err := hex.DecodeString(strings.ReplaceAll(groupPubKeyHex, "0x", ""))
	if err != nil {
		return nil, nil, fmt.Errorf(
			"could not decode group public key into bytes: %w",
			err,
		)
	}
	groupKey, err = crypto.DecodePublicKey(crypto.BLSBLS12381, groupKeyBytes)
	if err != nil {
		return nil, nil, fmt.Errorf("could not decode group public key: %w", err)
	}

=======
>>>>>>> 611c36f6
	// decode individual public keys
	convertedKeys = make([]crypto.PublicKey, 0, len(hexDKGKeys))
	for _, pubKeyString := range hexDKGKeys {

		pubKeyBytes, err := hex.DecodeString(strings.ReplaceAll(pubKeyString, "0x", ""))
		if err != nil {
			return nil, fmt.Errorf(
				"could not decode individual public key into bytes: %w",
				err,
			)
		}
		pubKey, err := crypto.DecodePublicKey(crypto.BLSBLS12381, pubKeyBytes)
		if err != nil {
			return nil, fmt.Errorf("could not decode dkg public key: %w", err)
		}
		convertedKeys = append(convertedKeys, pubKey)
	}

	return convertedKeys, nil
}

func invalidCadenceTypeError(
	fieldName string,
	actualType, expectedType cadence.Value,
) error {
	// NOTE: This error is reported if the Go-types are different (not if Cadence types are different).
	// Therefore, print the Go-type instead of cadence type.
	// Cadence type can be `nil`, since the `expectedType` is always the zero-value of the Go type.
	return fmt.Errorf(
		"invalid Cadence type for field %s (got=%T, expected=%T)",
		fieldName,
		actualType,
		expectedType,
	)
}

// convertServiceEventProtocolStateVersionUpgrade converts a Cadence instance of the VersionBeacon
// service event to the protocol-internal representation.
// CAUTION: This function must only be used for input events computed locally, by an
// Execution or Verification Node; it is not resilient to malicious inputs.
// No errors are expected during normal operation.
func convertServiceEventProtocolStateVersionUpgrade(event flow.Event) (*flow.ServiceEvent, error) {
	payload, err := ccf.Decode(nil, event.Payload)
	if err != nil {
		return nil, fmt.Errorf("could not unmarshal event payload: %w", err)
	}

	versionUpgrade, err := DecodeCadenceValue("ProtocolStateVersionUpgrade payload", payload,
		func(cdcEvent cadence.Event) (*flow.ProtocolStateVersionUpgrade, error) {

			if cdcEvent.Type() == nil {
				return nil, fmt.Errorf("ProtocolStateVersionUpgrade event doesn't have type")
			}

			fields := cadence.FieldsMappedByName(cdcEvent)

			const expectedFieldCount = 2
			if len(fields) < expectedFieldCount {
				return nil, fmt.Errorf("unexpected number of fields in ProtocolStateVersionUpgrade (%d < %d)",
					len(fields), expectedFieldCount)
			}

			newProtocolVersionValue, err := getField[cadence.Value](fields, "newProtocolVersion")
			if err != nil {
				return nil, fmt.Errorf("failed to decode VersionBeacon event: %w", err)
			}

			activeViewValue, err := getField[cadence.Value](fields, "activeView")
			if err != nil {
				return nil, fmt.Errorf("failed to decode VersionBeacon event: %w", err)
			}

			newProtocolVersion, err := DecodeCadenceValue(
				".newProtocolVersion", newProtocolVersionValue, func(cadenceVal cadence.UInt64) (uint64, error) {
					return uint64(cadenceVal), err
				},
			)
			if err != nil {
				return nil, err
			}
			activeView, err := DecodeCadenceValue(
				".activeView", activeViewValue, func(cadenceVal cadence.UInt64) (uint64, error) {
					return uint64(cadenceVal), err
				},
			)
			if err != nil {
				return nil, err
			}

			return &flow.ProtocolStateVersionUpgrade{
				NewProtocolStateVersion: newProtocolVersion,
				ActiveView:              activeView,
			}, nil
		})
	if err != nil {
		return nil, fmt.Errorf("could not decode cadence value: %w", err)
	}

	// create the service event
	serviceEvent := &flow.ServiceEvent{
		Type:  flow.ServiceEventProtocolStateVersionUpgrade,
		Event: versionUpgrade,
	}
	return serviceEvent, nil
}

// convertServiceEventVersionBeacon converts a Cadence instance of the VersionBeacon
// service event to the protocol-internal representation.
// CAUTION: This function must only be used for input events computed locally, by an
// Execution or Verification Node; it is not resilient to malicious inputs.
// No errors are expected during normal operation.
func convertServiceEventVersionBeacon(event flow.Event) (*flow.ServiceEvent, error) {
	payload, err := ccf.Decode(nil, event.Payload)
	if err != nil {
		return nil, fmt.Errorf("could not unmarshal event payload: %w", err)
	}

	versionBeacon, err := DecodeCadenceValue(
		"VersionBeacon payload", payload, func(cdcEvent cadence.Event) (*flow.VersionBeacon, error) {

			if cdcEvent.Type() == nil {
				return nil, fmt.Errorf("VersionBeacon event doesn't have type")
			}

			fields := cadence.FieldsMappedByName(cdcEvent)

			const expectedFieldCount = 2
			if len(fields) != expectedFieldCount {
				return nil, fmt.Errorf(
					"unexpected number of fields in VersionBeacon event (%d != %d)",
					len(fields),
					expectedFieldCount,
				)
			}

			versionBoundariesValue, err := getField[cadence.Value](fields, "versionBoundaries")
			if err != nil {
				return nil, fmt.Errorf("failed to decode VersionBeacon event: %w", err)
			}

			sequenceValue, err := getField[cadence.Value](fields, "sequence")
			if err != nil {
				return nil, fmt.Errorf("failed to decode VersionBeacon event: %w", err)
			}

			versionBoundaries, err := DecodeCadenceValue(
				".versionBoundaries", versionBoundariesValue, convertVersionBoundaries,
			)
			if err != nil {
				return nil, err
			}

			sequence, err := DecodeCadenceValue(
				".sequence", sequenceValue, func(cadenceVal cadence.UInt64) (
					uint64,
					error,
				) {
					return uint64(cadenceVal), nil
				},
			)
			if err != nil {
				return nil, err
			}

			return &flow.VersionBeacon{
				VersionBoundaries: versionBoundaries,
				Sequence:          sequence,
			}, err
		},
	)
	if err != nil {
		return nil, err
	}

	// a converted version beacon event should also be valid
	if err := versionBeacon.Validate(); err != nil {
		return nil, fmt.Errorf("invalid VersionBeacon event: %w", err)
	}

	// create the service event
	serviceEvent := &flow.ServiceEvent{
		Type:  flow.ServiceEventVersionBeacon,
		Event: versionBeacon,
	}

	return serviceEvent, nil
}

func convertVersionBoundaries(array cadence.Array) (
	[]flow.VersionBoundary,
	error,
) {
	boundaries := make([]flow.VersionBoundary, len(array.Values))

	for i, cadenceVal := range array.Values {
		boundary, err := DecodeCadenceValue(
			fmt.Sprintf(".Values[%d]", i),
			cadenceVal,
			func(structVal cadence.Struct) (
				flow.VersionBoundary,
				error,
			) {
				if structVal.Type() == nil {
					return flow.VersionBoundary{}, fmt.Errorf("VersionBoundary struct doesn't have type")
				}

				fields := cadence.FieldsMappedByName(structVal)

				const expectedFieldCount = 2
				if len(fields) < expectedFieldCount {
					return flow.VersionBoundary{}, fmt.Errorf(
						"incorrect number of fields (%d != %d)",
						len(fields),
						expectedFieldCount,
					)
				}

				blockHeightValue, err := getField[cadence.Value](fields, "blockHeight")
				if err != nil {
					return flow.VersionBoundary{}, fmt.Errorf("failed to decode VersionBoundary struct: %w", err)
				}

				versionValue, err := getField[cadence.Value](fields, "version")
				if err != nil {
					return flow.VersionBoundary{}, fmt.Errorf("failed to decode VersionBoundary struct: %w", err)
				}

				height, err := DecodeCadenceValue(
					".blockHeight",
					blockHeightValue,
					func(cadenceVal cadence.UInt64) (
						uint64,
						error,
					) {
						return uint64(cadenceVal), nil
					},
				)
				if err != nil {
					return flow.VersionBoundary{}, err
				}

				version, err := DecodeCadenceValue(
					".version",
					versionValue,
					convertSemverVersion,
				)
				if err != nil {
					return flow.VersionBoundary{}, err
				}

				return flow.VersionBoundary{
					BlockHeight: height,
					Version:     version,
				}, nil
			},
		)
		if err != nil {
			return nil, err
		}
		boundaries[i] = boundary
	}

	return boundaries, nil
}

func convertSemverVersion(structVal cadence.Struct) (
	string,
	error,
) {
	if structVal.Type() == nil {
		return "", fmt.Errorf("Semver struct doesn't have type")
	}

	fields := cadence.FieldsMappedByName(structVal)

	const expectedFieldCount = 4
	if len(fields) < expectedFieldCount {
		return "", fmt.Errorf(
			"incorrect number of fields (%d != %d)",
			len(fields),
			expectedFieldCount,
		)
	}

	majorValue, err := getField[cadence.Value](fields, "major")
	if err != nil {
		return "", fmt.Errorf("failed to decode SemVer struct: %w", err)
	}

	minorValue, err := getField[cadence.Value](fields, "minor")
	if err != nil {
		return "", fmt.Errorf("failed to decode SemVer struct: %w", err)
	}

	patchValue, err := getField[cadence.Value](fields, "patch")
	if err != nil {
		return "", fmt.Errorf("failed to decode SemVer struct: %w", err)
	}

	preReleaseValue, err := getField[cadence.Value](fields, "preRelease")
	if err != nil {
		return "", fmt.Errorf("failed to decode SemVer struct: %w", err)
	}

	major, err := DecodeCadenceValue(
		".major",
		majorValue,
		func(cadenceVal cadence.UInt8) (
			uint64,
			error,
		) {
			return uint64(cadenceVal), nil
		},
	)
	if err != nil {
		return "", err
	}

	minor, err := DecodeCadenceValue(
		".minor",
		minorValue,
		func(cadenceVal cadence.UInt8) (
			uint64,
			error,
		) {
			return uint64(cadenceVal), nil
		},
	)
	if err != nil {
		return "", err
	}

	patch, err := DecodeCadenceValue(
		".patch",
		patchValue,
		func(cadenceVal cadence.UInt8) (
			uint64,
			error,
		) {
			return uint64(cadenceVal), nil
		},
	)
	if err != nil {
		return "", err
	}

	preRelease, err := DecodeCadenceValue(
		".preRelease",
		preReleaseValue,
		func(cadenceVal cadence.Optional) (
			string,
			error,
		) {
			if cadenceVal.Value == nil {
				return "", nil
			}

			return DecodeCadenceValue(
				"!",
				cadenceVal.Value,
				func(cadenceVal cadence.String) (
					string,
					error,
				) {
					return string(cadenceVal), nil
				},
			)
		},
	)
	if err != nil {
		return "", err
	}

	version := semver.Version{
		Major:      int64(major),
		Minor:      int64(minor),
		Patch:      int64(patch),
		PreRelease: semver.PreRelease(preRelease),
	}

	return version.String(), nil

}

type decodeError struct {
	location string
	err      error
}

func (e decodeError) Error() string {
	if e.err != nil {
		return fmt.Sprintf("decoding error %s: %s", e.location, e.err.Error())
	}
	return fmt.Sprintf("decoding error %s", e.location)
}

func (e decodeError) Unwrap() error {
	return e.err
}

func DecodeCadenceValue[From cadence.Value, Into any](
	location string,
	value cadence.Value,
	decodeInner func(From) (Into, error),
) (Into, error) {
	var defaultInto Into
	if value == nil {
		return defaultInto, decodeError{
			location: location,
			err:      nil,
		}
	}

	convertedValue, is := value.(From)
	if !is {
		return defaultInto, decodeError{
			location: location,
			err: fmt.Errorf(
				"invalid Cadence type (got=%T, expected=%T)",
				value,
				*new(From),
			),
		}
	}

	inner, err := decodeInner(convertedValue)
	if err != nil {
		if err, is := err.(decodeError); is {
			return defaultInto, decodeError{
				location: location + err.location,
				err:      err.err,
			}
		}
		return defaultInto, decodeError{
			location: location,
			err:      err,
		}
	}

	return inner, nil
}<|MERGE_RESOLUTION|>--- conflicted
+++ resolved
@@ -3,7 +3,6 @@
 import (
 	"encoding/hex"
 	"fmt"
-	"strings"
 
 	"github.com/coreos/go-semver/semver"
 	"github.com/onflow/cadence"
@@ -810,7 +809,8 @@
 		if err != nil {
 			return nil, fmt.Errorf("failed to decode clusterQCVoteData struct: %w", err)
 		}
-		aggregatedSignature, err := hex.DecodeString(strings.ReplaceAll(string(cdcAggSignature), "0x", ""))
+
+		aggregatedSignature, err := hex.DecodeString(string(cdcAggSignature))
 		if err != nil {
 			return nil, fmt.Errorf("could not convert raw vote from hex: %w", err)
 		}
@@ -1005,31 +1005,11 @@
 		hexDKGKeys = append(hexDKGKeys, string(keyHex))
 	}
 
-<<<<<<< HEAD
-	// pop first element - group public key hex string
-	groupPubKeyHex := hexDKGKeys[0]
-	hexDKGKeys = hexDKGKeys[1:]
-
-	// decode group public key
-	groupKeyBytes, err := hex.DecodeString(strings.ReplaceAll(groupPubKeyHex, "0x", ""))
-	if err != nil {
-		return nil, nil, fmt.Errorf(
-			"could not decode group public key into bytes: %w",
-			err,
-		)
-	}
-	groupKey, err = crypto.DecodePublicKey(crypto.BLSBLS12381, groupKeyBytes)
-	if err != nil {
-		return nil, nil, fmt.Errorf("could not decode group public key: %w", err)
-	}
-
-=======
->>>>>>> 611c36f6
 	// decode individual public keys
 	convertedKeys = make([]crypto.PublicKey, 0, len(hexDKGKeys))
 	for _, pubKeyString := range hexDKGKeys {
 
-		pubKeyBytes, err := hex.DecodeString(strings.ReplaceAll(pubKeyString, "0x", ""))
+		pubKeyBytes, err := hex.DecodeString(pubKeyString)
 		if err != nil {
 			return nil, fmt.Errorf(
 				"could not decode individual public key into bytes: %w",
