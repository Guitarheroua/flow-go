package convert

import (
	"encoding/hex"
	"fmt"

	"github.com/coreos/go-semver/semver"

	"github.com/onflow/cadence"
	"github.com/onflow/cadence/encoding/ccf"
	"github.com/onflow/crypto"

	"github.com/onflow/flow-go/fvm/systemcontracts"
	"github.com/onflow/flow-go/model/flow"
)

// ServiceEvent converts a service event encoded as the generic flow.Event
// type to a flow.ServiceEvent type for use within protocol software and protocol
// state. This acts as the conversion from the Cadence type to the flow-go type.
func ServiceEvent(chainID flow.ChainID, event flow.Event) (*flow.ServiceEvent, error) {

	events := systemcontracts.ServiceEventsForChain(chainID)

	// depending on type of service event construct Go type
	switch event.Type {
	case events.EpochSetup.EventType():
		return convertServiceEventEpochSetup(event)
	case events.EpochCommit.EventType():
		return convertServiceEventEpochCommit(event)
	case events.VersionBeacon.EventType():
		return convertServiceEventVersionBeacon(event)
	default:
		return nil, fmt.Errorf("invalid event type: %s", event.Type)
	}
}

// convertServiceEventEpochSetup converts a service event encoded as the generic
// flow.Event type to a ServiceEvent type for an EpochSetup event
// CONVENTION: in the returned `EpochSetup` event,
//   - Node identities listed in `EpochSetup.Participants` are in CANONICAL ORDER
//   - for each cluster assignment (i.e. element in `EpochSetup.Assignments`), the nodeIDs are listed in CANONICAL ORDER
func convertServiceEventEpochSetup(event flow.Event) (*flow.ServiceEvent, error) {
	// decode bytes using ccf
	payload, err := ccf.Decode(nil, event.Payload)
	if err != nil {
		return nil, fmt.Errorf("could not unmarshal event payload: %w", err)
	}

	// NOTE: variable names prefixed with cdc represent cadence types
	cdcEvent, ok := payload.(cadence.Event)
	if !ok {
		return nil, invalidCadenceTypeError("payload", payload, cadence.Event{})
	}

	const expectedFieldCount = 9
	if len(cdcEvent.Fields) < expectedFieldCount {
		return nil, fmt.Errorf(
			"insufficient fields in EpochSetup event (%d < %d)",
			len(cdcEvent.Fields),
			expectedFieldCount,
		)
	}

	if cdcEvent.Type() == nil {
		return nil, fmt.Errorf("EpochSetup event doesn't have type")
	}

	// parse EpochSetup event

	var counter cadence.UInt64
	var firstView cadence.UInt64
	var finalView cadence.UInt64
	var randomSrcHex cadence.String
	var dkgPhase1FinalView cadence.UInt64
	var dkgPhase2FinalView cadence.UInt64
	var dkgPhase3FinalView cadence.UInt64
	var cdcClusters cadence.Array
	var cdcParticipants cadence.Array
	var foundFieldCount int

	evt := cdcEvent.Type().(*cadence.EventType)

	for i, f := range evt.Fields {
		switch f.Identifier {
		case "counter":
			foundFieldCount++
			counter, ok = cdcEvent.Fields[i].(cadence.UInt64)
			if !ok {
				return nil, invalidCadenceTypeError(
					"counter",
					cdcEvent.Fields[i],
					cadence.UInt64(0),
				)
			}

		case "nodeInfo":
			foundFieldCount++
			cdcParticipants, ok = cdcEvent.Fields[i].(cadence.Array)
			if !ok {
				return nil, invalidCadenceTypeError(
					"participants",
					cdcEvent.Fields[i],
					cadence.Array{},
				)
			}

		case "firstView":
			foundFieldCount++
			firstView, ok = cdcEvent.Fields[i].(cadence.UInt64)
			if !ok {
				return nil, invalidCadenceTypeError(
					"firstView",
					cdcEvent.Fields[i],
					cadence.UInt64(0),
				)
			}

		case "finalView":
			foundFieldCount++
			finalView, ok = cdcEvent.Fields[i].(cadence.UInt64)
			if !ok {
				return nil, invalidCadenceTypeError(
					"finalView",
					cdcEvent.Fields[i],
					cadence.UInt64(0),
				)
			}

		case "collectorClusters":
			foundFieldCount++
			cdcClusters, ok = cdcEvent.Fields[i].(cadence.Array)
			if !ok {
				return nil, invalidCadenceTypeError(
					"clusters",
					cdcEvent.Fields[i],
					cadence.Array{},
				)
			}

		case "randomSource":
			foundFieldCount++
			randomSrcHex, ok = cdcEvent.Fields[i].(cadence.String)
			if !ok {
				return nil, invalidCadenceTypeError(
					"randomSource",
					cdcEvent.Fields[i],
					cadence.String(""),
				)
			}

		case "DKGPhase1FinalView":
			foundFieldCount++
			dkgPhase1FinalView, ok = cdcEvent.Fields[i].(cadence.UInt64)
			if !ok {
				return nil, invalidCadenceTypeError(
					"dkgPhase1FinalView",
					cdcEvent.Fields[i],
					cadence.UInt64(0),
				)
			}

		case "DKGPhase2FinalView":
			foundFieldCount++
			dkgPhase2FinalView, ok = cdcEvent.Fields[i].(cadence.UInt64)
			if !ok {
				return nil, invalidCadenceTypeError(
					"dkgPhase2FinalView",
					cdcEvent.Fields[i],
					cadence.UInt64(0),
				)
			}

		case "DKGPhase3FinalView":
			foundFieldCount++
			dkgPhase3FinalView, ok = cdcEvent.Fields[i].(cadence.UInt64)
			if !ok {
				return nil, invalidCadenceTypeError(
					"dkgPhase3FinalView",
					cdcEvent.Fields[i],
					cadence.UInt64(0),
				)
			}
		}
	}

	if foundFieldCount != expectedFieldCount {
		return nil, fmt.Errorf(
			"EpochSetup event required fields not found (%d != %d)",
			foundFieldCount,
			expectedFieldCount,
		)
	}

	setup := &flow.EpochSetup{
		Counter:            uint64(counter),
		FirstView:          uint64(firstView),
		FinalView:          uint64(finalView),
		DKGPhase1FinalView: uint64(dkgPhase1FinalView),
		DKGPhase2FinalView: uint64(dkgPhase2FinalView),
		DKGPhase3FinalView: uint64(dkgPhase3FinalView),
	}

	// random source from the event must be a hex string
	// containing exactly 128 bits (equivalent to 16 bytes or 32 hex characters)
	setup.RandomSource, err = hex.DecodeString(string(randomSrcHex))
	if err != nil {
		return nil, fmt.Errorf(
			"could not decode random source hex (%v): %w",
			randomSrcHex,
			err,
		)
	}

<<<<<<< HEAD
	// parse cluster assignments; returned assignments are in canonical order
=======
	if len(setup.RandomSource) != flow.EpochSetupRandomSourceLength {
		return nil, fmt.Errorf(
			"random source in epoch setup event must be of (%d) bytes, got (%d)",
			flow.EpochSetupRandomSourceLength,
			len(setup.RandomSource),
		)
	}

	// parse cluster assignments
>>>>>>> c665488e
	setup.Assignments, err = convertClusterAssignments(cdcClusters.Values)
	if err != nil {
		return nil, fmt.Errorf("could not convert cluster assignments: %w", err)
	}

	// parse epoch participants; returned node identities are in canonical order
	setup.Participants, err = convertParticipants(cdcParticipants.Values)
	if err != nil {
		return nil, fmt.Errorf("could not convert participants: %w", err)
	}

	// construct the service event
	serviceEvent := &flow.ServiceEvent{
		Type:  flow.ServiceEventSetup,
		Event: setup,
	}

	return serviceEvent, nil
}

// convertServiceEventEpochCommit converts a service event encoded as the generic
// flow.Event type to a ServiceEvent type for an EpochCommit event
func convertServiceEventEpochCommit(event flow.Event) (*flow.ServiceEvent, error) {
	// decode bytes using ccf
	payload, err := ccf.Decode(nil, event.Payload)
	if err != nil {
		return nil, fmt.Errorf("could not unmarshal event payload: %w", err)
	}

	cdcEvent, ok := payload.(cadence.Event)
	if !ok {
		return nil, invalidCadenceTypeError("payload", payload, cadence.Event{})
	}

	const expectedFieldCount = 3
	if len(cdcEvent.Fields) < expectedFieldCount {
		return nil, fmt.Errorf(
			"insufficient fields in EpochCommit event (%d < %d)",
			len(cdcEvent.Fields),
			expectedFieldCount,
		)
	}

	if cdcEvent.Type() == nil {
		return nil, fmt.Errorf("EpochCommit event doesn't have type")
	}

	// Extract EpochCommit event fields
	var counter cadence.UInt64
	var cdcClusterQCVotes cadence.Array
	var cdcDKGKeys cadence.Array
	var foundFieldCount int

	evt := cdcEvent.Type().(*cadence.EventType)

	for i, f := range evt.Fields {
		switch f.Identifier {
		case "counter":
			foundFieldCount++
			counter, ok = cdcEvent.Fields[i].(cadence.UInt64)
			if !ok {
				return nil, invalidCadenceTypeError(
					"counter",
					cdcEvent.Fields[i],
					cadence.UInt64(0),
				)
			}

		case "clusterQCs":
			foundFieldCount++
			cdcClusterQCVotes, ok = cdcEvent.Fields[i].(cadence.Array)
			if !ok {
				return nil, invalidCadenceTypeError(
					"clusterQCs",
					cdcEvent.Fields[i],
					cadence.Array{},
				)
			}

		case "dkgPubKeys":
			foundFieldCount++
			cdcDKGKeys, ok = cdcEvent.Fields[i].(cadence.Array)
			if !ok {
				return nil, invalidCadenceTypeError(
					"dkgPubKeys",
					cdcEvent.Fields[i],
					cadence.Array{},
				)
			}
		}
	}

	if foundFieldCount != expectedFieldCount {
		return nil, fmt.Errorf(
			"EpochCommit event required fields not found (%d != %d)",
			foundFieldCount,
			expectedFieldCount,
		)
	}

	commit := &flow.EpochCommit{
		Counter: uint64(counter),
	}

	// parse cluster qc votes
	commit.ClusterQCs, err = convertClusterQCVotes(cdcClusterQCVotes.Values)
	if err != nil {
		return nil, fmt.Errorf("could not convert cluster qc votes: %w", err)
	}

	// parse DKG group key and participants
	// Note: this is read in the same order as `DKGClient.SubmitResult` ie. with the group public key first followed by individual keys
	// https://github.com/onflow/flow-go/blob/feature/dkg/module/dkg/client.go#L182-L183
	dkgGroupKey, dkgParticipantKeys, err := convertDKGKeys(cdcDKGKeys.Values)
	if err != nil {
		return nil, fmt.Errorf("could not convert DKG keys: %w", err)
	}
	commit.DKGGroupKey = dkgGroupKey
	commit.DKGParticipantKeys = dkgParticipantKeys

	// create the service event
	serviceEvent := &flow.ServiceEvent{
		Type:  flow.ServiceEventCommit,
		Event: commit,
	}

	return serviceEvent, nil
}

// convertClusterAssignments converts the Cadence representation of cluster
// assignments included in the EpochSetup into the protocol AssignmentList
// representation.
// CONVENTION: for each cluster assignment (i.e. element in `AssignmentList`), the nodeIDs are listed in CANONICAL ORDER
func convertClusterAssignments(cdcClusters []cadence.Value) (flow.AssignmentList, error) {
	// ensure we don't have duplicate cluster indices
	indices := make(map[uint]struct{})

	// parse cluster assignments to Go types
	clusterAssignments := make([]flow.IdentifierList, len(cdcClusters))
	for _, value := range cdcClusters {
		cdcCluster, ok := value.(cadence.Struct)
		if !ok {
			return nil, invalidCadenceTypeError("cluster", cdcCluster, cadence.Struct{})
		}

		const expectedFieldCount = 2
		if len(cdcCluster.Fields) < expectedFieldCount {
			return nil, fmt.Errorf(
				"insufficient fields (%d < %d)",
				len(cdcCluster.Fields),
				expectedFieldCount,
			)
		}

		if cdcCluster.Type() == nil {
			return nil, fmt.Errorf("cluster struct doesn't have type")
		}

		// Extract cluster fields
		var clusterIndex cadence.UInt16
		var weightsByNodeID cadence.Dictionary
		var foundFieldCount int

		cdcClusterType := cdcCluster.Type().(*cadence.StructType)

		for i, f := range cdcClusterType.Fields {
			switch f.Identifier {
			case "index":
				foundFieldCount++
				clusterIndex, ok = cdcCluster.Fields[i].(cadence.UInt16)
				if !ok {
					return nil, invalidCadenceTypeError(
						"index",
						cdcCluster.Fields[i],
						cadence.UInt16(0),
					)
				}

			case "nodeWeights":
				foundFieldCount++
				weightsByNodeID, ok = cdcCluster.Fields[i].(cadence.Dictionary)
				if !ok {
					return nil, invalidCadenceTypeError(
						"nodeWeights",
						cdcCluster.Fields[i],
						cadence.Dictionary{},
					)
				}
			}
		}

		if foundFieldCount != expectedFieldCount {
			return nil, fmt.Errorf(
				"cluster struct required fields not found (%d != %d)",
				foundFieldCount,
				expectedFieldCount,
			)
		}

		// ensure cluster index is valid
		if int(clusterIndex) >= len(cdcClusters) {
			return nil, fmt.Errorf(
				"invalid cdcCluster index (%d) outside range [0,%d]",
				clusterIndex,
				len(cdcClusters)-1,
			)
		}
		_, dup := indices[uint(clusterIndex)]
		if dup {
			return nil, fmt.Errorf("duplicate cdcCluster index (%d)", clusterIndex)
		}

		// read weights to retrieve node IDs of cdcCluster members
		clusterMembers := make(flow.IdentifierList, 0, len(weightsByNodeID.Pairs))
		for _, pair := range weightsByNodeID.Pairs {
			nodeIDString, ok := pair.Key.(cadence.String)
			if !ok {
				return nil, invalidCadenceTypeError(
					"clusterWeights.nodeID",
					pair.Key,
					cadence.String(""),
				)
			}
			nodeID, err := flow.HexStringToIdentifier(string(nodeIDString))
			if err != nil {
				return nil, fmt.Errorf(
					"could not convert hex string to identifer: %w",
					err,
				)
			}
			clusterMembers = append(clusterMembers, nodeID)
		}

		// IMPORTANT: for each cluster, node IDs must be in *canonical order*
		clusterAssignments[clusterIndex] = clusterMembers.Sort(flow.IdentifierCanonical)
	}

	return clusterAssignments, nil
}

// convertParticipants converts the network participants specified in the
// EpochSetup event into an IdentityList.
// CONVENTION: returned IdentityList is in CANONICAL ORDER
func convertParticipants(cdcParticipants []cadence.Value) (flow.IdentitySkeletonList, error) {
	participants := make(flow.IdentitySkeletonList, 0, len(cdcParticipants))
	var err error

	for _, value := range cdcParticipants {
		// checking compliance with expected format
		cdcNodeInfoStruct, ok := value.(cadence.Struct)
		if !ok {
			return nil, invalidCadenceTypeError(
				"cdcNodeInfoFields",
				value,
				cadence.Struct{},
			)
		}
		const expectedFieldCount = 14
		if len(cdcNodeInfoStruct.Fields) < expectedFieldCount {
			return nil, fmt.Errorf(
				"insufficient fields (%d < %d)",
				len(cdcNodeInfoStruct.Fields),
				expectedFieldCount,
			)
		}
		if cdcNodeInfoStruct.Type() == nil {
			return nil, fmt.Errorf("nodeInfo struct doesn't have type")
		}

		cdcNodeInfoStructType := cdcNodeInfoStruct.Type().(*cadence.StructType)

		const requiredFieldCount = 6
		var foundFieldCount int

		var nodeIDHex cadence.String
		var role cadence.UInt8
		var address cadence.String
		var networkKeyHex cadence.String
		var stakingKeyHex cadence.String
		var initialWeight cadence.UInt64

		for i, f := range cdcNodeInfoStructType.Fields {
			switch f.Identifier {
			case "id":
				foundFieldCount++
				nodeIDHex, ok = cdcNodeInfoStruct.Fields[i].(cadence.String)
				if !ok {
					return nil, invalidCadenceTypeError(
						"nodeInfo.id",
						cdcNodeInfoStruct.Fields[i],
						cadence.String(""),
					)
				}

			case "role":
				foundFieldCount++
				role, ok = cdcNodeInfoStruct.Fields[i].(cadence.UInt8)
				if !ok {
					return nil, invalidCadenceTypeError(
						"nodeInfo.role",
						cdcNodeInfoStruct.Fields[i],
						cadence.UInt8(0),
					)
				}

			case "networkingAddress":
				foundFieldCount++
				address, ok = cdcNodeInfoStruct.Fields[i].(cadence.String)
				if !ok {
					return nil, invalidCadenceTypeError(
						"nodeInfo.networkingAddress",
						cdcNodeInfoStruct.Fields[i],
						cadence.String(""),
					)
				}

			case "networkingKey":
				foundFieldCount++
				networkKeyHex, ok = cdcNodeInfoStruct.Fields[i].(cadence.String)
				if !ok {
					return nil, invalidCadenceTypeError(
						"nodeInfo.networkingKey",
						cdcNodeInfoStruct.Fields[i],
						cadence.String(""),
					)
				}

			case "stakingKey":
				foundFieldCount++
				stakingKeyHex, ok = cdcNodeInfoStruct.Fields[i].(cadence.String)
				if !ok {
					return nil, invalidCadenceTypeError(
						"nodeInfo.stakingKey",
						cdcNodeInfoStruct.Fields[i],
						cadence.String(""),
					)
				}

			case "initialWeight":
				foundFieldCount++
				initialWeight, ok = cdcNodeInfoStruct.Fields[i].(cadence.UInt64)
				if !ok {
					return nil, invalidCadenceTypeError(
						"nodeInfo.initialWeight",
						cdcNodeInfoStruct.Fields[i],
						cadence.UInt64(0),
					)
				}
			}
		}

		if foundFieldCount != requiredFieldCount {
			return nil, fmt.Errorf(
				"NodeInfo struct required fields not found (%d != %d)",
				foundFieldCount,
				requiredFieldCount,
			)
		}

		if !flow.Role(role).Valid() {
			return nil, fmt.Errorf("invalid role %d", role)
		}

		identity := &flow.IdentitySkeleton{
			InitialWeight: uint64(initialWeight),
			Address:       string(address),
			Role:          flow.Role(role),
		}

		// convert nodeID string into identifier
		identity.NodeID, err = flow.HexStringToIdentifier(string(nodeIDHex))
		if err != nil {
			return nil, fmt.Errorf("could not convert hex string to identifer: %w", err)
		}

		// parse to PublicKey the networking key hex string
		networkKeyBytes, err := hex.DecodeString(string(networkKeyHex))
		if err != nil {
			return nil, fmt.Errorf(
				"could not decode network public key into bytes: %w",
				err,
			)
		}
		identity.NetworkPubKey, err = crypto.DecodePublicKey(
			crypto.ECDSAP256,
			networkKeyBytes,
		)
		if err != nil {
			return nil, fmt.Errorf("could not decode network public key: %w", err)
		}

		// parse to PublicKey the staking key hex string
		stakingKeyBytes, err := hex.DecodeString(string(stakingKeyHex))
		if err != nil {
			return nil, fmt.Errorf(
				"could not decode staking public key into bytes: %w",
				err,
			)
		}
		identity.StakingPubKey, err = crypto.DecodePublicKey(
			crypto.BLSBLS12381,
			stakingKeyBytes,
		)
		if err != nil {
			return nil, fmt.Errorf("could not decode staking public key: %w", err)
		}

		participants = append(participants, identity)
	}

	// IMPORTANT: returned identities must be in *canonical order*
	participants = participants.Sort(flow.Canonical[flow.IdentitySkeleton])
	return participants, nil
}

// convertClusterQCVotes converts raw cluster QC votes from the EpochCommit event
// to a representation suitable for inclusion in the protocol state. Votes are
// aggregated as part of this conversion.
func convertClusterQCVotes(cdcClusterQCs []cadence.Value) (
	[]flow.ClusterQCVoteData,
	error,
) {

	// avoid duplicate indices
	indices := make(map[uint]struct{})
	qcVoteDatas := make([]flow.ClusterQCVoteData, len(cdcClusterQCs))

	// CAUTION: Votes are not validated prior to aggregation. This means a single
	// invalid vote submission will result in a fully invalid QC for that cluster.
	// Votes must be validated by the ClusterQC smart contract.

	for _, cdcClusterQC := range cdcClusterQCs {
		cdcClusterQCStruct, ok := cdcClusterQC.(cadence.Struct)
		if !ok {
			return nil, invalidCadenceTypeError(
				"clusterQC",
				cdcClusterQC,
				cadence.Struct{},
			)
		}

		const expectedFieldCount = 4
		if len(cdcClusterQCStruct.Fields) < expectedFieldCount {
			return nil, fmt.Errorf(
				"insufficient fields (%d < %d)",
				len(cdcClusterQCStruct.Fields),
				expectedFieldCount,
			)
		}

		if cdcClusterQCStruct.Type() == nil {
			return nil, fmt.Errorf("clusterQC struct doesn't have type")
		}

		cdcClusterQCStructType := cdcClusterQCStruct.Type().(*cadence.StructType)

		const requiredFieldCount = 3
		var foundFieldCount int

		var index cadence.UInt16
		var cdcVoterIDs cadence.Array
		var cdcRawVotes cadence.Array

		for i, f := range cdcClusterQCStructType.Fields {
			switch f.Identifier {
			case "index":
				foundFieldCount++
				index, ok = cdcClusterQCStruct.Fields[i].(cadence.UInt16)
				if !ok {
					return nil, invalidCadenceTypeError(
						"ClusterQC.index",
						cdcClusterQCStruct.Fields[i],
						cadence.UInt16(0),
					)
				}

			case "voteSignatures":
				foundFieldCount++
				cdcRawVotes, ok = cdcClusterQCStruct.Fields[i].(cadence.Array)
				if !ok {
					return nil, invalidCadenceTypeError(
						"clusterQC.voteSignatures",
						cdcClusterQCStruct.Fields[i],
						cadence.Array{},
					)
				}

			case "voterIDs":
				foundFieldCount++
				cdcVoterIDs, ok = cdcClusterQCStruct.Fields[i].(cadence.Array)
				if !ok {
					return nil, invalidCadenceTypeError(
						"clusterQC.voterIDs",
						cdcClusterQCStruct.Fields[i],
						cadence.Array{},
					)
				}
			}
		}

		if foundFieldCount != requiredFieldCount {
			return nil, fmt.Errorf(
				"clusterQC struct required fields not found (%d != %d)",
				foundFieldCount,
				requiredFieldCount,
			)
		}

		if int(index) >= len(cdcClusterQCs) {
			return nil, fmt.Errorf(
				"invalid index (%d) not in range [0,%d]",
				index,
				len(cdcClusterQCs),
			)
		}
		_, dup := indices[uint(index)]
		if dup {
			return nil, fmt.Errorf("duplicate cluster QC index (%d)", index)
		}

		voterIDs := make([]flow.Identifier, 0, len(cdcVoterIDs.Values))
		for _, cdcVoterID := range cdcVoterIDs.Values {
			voterIDHex, ok := cdcVoterID.(cadence.String)
			if !ok {
				return nil, invalidCadenceTypeError(
					"clusterQC[i].voterID",
					cdcVoterID,
					cadence.String(""),
				)
			}
			voterID, err := flow.HexStringToIdentifier(string(voterIDHex))
			if err != nil {
				return nil, fmt.Errorf("could not convert voter ID from hex: %w", err)
			}
			voterIDs = append(voterIDs, voterID)
		}

		// gather all the vote signatures
		signatures := make([]crypto.Signature, 0, len(cdcRawVotes.Values))
		for _, cdcRawVote := range cdcRawVotes.Values {
			rawVoteHex, ok := cdcRawVote.(cadence.String)
			if !ok {
				return nil, invalidCadenceTypeError(
					"clusterQC[i].vote",
					cdcRawVote,
					cadence.String(""),
				)
			}
			rawVoteBytes, err := hex.DecodeString(string(rawVoteHex))
			if err != nil {
				return nil, fmt.Errorf("could not convert raw vote from hex: %w", err)
			}
			signatures = append(signatures, rawVoteBytes)
		}
		// Aggregate BLS signatures
		aggregatedSignature, err := crypto.AggregateBLSSignatures(signatures)
		if err != nil {
			// expected errors of the function are:
			//  - empty list of signatures
			//  - an input signature does not deserialize to a valid point
			// Both are not expected at this stage because list is guaranteed not to be
			// empty and individual signatures have been validated.
			return nil, fmt.Errorf("cluster qc vote aggregation failed: %w", err)
		}

		// check that aggregated signature is not identity, because an identity signature
		// is invalid if verified under an identity public key. This can happen in two cases:
		//  - If the quorum has at least one honest signer, and given all staking key proofs of possession
		//    are valid, it's extremely unlikely for the aggregated public key (and the corresponding
		//    aggregated signature) to be identity.
		//  - If all quorum is malicious and intentionally forge an identity aggregate. As of the previous point,
		//    this is only possible if there is no honest collector involved in constructing the cluster QC.
		//    Hence, the cluster would need to contain a supermajority of malicious collectors.
		//    As we are assuming that the fraction of malicious collectors overall does not exceed 1/3  (measured
		//    by stake), the probability for randomly assigning 2/3 or more byzantine collectors to a single cluster
		//    vanishes (provided a sufficiently high collector count in total).
		//
		//  Note that at this level, all individual signatures are guaranteed to be valid
		//  w.r.t their corresponding staking public key. It is therefore enough to check
		//  the aggregated signature to conclude whether the aggregated public key is identity.
		//  This check is therefore a sanity check to catch a potential issue early.
		if crypto.IsBLSSignatureIdentity(aggregatedSignature) {
			return nil, fmt.Errorf("cluster qc vote aggregation failed because resulting BLS signature is identity")
		}

		// set the fields on the QC vote data object
		qcVoteDatas[int(index)] = flow.ClusterQCVoteData{
			SigData:  aggregatedSignature,
			VoterIDs: voterIDs,
		}
	}

	return qcVoteDatas, nil
}

// convertDKGKeys converts hex-encoded DKG public keys as received by the DKG
// smart contract into crypto.PublicKey representations suitable for inclusion
// in the protocol state.
func convertDKGKeys(cdcDKGKeys []cadence.Value) (
	groupKey crypto.PublicKey,
	participantKeys []crypto.PublicKey,
	err error,
) {

	hexDKGKeys := make([]string, 0, len(cdcDKGKeys))
	for _, value := range cdcDKGKeys {
		keyHex, ok := value.(cadence.String)
		if !ok {
			return nil, nil, invalidCadenceTypeError("dkgKey", value, cadence.String(""))
		}
		hexDKGKeys = append(hexDKGKeys, string(keyHex))
	}

	// pop first element - group public key hex string
	groupPubKeyHex := hexDKGKeys[0]
	hexDKGKeys = hexDKGKeys[1:]

	// decode group public key
	groupKeyBytes, err := hex.DecodeString(groupPubKeyHex)
	if err != nil {
		return nil, nil, fmt.Errorf(
			"could not decode group public key into bytes: %w",
			err,
		)
	}
	groupKey, err = crypto.DecodePublicKey(crypto.BLSBLS12381, groupKeyBytes)
	if err != nil {
		return nil, nil, fmt.Errorf("could not decode group public key: %w", err)
	}

	// decode individual public keys
	dkgParticipantKeys := make([]crypto.PublicKey, 0, len(hexDKGKeys))
	for _, pubKeyString := range hexDKGKeys {

		pubKeyBytes, err := hex.DecodeString(pubKeyString)
		if err != nil {
			return nil, nil, fmt.Errorf(
				"could not decode individual public key into bytes: %w",
				err,
			)
		}
		pubKey, err := crypto.DecodePublicKey(crypto.BLSBLS12381, pubKeyBytes)
		if err != nil {
			return nil, nil, fmt.Errorf("could not decode dkg public key: %w", err)
		}
		dkgParticipantKeys = append(dkgParticipantKeys, pubKey)
	}

	return groupKey, dkgParticipantKeys, nil
}

func invalidCadenceTypeError(
	fieldName string,
	actualType, expectedType cadence.Value,
) error {
	return fmt.Errorf(
		"invalid Cadence type for field %s (got=%s, expected=%s)",
		fieldName,
		actualType.Type().ID(),
		expectedType.Type().ID(),
	)
}

func convertServiceEventVersionBeacon(event flow.Event) (*flow.ServiceEvent, error) {
	payload, err := ccf.Decode(nil, event.Payload)
	if err != nil {
		return nil, fmt.Errorf("could not unmarshal event payload: %w", err)
	}

	versionBeacon, err := DecodeCadenceValue(
		"VersionBeacon payload", payload, func(cdcEvent cadence.Event) (
			flow.VersionBeacon,
			error,
		) {
			const expectedFieldCount = 2
			if len(cdcEvent.Fields) != expectedFieldCount {
				return flow.VersionBeacon{}, fmt.Errorf(
					"unexpected number of fields in VersionBeacon event (%d != %d)",
					len(cdcEvent.Fields),
					expectedFieldCount,
				)
			}

			if cdcEvent.Type() == nil {
				return flow.VersionBeacon{}, fmt.Errorf("VersionBeacon event doesn't have type")
			}

			var versionBoundariesValue, sequenceValue cadence.Value
			var foundFieldCount int

			evt := cdcEvent.Type().(*cadence.EventType)

			for i, f := range evt.Fields {
				switch f.Identifier {
				case "versionBoundaries":
					foundFieldCount++
					versionBoundariesValue = cdcEvent.Fields[i]

				case "sequence":
					foundFieldCount++
					sequenceValue = cdcEvent.Fields[i]
				}
			}

			if foundFieldCount != expectedFieldCount {
				return flow.VersionBeacon{}, fmt.Errorf(
					"VersionBeacon event required fields not found (%d != %d)",
					foundFieldCount,
					expectedFieldCount,
				)
			}

			versionBoundaries, err := DecodeCadenceValue(
				".versionBoundaries", versionBoundariesValue, convertVersionBoundaries,
			)
			if err != nil {
				return flow.VersionBeacon{}, err
			}

			sequence, err := DecodeCadenceValue(
				".sequence", sequenceValue, func(cadenceVal cadence.UInt64) (
					uint64,
					error,
				) {
					return uint64(cadenceVal), nil
				},
			)
			if err != nil {
				return flow.VersionBeacon{}, err
			}

			return flow.VersionBeacon{
				VersionBoundaries: versionBoundaries,
				Sequence:          sequence,
			}, err
		},
	)
	if err != nil {
		return nil, err
	}

	// a converted version beacon event should also be valid
	if err := versionBeacon.Validate(); err != nil {
		return nil, fmt.Errorf("invalid VersionBeacon event: %w", err)
	}

	// create the service event
	serviceEvent := &flow.ServiceEvent{
		Type:  flow.ServiceEventVersionBeacon,
		Event: &versionBeacon,
	}

	return serviceEvent, nil
}

func convertVersionBoundaries(array cadence.Array) (
	[]flow.VersionBoundary,
	error,
) {
	boundaries := make([]flow.VersionBoundary, len(array.Values))

	for i, cadenceVal := range array.Values {
		boundary, err := DecodeCadenceValue(
			fmt.Sprintf(".Values[%d]", i),
			cadenceVal,
			func(structVal cadence.Struct) (
				flow.VersionBoundary,
				error,
			) {
				const expectedFieldCount = 2
				if len(structVal.Fields) < expectedFieldCount {
					return flow.VersionBoundary{}, fmt.Errorf(
						"incorrect number of fields (%d != %d)",
						len(structVal.Fields),
						expectedFieldCount,
					)
				}

				if structVal.Type() == nil {
					return flow.VersionBoundary{}, fmt.Errorf("VersionBoundary struct doesn't have type")
				}

				var blockHeightValue, versionValue cadence.Value
				var foundFieldCount int

				structValType := structVal.Type().(*cadence.StructType)

				for i, f := range structValType.Fields {
					switch f.Identifier {
					case "blockHeight":
						foundFieldCount++
						blockHeightValue = structVal.Fields[i]

					case "version":
						foundFieldCount++
						versionValue = structVal.Fields[i]
					}
				}

				if foundFieldCount != expectedFieldCount {
					return flow.VersionBoundary{}, fmt.Errorf(
						"VersionBoundaries struct required fields not found (%d != %d)",
						foundFieldCount,
						expectedFieldCount,
					)
				}

				height, err := DecodeCadenceValue(
					".blockHeight",
					blockHeightValue,
					func(cadenceVal cadence.UInt64) (
						uint64,
						error,
					) {
						return uint64(cadenceVal), nil
					},
				)
				if err != nil {
					return flow.VersionBoundary{}, err
				}

				version, err := DecodeCadenceValue(
					".version",
					versionValue,
					convertSemverVersion,
				)
				if err != nil {
					return flow.VersionBoundary{}, err
				}

				return flow.VersionBoundary{
					BlockHeight: height,
					Version:     version,
				}, nil
			},
		)
		if err != nil {
			return nil, err
		}
		boundaries[i] = boundary
	}

	return boundaries, nil
}

func convertSemverVersion(structVal cadence.Struct) (
	string,
	error,
) {
	const expectedFieldCount = 4
	if len(structVal.Fields) < expectedFieldCount {
		return "", fmt.Errorf(
			"incorrect number of fields (%d != %d)",
			len(structVal.Fields),
			expectedFieldCount,
		)
	}

	if structVal.Type() == nil {
		return "", fmt.Errorf("Semver struct doesn't have type")
	}

	var majorValue, minorValue, patchValue, preReleaseValue cadence.Value
	var foundFieldCount int

	structValType := structVal.Type().(*cadence.StructType)

	for i, f := range structValType.Fields {
		switch f.Identifier {
		case "major":
			foundFieldCount++
			majorValue = structVal.Fields[i]

		case "minor":
			foundFieldCount++
			minorValue = structVal.Fields[i]

		case "patch":
			foundFieldCount++
			patchValue = structVal.Fields[i]

		case "preRelease":
			foundFieldCount++
			preReleaseValue = structVal.Fields[i]
		}
	}

	if foundFieldCount != expectedFieldCount {
		return "", fmt.Errorf(
			"Semver struct required fields not found (%d != %d)",
			foundFieldCount,
			expectedFieldCount,
		)
	}

	major, err := DecodeCadenceValue(
		".major",
		majorValue,
		func(cadenceVal cadence.UInt8) (
			uint64,
			error,
		) {
			return uint64(cadenceVal), nil
		},
	)
	if err != nil {
		return "", err
	}

	minor, err := DecodeCadenceValue(
		".minor",
		minorValue,
		func(cadenceVal cadence.UInt8) (
			uint64,
			error,
		) {
			return uint64(cadenceVal), nil
		},
	)
	if err != nil {
		return "", err
	}

	patch, err := DecodeCadenceValue(
		".patch",
		patchValue,
		func(cadenceVal cadence.UInt8) (
			uint64,
			error,
		) {
			return uint64(cadenceVal), nil
		},
	)
	if err != nil {
		return "", err
	}

	preRelease, err := DecodeCadenceValue(
		".preRelease",
		preReleaseValue,
		func(cadenceVal cadence.Optional) (
			string,
			error,
		) {
			if cadenceVal.Value == nil {
				return "", nil
			}

			return DecodeCadenceValue(
				"!",
				cadenceVal.Value,
				func(cadenceVal cadence.String) (
					string,
					error,
				) {
					return string(cadenceVal), nil
				},
			)
		},
	)
	if err != nil {
		return "", err
	}

	version := semver.Version{
		Major:      int64(major),
		Minor:      int64(minor),
		Patch:      int64(patch),
		PreRelease: semver.PreRelease(preRelease),
	}

	return version.String(), nil

}

type decodeError struct {
	location string
	err      error
}

func (e decodeError) Error() string {
	if e.err != nil {
		return fmt.Sprintf("decoding error %s: %s", e.location, e.err.Error())
	}
	return fmt.Sprintf("decoding error %s", e.location)
}

func (e decodeError) Unwrap() error {
	return e.err
}

func DecodeCadenceValue[From cadence.Value, Into any](
	location string,
	value cadence.Value,
	decodeInner func(From) (Into, error),
) (Into, error) {
	var defaultInto Into
	if value == nil {
		return defaultInto, decodeError{
			location: location,
			err:      nil,
		}
	}

	convertedValue, is := value.(From)
	if !is {
		return defaultInto, decodeError{
			location: location,
			err: fmt.Errorf(
				"invalid Cadence type (got=%T, expected=%T)",
				value,
				*new(From),
			),
		}
	}

	inner, err := decodeInner(convertedValue)
	if err != nil {
		if err, is := err.(decodeError); is {
			return defaultInto, decodeError{
				location: location + err.location,
				err:      err.err,
			}
		}
		return defaultInto, decodeError{
			location: location,
			err:      err,
		}
	}

	return inner, nil
}<|MERGE_RESOLUTION|>--- conflicted
+++ resolved
@@ -211,9 +211,6 @@
 		)
 	}
 
-<<<<<<< HEAD
-	// parse cluster assignments; returned assignments are in canonical order
-=======
 	if len(setup.RandomSource) != flow.EpochSetupRandomSourceLength {
 		return nil, fmt.Errorf(
 			"random source in epoch setup event must be of (%d) bytes, got (%d)",
@@ -222,8 +219,7 @@
 		)
 	}
 
-	// parse cluster assignments
->>>>>>> c665488e
+	// parse cluster assignments; returned assignments are in canonical order
 	setup.Assignments, err = convertClusterAssignments(cdcClusters.Values)
 	if err != nil {
 		return nil, fmt.Errorf("could not convert cluster assignments: %w", err)
