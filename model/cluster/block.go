--- conflicted
+++ resolved
@@ -27,15 +27,19 @@
 // Block represents a block in collection node cluster consensus. It contains
 // a standard block header with a payload containing only a single collection.
 type Block struct {
-<<<<<<< HEAD
-	flow.Header
-	Payload
+	Header  *flow.Header
+	Payload *Payload
+}
+
+// ID returns the ID of the underlying block header.
+func (b Block) ID() flow.Identifier {
+	return b.Header.ID()
 }
 
 // SetPayload sets the payload and payload hash.
 func (b *Block) SetPayload(payload Payload) {
-	b.Payload = payload
-	b.PayloadHash = payload.Hash()
+	b.Payload = &payload
+	b.Header.PayloadHash = payload.Hash()
 }
 
 // Payload is the payload for blocks in collection node cluster consensus.
@@ -82,21 +86,6 @@
 // Hash returns the hash of the payload.
 func (p Payload) Hash() flow.Identifier {
 	return flow.MakeID(p)
-=======
-	Header  *flow.Header
-	Payload *Payload
-}
-
-// ID returns the ID of the underlying block header.
-func (b Block) ID() flow.Identifier {
-	return b.Header.ID()
-}
-
-// SetPayload sets the payload and payload hash.
-func (b *Block) SetPayload(payload Payload) {
-	b.Payload = &payload
-	b.Header.PayloadHash = payload.Hash()
->>>>>>> 128387ac
 }
 
 // PendingBlock is a wrapper type representing a block that cannot yet be
