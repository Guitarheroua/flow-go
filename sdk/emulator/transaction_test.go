--- conflicted
+++ resolved
@@ -558,13 +558,7 @@
 
 	t.Run("InvalidHash", func(t *testing.T) {
 		_, err := b.GetTransaction(crypto.Hash{})
-<<<<<<< HEAD
 		require.IsType(t, &emulator.ErrTransactionNotFound{}, err)
-=======
-		if assert.Error(t, err) {
-			fmt.Println(err.Error())
-		}
->>>>>>> 11fcb7f5
 	})
 
 	t.Run("ValidHash", func(t *testing.T) {
